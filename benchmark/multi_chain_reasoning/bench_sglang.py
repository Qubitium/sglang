import argparse
import ast
import json
import re
import time

import numpy as np

from sglang.test.test_utils import (
    add_common_sglang_args_and_parse,
    select_sglang_backend,
)
from sglang.utils import dump_state_text, read_jsonl

INVALID = -9999999


def get_answer_value(answer_str):
    answer_str = answer_str.replace(",", "")
    numbers = re.findall(r"\d+", answer_str)
    if len(numbers) < 1:
        return INVALID
    try:
        return ast.literal_eval(numbers[-1])
    except SyntaxError:
        return INVALID


prompt_lib = [
    "Let us think step by step.",
    "Approach this methodically. Let's dissect the problem into smaller, more manageable parts.",
    "It's important to proceed step by step, ensuring accuracy at each stage.",
    "Take a deep breath and break this down.",
    "A little bit of arithmetic and a logical approach will help us quickly arrive at the solution to this problem.",
    "I am extremely good at math.",
]


def main(args):
    lines = read_jsonl(args.data_path)

    # Construct prompts
    # k = args.num_shot
    # few_shot_examples = get_few_shot_examples(lines, k)

    questions = []
    labels = []
    for i in range(len(lines[: args.num_questions])):
        questions.append(lines[i]["question"])
        labels.append(get_answer_value(lines[i]["answer"]))
    assert all(l != INVALID for l in labels)
    arguments = [{"question": q} for q in questions]

    num_chains = args.num_chains

    #####################################
    ######### SGL Program Begin #########
    #####################################

    import sglang as sgl

    @sgl.function
    def multi_chain_gsm8k(s, question):
        s += "Question: " + question + "\n"
        # s += "Answer: " + prompt_lib[0] + sgl.gen("answer", max_tokens=256, stop="Question",
        #    temperature=0)
        # return

        forks = s.fork(num_chains)
        for i in range(num_chains):
<<<<<<< HEAD
            forks[i] += ("Answer: " + prompt_lib[i % num_chains] +
                sgl.gen("chain", max_tokens=256, temperature=0.3, stop="Question"))
=======
            forks[i] += (
                "Answer: "
                + prompt_lib[i % num_chains]
                + sgl.gen("chain", max_tokens=256, temperature=0.3, stop="Question")
            )
>>>>>>> 14522e6a
        forks.join()

        s += "Answer: To answer this question, here are some possible solutions. "
        s += "After considering all of them, I will do a majority vote.\n\n"
        for i in range(num_chains):
            s += f"Solution {i+1}: " + forks[i]["chain"].strip() + "\n\n"
        s += "\nBy considering the above solutions and doing a majority vote, I think the final answer (a single integer number) is "
        s += sgl.gen("answer", max_tokens=16)

    #####################################
    ########## SGL Program End ##########
    #####################################

    # Select backend
    backend = select_sglang_backend(args)

    # Run requests
    tic = time.time()
    states = multi_chain_gsm8k.run_batch(
        arguments,
        temperature=0,
        backend=backend,
        num_threads=args.parallel,
        progress_bar=True,
    )
    latency = time.time() - tic

    preds = []
    for i in range(len(states)):
        preds.append(get_answer_value(states[i]["answer"]))

    # Compute accuracy
    acc = np.mean(np.array(preds) == np.array(labels))
    invalid = np.mean(np.array(preds) == INVALID)
    print(f"Latency: {latency:.3f}")
    print(f"Invalid: {invalid:.3f}")
    print(f"Accuracy: {acc:.3f}")

    # Write results
    dump_state_text(f"tmp_output_{args.backend}.txt", states)

    with open(args.result_file, "a") as fout:
        value = {
            "task": "multi_chain_gsm8k",
            "backend": args.backend,
            "num_gpus": 1,
            "latency": round(latency, 3),
            "accuracy": round(acc, 3),
            "num_requests": args.num_questions,
            "other": {
                "num_questions": args.num_questions,
                "parallel": args.parallel,
            },
        }
        fout.write(json.dumps(value) + "\n")


if __name__ == "__main__":
    parser = argparse.ArgumentParser()
    parser.add_argument("--num-shot", type=int, default=0)
    parser.add_argument("--num-chains", type=int, default=5)
    parser.add_argument("--data-path", type=str, default="test.jsonl")
    parser.add_argument("--num-questions", type=int, default=50)
    args = add_common_sglang_args_and_parse(parser)
    main(args)<|MERGE_RESOLUTION|>--- conflicted
+++ resolved
@@ -68,16 +68,8 @@
 
         forks = s.fork(num_chains)
         for i in range(num_chains):
-<<<<<<< HEAD
             forks[i] += ("Answer: " + prompt_lib[i % num_chains] +
-                sgl.gen("chain", max_tokens=256, temperature=0.3, stop="Question"))
-=======
-            forks[i] += (
-                "Answer: "
-                + prompt_lib[i % num_chains]
-                + sgl.gen("chain", max_tokens=256, temperature=0.3, stop="Question")
-            )
->>>>>>> 14522e6a
+                sgl.gen(f"chain", max_tokens=256, temperature=0.3, stop="Question"))
         forks.join()
 
         s += "Answer: To answer this question, here are some possible solutions. "
