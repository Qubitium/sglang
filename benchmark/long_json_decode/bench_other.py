import argparse
<<<<<<< HEAD
from concurrent.futures import ThreadPoolExecutor
from functools import partial
=======
>>>>>>> 14522e6a
import json
import time
from concurrent.futures import ThreadPoolExecutor
from functools import partial

from tqdm import tqdm
<<<<<<< HEAD
from sglang.test.test_utils import add_common_other_args_and_parse, call_generate_lightllm, call_generate_vllm, call_generate_srt_raw
from sglang.utils import read_jsonl, dump_state_text
=======

from sglang.test.test_utils import add_common_other_args_and_parse, get_call_generate
from sglang.utils import dump_state_text, read_jsonl
>>>>>>> 14522e6a


def json_decode(document, generate):
    s = "Please extract the information of a city from the following wikipedia page.\n"
    s += "Page begin.\n" + document + "Page end.\n"
    s += "Here is the name, country, and symbol of the city in JSON format.\n"
    s += "{\n"
    s += '  "name": "'
    s += generate(s, max_tokens=8, stop='"') + '",\n'
    s += '  "country": "'
    s += generate(s, max_tokens=8, stop='"') + '",\n'
    s += '  "air port code": "'
    s += generate(s, max_tokens=8, stop='"') + '",\n'
    s += '  "top 3 landmarks": "'
    s += generate(s, max_tokens=24, stop='"') + '",\n'
    s += "}\n"
    return s


def main(args):
    lines = read_jsonl(args.data_path)
    arguments = []
    for i in range(len(lines[: args.num_questions])):
        arguments.append(
            {
                "document": lines[i]["document"],
            }
        )
    states = [None] * len(arguments)

    # Select backend
    call_generate = partial(get_call_generate(args), temperature=0)

    # Run requests
    def get_one_answer(i):
        states[i] = json_decode(generate=call_generate, **arguments[i])

    tic = time.time()
    if args.parallel == 1:
        for i in tqdm(range(len(arguments))):
            get_one_answer(i)
    else:
        with ThreadPoolExecutor(args.parallel) as executor:
            list(
                tqdm(
                    executor.map(get_one_answer, list(range(len(arguments)))),
                    total=len(arguments),
                )
            )

    latency = time.time() - tic

    # Compute accuracy
    print(f"Latency: {latency:.3f}")

    # Write results
    dump_state_text(f"tmp_output_{args.backend}.txt", states)

    with open(args.result_file, "a") as fout:
        value = {
            "task": "long_json_decode",
            "backend": args.backend,
            "num_gpus": 1,
            "latency": round(latency, 3),
            "num_requests": args.num_questions,
            "other": {
                "num_questions": args.num_questions,
                "parallel": args.parallel,
            },
        }
        fout.write(json.dumps(value) + "\n")


if __name__ == "__main__":
    parser = argparse.ArgumentParser()
    parser.add_argument("--data-path", type=str, default="questions.jsonl")
    parser.add_argument("--num-questions", type=int, default=100)
    args = add_common_other_args_and_parse(parser)
    main(args)<|MERGE_RESOLUTION|>--- conflicted
+++ resolved
@@ -1,23 +1,12 @@
 import argparse
-<<<<<<< HEAD
-from concurrent.futures import ThreadPoolExecutor
-from functools import partial
-=======
->>>>>>> 14522e6a
-import json
-import time
+import asyncio
 from concurrent.futures import ThreadPoolExecutor
 from functools import partial
 
 from tqdm import tqdm
-<<<<<<< HEAD
+import numpy as np
 from sglang.test.test_utils import add_common_other_args_and_parse, call_generate_lightllm, call_generate_vllm, call_generate_srt_raw
 from sglang.utils import read_jsonl, dump_state_text
-=======
-
-from sglang.test.test_utils import add_common_other_args_and_parse, get_call_generate
-from sglang.utils import dump_state_text, read_jsonl
->>>>>>> 14522e6a
 
 
 def json_decode(document, generate):
