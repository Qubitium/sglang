--- conflicted
+++ resolved
@@ -15,15 +15,6 @@
 file = "LICENSE"
 
 [project.optional-dependencies]
-<<<<<<< HEAD
-srt = [ "aiohttp", "decord", "fastapi", "hf_transfer", "huggingface_hub", "interegular", "packaging", "pillow", "psutil", "pydantic", "python-multipart", "torch", "torchao", "uvicorn", "uvloop", "zmq", "vllm==0.5.5", "outlines>=0.0.44",]
-openai = [ "openai>=1.0", "tiktoken",]
-anthropic = [ "anthropic>=0.20.0",]
-litellm = [ "litellm>=1.0.0",]
-test = [ "jsonlines", "matplotlib", "pandas", "sentence_transformers", "accelerate", "peft",]
-all = [ "sglang[srt]", "sglang[openai]", "sglang[anthropic]", "sglang[litellm]",]
-dev = [ "sglang[all]", "sglang[test]",]
-=======
 srt = ["aiohttp", "decord", "fastapi", "hf_transfer", "huggingface_hub", "interegular",
        "packaging", "pillow", "psutil", "pydantic", "python-multipart",
        "torch", "torchao", "uvicorn", "uvloop", "zmq",
@@ -34,7 +25,6 @@
 test = ["jsonlines", "matplotlib", "pandas", "sentence_transformers", "accelerate", "peft"]
 all = ["sglang[srt]", "sglang[openai]", "sglang[anthropic]", "sglang[litellm]"]
 dev = ["sglang[all]", "sglang[test]"]
->>>>>>> 5d0ba403
 
 [project.urls]
 Homepage = "https://github.com/sgl-project/sglang"
