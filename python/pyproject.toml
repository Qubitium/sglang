--- conflicted
+++ resolved
@@ -4,11 +4,7 @@
 
 [project]
 name = "sglang"
-<<<<<<< HEAD
-version = "999.2.13+dev20240922065032"
-=======
-version = "0.3.1.post3"
->>>>>>> 067d8e16
+version = "999.3.1.post3+dev20240922065032"
 description = "SGLang is yet another fast serving framework for large language models and vision language models."
 readme = "README.md"
 requires-python = ">=3.8"
@@ -19,15 +15,6 @@
 file = "LICENSE"
 
 [project.optional-dependencies]
-<<<<<<< HEAD
-srt = [ "aiohttp", "decord", "fastapi", "hf_transfer", "huggingface_hub", "interegular", "packaging", "pillow", "psutil", "pydantic", "python-multipart", "torch", "uvicorn", "uvloop", "zmq", "vllm==0.5.4", "outlines>=0.0.44",]
-openai = [ "openai>=1.0", "tiktoken",]
-anthropic = [ "anthropic>=0.20.0",]
-litellm = [ "litellm>=1.0.0",]
-test = [ "jsonlines", "matplotlib", "pandas",]
-all = [ "sglang[srt]", "sglang[openai]", "sglang[anthropic]", "sglang[litellm]",]
-dev = [ "sglang[all]", "sglang[test]",]
-=======
 srt = ["aiohttp", "decord", "fastapi", "hf_transfer", "huggingface_hub", "interegular",
        "packaging", "pillow", "psutil", "pydantic", "python-multipart",
        "torch", "torchao", "uvicorn", "uvloop", "zmq",
@@ -38,7 +25,6 @@
 test = ["jsonlines", "matplotlib", "pandas", "sentence_transformers", "accelerate", "peft"]
 all = ["sglang[srt]", "sglang[openai]", "sglang[anthropic]", "sglang[litellm]"]
 dev = ["sglang[all]", "sglang[test]"]
->>>>>>> 067d8e16
 
 [project.urls]
 Homepage = "https://github.com/sgl-project/sglang"
