[build-system]
requires = [ "setuptools>=61.0", "wheel",]
build-backend = "setuptools.build_meta"

[project]
name = "sglang"
<<<<<<< HEAD
version = "999.3.2+dev20241202091452"
description = "SGLang is yet another fast serving framework for large language models and vision language models."
readme = "README.md"
requires-python = ">=3.8"
classifiers = [ "Programming Language :: Python :: 3", "License :: OSI Approved :: Apache Software License",]
dependencies = [ "requests", "tqdm",]

[project.license]
file = "LICENSE"

[project.optional-dependencies]
srt = [ "aiohttp", "decord", "fastapi", "hf_transfer", "huggingface_hub", "interegular", "packaging", "pillow", "psutil", "pydantic", "python-multipart", "torch", "torchao", "uvicorn", "uvloop", "zmq", "vllm==0.5.5", "outlines>=0.0.44", "modelscope",]
openai = [ "openai>=1.0", "tiktoken",]
anthropic = [ "anthropic>=0.20.0",]
litellm = [ "litellm>=1.0.0",]
test = [ "jsonlines", "matplotlib", "pandas", "sentence_transformers", "accelerate", "peft",]
all = [ "sglang[srt]", "sglang[openai]", "sglang[anthropic]", "sglang[litellm]",]
dev = [ "sglang[all]", "sglang[test]",]
=======
version = "0.4.1.post3"
description = "SGLang is yet another fast serving framework for large language models and vision language models."
readme = "README.md"
requires-python = ">=3.8"
license = { file = "LICENSE" }
classifiers = [
    "Programming Language :: Python :: 3",
    "License :: OSI Approved :: Apache Software License",
]
dependencies = ["requests", "tqdm", "numpy", "IPython", "setproctitle"]

[project.optional-dependencies]
runtime_common = ["aiohttp", "decord", "fastapi",
    "hf_transfer", "huggingface_hub", "interegular", "modelscope",
    "orjson", "outlines>=0.0.44,<0.1.0",
    "packaging", "pillow", "prometheus-client>=0.20.0",
    "psutil", "pydantic", "python-multipart",
    "pyzmq>=25.1.2", "torchao>=0.7.0", "uvicorn", "uvloop",
    "xgrammar>=0.1.6"]
srt = ["sglang[runtime_common]", "torch", "vllm>=0.6.3.post1,<=0.6.4.post1", "cuda-python", "flashinfer==0.1.6", "sgl-kernel>=0.0.2.post10"]

# HIP (Heterogeneous-computing Interface for Portability) for AMD
# => base docker rocm/vllm-dev:20241022, not from public vllm whl
srt_hip = ["sglang[runtime_common]", "torch", "vllm==0.6.3.post2.dev1"]
# xpu is not enabled in public vllm and torch whl,
# need to follow https://docs.vllm.ai/en/latest/getting_started/xpu-installation.htmlinstall vllm
srt_xpu = ["sglang[runtime_common]"]
#For Intel Gaudi(device : hpu) follow the installation guide
#https://docs.vllm.ai/en/latest/getting_started/gaudi-installation.html
srt_hpu = ["sglang[runtime_common]"]

openai = ["openai>=1.0", "tiktoken"]
anthropic = ["anthropic>=0.20.0"]
litellm = ["litellm>=1.0.0"]
test = [
    "jsonlines",
    "matplotlib",
    "pandas",
    "sentence_transformers",
    "accelerate",
    "peft",
]
all = ["sglang[srt]", "sglang[openai]", "sglang[anthropic]", "sglang[litellm]"]
all_hip = ["sglang[srt_hip]", "sglang[openai]", "sglang[anthropic]", "sglang[litellm]"]
all_xpu = ["sglang[srt_xpu]", "sglang[openai]", "sglang[anthropic]", "sglang[litellm]"]
all_hpu = ["sglang[srt_hpu]", "sglang[openai]", "sglang[anthropic]", "sglang[litellm]"]

dev = ["sglang[all]", "sglang[test]"]
dev_hip = ["sglang[all_hip]", "sglang[test]"]
dev_xpu = ["sglang[all_xpu]", "sglang[test]"]
dev_hpu = ["sglang[all_hpu]", "sglang[test]"]
>>>>>>> a4d6d6f1

[project.urls]
Homepage = "https://github.com/sgl-project/sglang"
"Bug Tracker" = "https://github.com/sgl-project/sglang/issues"

<<<<<<< HEAD
[tool.wheel]
exclude = [ "assets*", "benchmark*", "docs*", "dist*", "playground*", "scripts*", "tests*",]

[tool.setuptools.packages.find]
exclude = [ "assets*", "benchmark*", "docs*", "dist*", "playground*", "scripts*", "tests*",]
=======
[tool.setuptools.package-data]
"sglang" = ["srt/layers/moe/fused_moe_triton/configs/*.json", "srt/layers/quantization/configs/*.json"]

[tool.setuptools.packages.find]
exclude = [
    "assets*",
    "benchmark*",
    "docs*",
    "dist*",
    "playground*",
    "scripts*",
    "tests*",
]

[tool.wheel]
exclude = [
    "assets*",
    "benchmark*",
    "docs*",
    "dist*",
    "playground*",
    "scripts*",
    "tests*",
]
>>>>>>> a4d6d6f1
<|MERGE_RESOLUTION|>--- conflicted
+++ resolved
@@ -4,27 +4,7 @@
 
 [project]
 name = "sglang"
-<<<<<<< HEAD
-version = "999.3.2+dev20241202091452"
-description = "SGLang is yet another fast serving framework for large language models and vision language models."
-readme = "README.md"
-requires-python = ">=3.8"
-classifiers = [ "Programming Language :: Python :: 3", "License :: OSI Approved :: Apache Software License",]
-dependencies = [ "requests", "tqdm",]
-
-[project.license]
-file = "LICENSE"
-
-[project.optional-dependencies]
-srt = [ "aiohttp", "decord", "fastapi", "hf_transfer", "huggingface_hub", "interegular", "packaging", "pillow", "psutil", "pydantic", "python-multipart", "torch", "torchao", "uvicorn", "uvloop", "zmq", "vllm==0.5.5", "outlines>=0.0.44", "modelscope",]
-openai = [ "openai>=1.0", "tiktoken",]
-anthropic = [ "anthropic>=0.20.0",]
-litellm = [ "litellm>=1.0.0",]
-test = [ "jsonlines", "matplotlib", "pandas", "sentence_transformers", "accelerate", "peft",]
-all = [ "sglang[srt]", "sglang[openai]", "sglang[anthropic]", "sglang[litellm]",]
-dev = [ "sglang[all]", "sglang[test]",]
-=======
-version = "0.4.1.post3"
+version = "999.4.1.post3+dev20241202091452"
 description = "SGLang is yet another fast serving framework for large language models and vision language models."
 readme = "README.md"
 requires-python = ">=3.8"
@@ -75,19 +55,11 @@
 dev_hip = ["sglang[all_hip]", "sglang[test]"]
 dev_xpu = ["sglang[all_xpu]", "sglang[test]"]
 dev_hpu = ["sglang[all_hpu]", "sglang[test]"]
->>>>>>> a4d6d6f1
 
 [project.urls]
 Homepage = "https://github.com/sgl-project/sglang"
 "Bug Tracker" = "https://github.com/sgl-project/sglang/issues"
 
-<<<<<<< HEAD
-[tool.wheel]
-exclude = [ "assets*", "benchmark*", "docs*", "dist*", "playground*", "scripts*", "tests*",]
-
-[tool.setuptools.packages.find]
-exclude = [ "assets*", "benchmark*", "docs*", "dist*", "playground*", "scripts*", "tests*",]
-=======
 [tool.setuptools.package-data]
 "sglang" = ["srt/layers/moe/fused_moe_triton/configs/*.json", "srt/layers/quantization/configs/*.json"]
 
@@ -111,5 +83,4 @@
     "playground*",
     "scripts*",
     "tests*",
-]
->>>>>>> a4d6d6f1
+]