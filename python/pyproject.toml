[build-system]
requires = [ "setuptools>=61.0", "wheel",]
build-backend = "setuptools.build_meta"

[project]
name = "sglang"
<<<<<<< HEAD
version = "999.1.17+dev20240704021638"
=======
version = "0.1.18"
>>>>>>> 0877f1e7
description = "A structured generation langauge for LLMs."
readme = "README.md"
requires-python = ">=3.8"
classifiers = [ "Programming Language :: Python :: 3", "License :: OSI Approved :: Apache Software License",]
dependencies = [ "requests", "tqdm",]

[project.license]
file = "LICENSE"

[project.optional-dependencies]
<<<<<<< HEAD
srt = [ "aiohttp", "fastapi", "psutil", "rpyc", "torch", "uvloop", "uvicorn", "zmq", "vllm==0.5.0", "interegular", "pydantic", "pillow", "packaging", "huggingface_hub", "hf_transfer", "outlines>=0.0.41",]
openai = [ "openai>=1.0", "tiktoken",]
anthropic = [ "anthropic>=0.20.0",]
litellm = [ "litellm>=1.0.0",]
all = [ "sglang[srt]", "sglang[openai]", "sglang[anthropic]", "sglang[litellm]",]
=======
srt = ["aiohttp", "fastapi", "hf_transfer", "huggingface_hub", "interegular", "packaging", "pillow",
       "psutil", "pydantic", "rpyc", "torch", "uvicorn", "uvloop", "zmq", "vllm==0.5.0", "outlines>=0.0.44"]
openai = ["openai>=1.0", "tiktoken"]
anthropic = ["anthropic>=0.20.0"]
litellm = ["litellm>=1.0.0"]
all = ["sglang[srt]", "sglang[openai]", "sglang[anthropic]", "sglang[litellm]"]
>>>>>>> 0877f1e7

[project.urls]
Homepage = "https://github.com/sgl-project/sglang"
"Bug Tracker" = "https://github.com/sgl-project/sglang/issues"

[tool.wheel]
exclude = [ "assets*", "benchmark*", "docs*", "dist*", "playground*", "scripts*", "tests*",]

[tool.setuptools.packages.find]
exclude = [ "assets*", "benchmark*", "docs*", "dist*", "playground*", "scripts*", "tests*",]<|MERGE_RESOLUTION|>--- conflicted
+++ resolved
@@ -4,11 +4,7 @@
 
 [project]
 name = "sglang"
-<<<<<<< HEAD
-version = "999.1.17+dev20240704021638"
-=======
-version = "0.1.18"
->>>>>>> 0877f1e7
+version = "999.1.18+dev20240704021638"
 description = "A structured generation langauge for LLMs."
 readme = "README.md"
 requires-python = ">=3.8"
@@ -19,20 +15,12 @@
 file = "LICENSE"
 
 [project.optional-dependencies]
-<<<<<<< HEAD
-srt = [ "aiohttp", "fastapi", "psutil", "rpyc", "torch", "uvloop", "uvicorn", "zmq", "vllm==0.5.0", "interegular", "pydantic", "pillow", "packaging", "huggingface_hub", "hf_transfer", "outlines>=0.0.41",]
-openai = [ "openai>=1.0", "tiktoken",]
-anthropic = [ "anthropic>=0.20.0",]
-litellm = [ "litellm>=1.0.0",]
-all = [ "sglang[srt]", "sglang[openai]", "sglang[anthropic]", "sglang[litellm]",]
-=======
 srt = ["aiohttp", "fastapi", "hf_transfer", "huggingface_hub", "interegular", "packaging", "pillow",
        "psutil", "pydantic", "rpyc", "torch", "uvicorn", "uvloop", "zmq", "vllm==0.5.0", "outlines>=0.0.44"]
 openai = ["openai>=1.0", "tiktoken"]
 anthropic = ["anthropic>=0.20.0"]
 litellm = ["litellm>=1.0.0"]
 all = ["sglang[srt]", "sglang[openai]", "sglang[anthropic]", "sglang[litellm]"]
->>>>>>> 0877f1e7
 
 [project.urls]
 Homepage = "https://github.com/sgl-project/sglang"
