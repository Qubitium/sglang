--- conflicted
+++ resolved
@@ -15,19 +15,12 @@
 file = "LICENSE"
 
 [project.optional-dependencies]
-<<<<<<< HEAD
-srt = [ "aiohttp", "fastapi", "psutil", "rpyc", "torch", "uvloop", "uvicorn", "zmq", "vllm==0.4.2", "interegular", "pydantic", "pillow", "outlines>=0.0.34",]
-openai = [ "openai>=1.0", "numpy", "tiktoken",]
-anthropic = [ "anthropic>=0.20.0", "numpy",]
-all = [ "sglang[srt]", "sglang[openai]", "sglang[anthropic]",]
-=======
 srt = ["aiohttp", "fastapi", "psutil", "rpyc", "torch", "uvloop", "uvicorn",
        "zmq", "vllm==0.5.0", "interegular", "pydantic", "pillow", "packaging", "huggingface_hub", "hf_transfer", "outlines>=0.0.41"]
 openai = ["openai>=1.0", "tiktoken"]
 anthropic = ["anthropic>=0.20.0"]
 litellm = ["litellm>=1.0.0"]
 all = ["sglang[srt]", "sglang[openai]", "sglang[anthropic]", "sglang[litellm]"]
->>>>>>> fb9296f0
 
 [project.urls]
 Homepage = "https://github.com/sgl-project/sglang"
