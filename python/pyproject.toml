--- conflicted
+++ resolved
@@ -4,11 +4,7 @@
 
 [project]
 name = "sglang"
-<<<<<<< HEAD
-version = "999.2.9+dev20240807062106"
-=======
-version = "0.2.11"
->>>>>>> 62757db6
+version = "999.2.11+dev20240807062106"
 description = "SGLang is yet another fast serving framework for large language models and vision language models."
 readme = "README.md"
 requires-python = ">=3.8"
@@ -19,13 +15,6 @@
 file = "LICENSE"
 
 [project.optional-dependencies]
-<<<<<<< HEAD
-srt = [ "aiohttp", "fastapi", "hf_transfer", "huggingface_hub", "interegular", "packaging", "pillow", "psutil", "pydantic", "torch", "uvicorn", "uvloop", "zmq", "vllm==0.5.3.post1", "outlines>=0.0.44", "python-multipart",]
-openai = [ "openai>=1.0", "tiktoken",]
-anthropic = [ "anthropic>=0.20.0",]
-litellm = [ "litellm>=1.0.0",]
-all = [ "sglang[srt]", "sglang[openai]", "sglang[anthropic]", "sglang[litellm]",]
-=======
 srt = ["aiohttp", "fastapi", "hf_transfer", "huggingface_hub", "interegular",
        "packaging", "pillow", "psutil", "pydantic", "python-multipart",
        "torch", "uvicorn", "uvloop", "zmq",
@@ -36,7 +25,6 @@
 test = ["jsonlines", "matplotlib", "pandas"]
 all = ["sglang[srt]", "sglang[openai]", "sglang[anthropic]", "sglang[litellm]"]
 dev = ["sglang[all]", "sglang[test]"]
->>>>>>> 62757db6
 
 [project.urls]
 Homepage = "https://github.com/sgl-project/sglang"
