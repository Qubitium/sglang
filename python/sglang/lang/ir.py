"""The intermediate representation."""

import dataclasses
import inspect
import warnings
from typing import List, Optional, Union

from sglang.global_config import global_config

REGEX_INT = r"[-+]?[0-9]+"
REGEX_FLOAT = r"[-+]?[0-9]*\.?[0-9]+"
REGEX_BOOL = r"(True|False)"
REGEX_STRING = r"\"[\w\d\s]*\""  # bugs with regex r"\".*\"" in interegular pkg


@dataclasses.dataclass
class SglSamplingParams:
    max_new_tokens: int = 16
    stop: Union[str, List[str]] = ()
    temperature: float = 1.0
    top_p: float = 1.0
    top_k: int = -1  # -1 means disable
    frequency_penalty: float = 0.0
    presence_penalty: float = 0.0
    repetition_penalty: float = 1.0
    ignore_eos: bool = False
    return_logprob: Optional[bool] = None
    logprob_start_len: Optional[int] = (None,)
    top_logprobs_num: Optional[int] = (None,)
    return_text_in_logprobs: Optional[bool] = (None,)

    # for constrained generation, not included in to_xxx_kwargs
    dtype: Optional[str] = None
    regex: Optional[str] = None

    def clone(self):
        return SglSamplingParams(
            self.max_new_tokens,
            self.stop,
            self.temperature,
            self.top_p,
            self.top_k,
            self.frequency_penalty,
            self.presence_penalty,
<<<<<<< HEAD
            self.repetition_penalty,
=======
            self.ignore_eos,
            self.return_logprob,
            self.logprob_start_len,
            self.top_logprobs_num,
            self.return_text_in_logprobs,
>>>>>>> a9ef49c1
        )

    def to_openai_kwargs(self):
        # OpenAI does not support top_k and repetition_penalty, so we drop it here
        if self.regex is not None:
            warnings.warn("Regular expression is not supported in the OpenAI backend.")
        return {
            "max_tokens": self.max_new_tokens,
            "stop": self.stop or None,
            "temperature": self.temperature,
            "top_p": self.top_p,
            "frequency_penalty": self.frequency_penalty,
            "presence_penalty": self.presence_penalty,
        }

    def to_vertexai_kwargs(self):
        if self.regex is not None:
            warnings.warn(
                "Regular expression is not supported in the VertexAI backend."
            )
        return {
            "candidate_count": 1,
            "max_output_tokens": self.max_new_tokens,
            "stop_sequences": self.stop,
            "temperature": self.temperature,
            "top_p": self.top_p,
            "top_k": self.top_k if self.top_k > 0 else None,
        }

    def to_anthropic_kwargs(self):
        # Anthropic does not support frequency_penalty or presence_penalty, so we drop it here
        if self.regex is not None:
            warnings.warn(
                "Regular expression is not supported in the Anthropic backend."
            )
        return {
            "max_tokens": self.max_new_tokens,
            "stop_sequences": (
                self.stop if isinstance(self.stop, (list, tuple)) else [self.stop]
            ),
            "temperature": self.temperature,
            "top_p": self.top_p,
            "top_k": self.top_k,
        }

    def to_litellm_kwargs(self):
        if self.regex is not None:
            warnings.warn("Regular expression is not supported in the LiteLLM backend.")
        return {
            "max_tokens": self.max_new_tokens,
            "stop": self.stop or None,
            "temperature": self.temperature,
            "top_p": self.top_p,
            "top_k": self.top_k,
            "frequency_penalty": self.frequency_penalty,
            "presence_penalty": self.presence_penalty,
        }

    def to_srt_kwargs(self):
        return {
            "max_new_tokens": self.max_new_tokens,
            "stop": self.stop,
            "temperature": self.temperature,
            "top_p": self.top_p,
            "top_k": self.top_k,
            "frequency_penalty": self.frequency_penalty,
            "presence_penalty": self.presence_penalty,
            "repetition_penalty": self.repetition_penalty,
            "ignore_eos": self.ignore_eos,
            "regex": self.regex,
        }


class SglFunction:
    def __init__(self, func, num_api_spec_tokens=None, bind_arguments=None):
        self.func = func
        self.num_api_spec_tokens = num_api_spec_tokens
        self.bind_arguments = bind_arguments or {}
        self.pin_prefix_rid = None

        # Parse arguments
        argspec = inspect.getfullargspec(func)
        assert argspec.args[0] == "s", 'The first argument must be "s"'
        self.arg_names = argspec.args[1:]
        self.arg_defaults = argspec.defaults if argspec.defaults is not None else []

    def bind(self, **kwargs):
        assert all(key in self.arg_names for key in kwargs)

        new_bind_dict = {**self.bind_arguments, **kwargs}
        return SglFunction(self.func, bind_arguments=new_bind_dict)

    def run(
        self,
        *args,
        max_new_tokens: int = 16,
        stop: Union[str, List[str]] = (),
        temperature: float = 1.0,
        top_p: float = 1.0,
        top_k: int = -1,
        frequency_penalty: float = 0.0,
        presence_penalty: float = 0.0,
        repetition_penalty: float = 1.0,
        ignore_eos: bool = False,
        return_logprob: Optional[bool] = None,
        logprob_start_len: Optional[int] = None,
        top_logprobs_num: Optional[int] = None,
        return_text_in_logprobs: Optional[bool] = None,
        stream: bool = False,
        backend=None,
        **kwargs,
    ):
        from sglang.lang.interpreter import run_program

        default_sampling_para = SglSamplingParams(
            max_new_tokens=max_new_tokens,
            stop=stop,
            temperature=temperature,
            top_p=top_p,
            top_k=top_k,
            frequency_penalty=frequency_penalty,
            presence_penalty=presence_penalty,
            repetition_penalty=repetition_penalty,
            ignore_eos=ignore_eos,
            return_logprob=return_logprob,
            logprob_start_len=logprob_start_len,
            top_logprobs_num=top_logprobs_num,
            return_text_in_logprobs=return_text_in_logprobs,
        )
        backend = backend or global_config.default_backend
        return run_program(self, backend, args, kwargs, default_sampling_para, stream)

    def run_batch(
        self,
        batch_kwargs,
        *,
        max_new_tokens: int = 16,
        stop: Union[str, List[str]] = (),
        temperature: float = 1.0,
        top_p: float = 1.0,
        top_k: int = -1,
        frequency_penalty: float = 0.0,
        presence_penalty: float = 0.0,
        repetition_penalty: float = 1.0,
        ignore_eos: bool = False,
        return_logprob: Optional[bool] = None,
        logprob_start_len: Optional[int] = None,
        top_logprobs_num: Optional[int] = None,
        return_text_in_logprobs: Optional[bool] = None,
        backend=None,
        num_threads: Union[str, int] = "auto",
        progress_bar: bool = False,
    ):
        from sglang.lang.interpreter import run_program_batch

        assert isinstance(batch_kwargs, (list, tuple))
        if len(batch_kwargs) == 0:
            return []
        if not isinstance(batch_kwargs[0], dict):
            num_programs = len(batch_kwargs)
            # change the list of argument values to dict of arg_name -> arg_value
            batch_kwargs = [
                {self.arg_names[i]: v for i, v in enumerate(arg_values)}
                for arg_values in batch_kwargs
                if isinstance(arg_values, (list, tuple))
                and len(self.arg_names) - len(self.arg_defaults)
                <= len(arg_values)
                <= len(self.arg_names)
            ]
            # Ensure to raise an exception if the number of arguments mismatch
            if len(batch_kwargs) != num_programs:
                raise Exception("Given arguments mismatch the SGL function signature")

        default_sampling_para = SglSamplingParams(
            max_new_tokens=max_new_tokens,
            stop=stop,
            temperature=temperature,
            top_p=top_p,
            top_k=top_k,
            frequency_penalty=frequency_penalty,
            presence_penalty=presence_penalty,
            repetition_penalty=repetition_penalty,
            ignore_eos=ignore_eos,
            return_logprob=return_logprob,
            logprob_start_len=logprob_start_len,
            top_logprobs_num=top_logprobs_num,
            return_text_in_logprobs=return_text_in_logprobs,
        )
        backend = backend or global_config.default_backend
        return run_program_batch(
            self,
            backend,
            batch_kwargs,
            default_sampling_para,
            num_threads,
            progress_bar,
        )

    def trace(self, *, backend=None, **kwargs):
        from sglang.lang.tracer import trace_program

        backend = backend or global_config.default_backend
        return trace_program(self, kwargs, backend)

    def cache(self, backend=None):
        from sglang.lang.interpreter import cache_program

        backend = backend or global_config.default_backend
        return cache_program(self, backend)

    def compile(self, *, backend=None):
        from sglang.lang.compiler import compile_func

        return compile_func(self, backend)

    def __call__(self, *args, **kwargs):
        from sglang.lang.tracer import TracingScope

        tracing_scope = TracingScope.get_current_scope()
        if tracing_scope is None:
            return self.run(*args, **kwargs)
        else:
            kwargs["backend"] = tracing_scope.tracer_state.backend
            return self.trace(*args, **kwargs)


class SglExpr:
    node_ct = 0

    def __init__(self):
        self.node_id = SglExpr.node_ct
        self.prev_node = None
        self.pid = None
        SglExpr.node_ct += 1

    def __add__(self, other):
        if isinstance(other, str):
            other = SglConstantText(other)
        assert isinstance(other, SglExpr)

        return self.concatenate_ir(self, other)

    def __radd__(self, other):
        if isinstance(other, str):
            other = SglConstantText(other)
        assert isinstance(other, SglExpr), f"{other}"

        return self.concatenate_ir(other, self)

    def concatenate_ir(self, a, b):
        if isinstance(a, SglExprList):
            if isinstance(b, SglExprList):
                return SglExprList(a.expr_list + b.expr_list)
            else:
                return SglExprList(a.expr_list + [b])
        elif isinstance(b, SglExprList):
            return SglExprList([a] + b.expr_list)

        return SglExprList([a, b])

    def print_graph_dfs(self):
        ret = [""]
        visited = set()

        def dfs_print(x):
            if x is None or x in visited:
                return
            visited.add(x)

            # Print dependency
            if x.prev_node is not None:
                dfs_print(x.prev_node)

            if isinstance(x, SglExprList):
                for y in x.expr_list:
                    dfs_print(y)
            # elif isinstance(x, SglRole):
            #    dfs_print(x.expr)
            elif isinstance(x, SglVariable):
                dfs_print(x.source)

            # Print the node itself
            if isinstance(x, (SglFork, SglGetForkItem)):
                ret[0] += f"%{x.node_id} = {x}\n"
            else:
                if x.prev_node is not None:
                    ret[0] += (
                        f"%{x.node_id} = %{x.prev_node.node_id} + " + str(x) + "\n"
                    )
                else:
                    ret[0] += f"%{x.node_id} = " + str(x) + "\n"

        dfs_print(self)
        return ret[0]


class SglExprList(SglExpr):
    def __init__(self, expr_list: List[SglExpr]):
        super().__init__()
        self.expr_list = expr_list

    def __repr__(self):
        return f"ExprList({self.expr_list})"


class SglArgument(SglExpr):
    def __init__(self, name: str, value: str):
        super().__init__()
        self.name = name
        self.value = value

    def __repr__(self):
        return f"Argument(name={self.name}, value={repr(self.value)})"

    def __len__(self):
        return len(self.value)

    def __getitem__(self, i):
        return self.value[i]

    def __int__(self):
        return self.value

    def __bool__(self):
        return self.value

    def __format__(self, *args):
        raise TypeError(
            "Cannot put argument inside a f-string. "
            "This is not compatible with the tracer. "
        )


class SglImage(SglExpr):
    def __init__(self, path: str):
        self.path = path

    def __repr__(self) -> str:
        return f"SglImage({self.path})"


class SglVideo(SglExpr):
    def __init__(self, path: str, num_frames: int):
        self.path = path
        self.num_frames = num_frames

    def __repr__(self) -> str:
        return f"SglVideo({self.path}, {self.num_frames})"


class SglGen(SglExpr):
    def __init__(
        self,
<<<<<<< HEAD
        name,
        max_new_tokens,
        stop,
        temperature,
        top_p,
        top_k,
        frequency_penalty,
        presence_penalty,
        repetition_penalty,
        ignore_eos,
        dtype,
        regex,
=======
        name: Optional[str] = None,
        max_new_tokens: Optional[int] = None,
        stop: Optional[Union[str, List[str]]] = None,
        temperature: Optional[float] = None,
        top_p: Optional[float] = None,
        top_k: Optional[int] = None,
        frequency_penalty: Optional[float] = None,
        presence_penalty: Optional[float] = None,
        ignore_eos: Optional[bool] = None,
        return_logprob: Optional[bool] = None,
        logprob_start_len: Optional[int] = None,
        top_logprobs_num: Optional[int] = None,
        return_text_in_logprobs: Optional[bool] = None,
        dtype: Optional[type] = None,
        regex: Optional[str] = None,
>>>>>>> a9ef49c1
    ):
        """Call the model to generate. See the meaning of the arguments in docs/sampling_params.md"""
        super().__init__()
        self.name = name
        self.sampling_params = SglSamplingParams(
            max_new_tokens=max_new_tokens,
            stop=stop,
            temperature=temperature,
            top_p=top_p,
            top_k=top_k,
            frequency_penalty=frequency_penalty,
            presence_penalty=presence_penalty,
            repetition_penalty=repetition_penalty,
            ignore_eos=ignore_eos,
            return_logprob=return_logprob,
            logprob_start_len=logprob_start_len,
            top_logprobs_num=top_logprobs_num,
            return_text_in_logprobs=return_text_in_logprobs,
            dtype=dtype,
            regex=regex,
        )

    def __repr__(self):
        return f"Gen('{self.name}')"


class SglConstantText(SglExpr):
    def __init__(self, value: str):
        super().__init__()
        self.value = value

    def __repr__(self):
        return f"Constant({repr(self.value)})"


class SglRoleBegin(SglExpr):
    def __init__(self, role: str):
        super().__init__()
        self.role = role

    def __repr__(self):
        return f"RoleBegin({self.role})"


class SglRoleEnd(SglExpr):
    def __init__(self, role: str):
        super().__init__()
        self.role = role

    def __repr__(self):
        return f"RoleEnd({self.role})"


class SglSelect(SglExpr):
    def __init__(self, name: str, choices: List[str], temperature: float):
        super().__init__()
        self.name = name
        self.choices = choices
        self.temperature = temperature

    def __repr__(self):
        return f"Select({self.name}, choices={self.choices})"


class SglFork(SglExpr):
    def __init__(self, number: int, position_ids_offset=None):
        super().__init__()
        self.number = number
        self.position_ids_offset = position_ids_offset

    def __repr__(self):
        return (
            f"Fork(%{self.prev_node.node_id}, number={self.number}, "
            f"position_ids_offset={self.position_ids_offset})"
        )


class SglGetForkItem(SglExpr):
    def __init__(self, index: int):
        super().__init__()
        self.index = index

    def __repr__(self):
        return f"GetForkItem(%{self.prev_node.node_id}, index={self.index})"


class SglVariable(SglExpr):
    def __init__(self, name: str, source):
        super().__init__()
        self.name = name
        self.source = source

    def __repr__(self):
        return f"Variable('{self.name}', source=%{self.source.node_id})"


class SglVarScopeBegin(SglExpr):
    def __init__(self, name: str):
        super().__init__()
        self.name = name

    def __repr__(self):
        return f"VarScopeBegin('{self.name}')"


class SglVarScopeEnd(SglExpr):
    def __init__(self, name: str):
        super().__init__()
        self.name = name

    def __repr__(self):
        return f"VarScopeEnd('{self.name}')"


class SglConcateAndAppend(SglExpr):
    def __init__(self, states):
        super().__init__()
        self.states = states

    def __repr__(self):
        return f"ConcatenateAndAppend('{self.states}')"


class SglCommitLazy(SglExpr):
    def __init__(self):
        super().__init__()

    def __repr__(self):
        return "CommitLazy()"<|MERGE_RESOLUTION|>--- conflicted
+++ resolved
@@ -42,15 +42,12 @@
             self.top_k,
             self.frequency_penalty,
             self.presence_penalty,
-<<<<<<< HEAD
             self.repetition_penalty,
-=======
             self.ignore_eos,
             self.return_logprob,
             self.logprob_start_len,
             self.top_logprobs_num,
             self.return_text_in_logprobs,
->>>>>>> a9ef49c1
         )
 
     def to_openai_kwargs(self):
@@ -404,20 +401,6 @@
 class SglGen(SglExpr):
     def __init__(
         self,
-<<<<<<< HEAD
-        name,
-        max_new_tokens,
-        stop,
-        temperature,
-        top_p,
-        top_k,
-        frequency_penalty,
-        presence_penalty,
-        repetition_penalty,
-        ignore_eos,
-        dtype,
-        regex,
-=======
         name: Optional[str] = None,
         max_new_tokens: Optional[int] = None,
         stop: Optional[Union[str, List[str]]] = None,
@@ -426,6 +409,7 @@
         top_k: Optional[int] = None,
         frequency_penalty: Optional[float] = None,
         presence_penalty: Optional[float] = None,
+        repetition_penalty: Optional[float] = None,
         ignore_eos: Optional[bool] = None,
         return_logprob: Optional[bool] = None,
         logprob_start_len: Optional[int] = None,
@@ -433,7 +417,6 @@
         return_text_in_logprobs: Optional[bool] = None,
         dtype: Optional[type] = None,
         regex: Optional[str] = None,
->>>>>>> a9ef49c1
     ):
         """Call the model to generate. See the meaning of the arguments in docs/sampling_params.md"""
         super().__init__()
