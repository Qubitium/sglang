"""Tracing a program."""

import uuid
from typing import Any, Dict, List, Optional

from sglang.backend.base_backend import BaseBackend
from sglang.lang.interpreter import ProgramState, ProgramStateGroup
from sglang.lang.ir import (
    SglArgument,
    SglConstantText,
    SglExpr,
    SglExprList,
    SglFork,
    SglGen,
    SglGetForkItem,
    SglRoleBegin,
    SglRoleEnd,
    SglSelect,
    SglVariable,
    SglVarScopeBegin,
    SglVarScopeEnd,
)


class StopTracing(Exception):
    pass


def extract_prefix_by_tracing(program, backend):
    # Create dummy arguments
    dummy_arguments = {name: SglArgument(name, None) for name in program.arg_names}
    arguments = dummy_arguments
    arguments.update(program.bind_arguments)

    # Trace
    tracer = TracerProgramState(backend, arguments, only_trace_prefix=True)
    try:
        with TracingScope(tracer):
            tracer.ret_value = program.func(tracer, **arguments)
    except (StopTracing, TypeError, AttributeError):
        # Some exceptions may not be catched
        pass

    # Run and cache prefix
    prefix = ""
    for expr in tracer.flatten_nodes():
        if isinstance(expr, SglConstantText):
            prefix += expr.value
        else:
            break
    return prefix


def trace_program(program, arguments, backend):
    # Create dummy backend
    if backend is None:
        backend = BaseBackend()

    # Create dummy arguments
    dummy_arguments = {
        name: SglArgument(name, None)
        for name in program.arg_names
        if name not in arguments
    }
    arguments.update(dummy_arguments)
    arguments.update(program.bind_arguments)

    # Trace
    tracer = TracerProgramState(backend, arguments, only_trace_prefix=False)
    with TracingScope(tracer):
        tracer.ret_value = program.func(tracer, **arguments)
    return tracer


class TracerProgramState(ProgramState):
    def __init__(self, backend, arguments, only_trace_prefix):
        self.pid = uuid.uuid4().hex
        self.backend = backend
        self.arguments: Dict[str, Any] = arguments
        self.only_trace_prefix = only_trace_prefix

        if hasattr(backend, "endpoint"):
            self.backend = backend.endpoint

        self.nodes = []
        self.last_node = None
        self.variables = {}
        self.ret_value = None

        # For completion

        # For chat
        self.messages_ = []
        self.cur_role = None
        self.chat_template = self.backend.get_chat_template()

        # For multi states
        self.child_states = []

        cur_scope = TracingScope.get_current_scope()
        if cur_scope is not None:
            cur_scope.add_child_state(self)

    ##################################
    ########### Public API ###########
    ##################################

    def fork(self, size: int = 1, position_ids_offset: Optional[List[int]] = None):
<<<<<<< HEAD
        size = int(size)
=======
>>>>>>> 04c0b214
        assert (size >= 1)

        if self.only_trace_prefix:
            raise StopTracing()

        fork_node = SglFork(size)
        fork_node.prev_node = self.last_node

        states = [
            TracerProgramState(self.backend, self.arguments, self.only_trace_prefix)
            for _ in range(size)
        ]

        for i in range(size):
            node = SglGetForkItem(i)
            node.prev_node = fork_node
            states[i].last_node = node
            states[i].variables = dict(self.variables)
            states[i].messages_ = list(self.messages_)
            states[i].cur_role = self.cur_role
            states[i].chat_template = self.chat_template

        state_group = ProgramStateGroup(states, self)

        return state_group

    ##################################
    ########## Internal API ##########
    ##################################

    def _append_node(self, other: SglExpr):
        self.nodes.append(other)
        other.prev_node = self.last_node
        self.last_node = other

    def _execute(self, other: SglExpr):
        if isinstance(other, str):
            other = SglConstantText(other)

        other.pid = self.pid

        if isinstance(other, SglConstantText):
            self._execute_fill(other)
        elif isinstance(other, SglGen):
            self._execute_gen(other)
        elif isinstance(other, SglSelect):
            self._execute_select(other)
        elif isinstance(other, SglExprList):
            for x in other.expr_list:
                self._execute(x)
        elif isinstance(other, SglRoleBegin):
            self._execute_role_begin(other)
        elif isinstance(other, SglRoleEnd):
            self._execute_role_end(other)
        elif isinstance(other, SglVarScopeBegin):
            self._execute_var_scope_begin(other)
        elif isinstance(other, SglVarScopeEnd):
            self._execute_var_scope_end(other)
        else:
            if self.only_trace_prefix:
                raise StopTracing()
            else:
                self._append_node(other)

        return self

    def __iadd__(self, other):
        self._execute(other)
        return self

    def _execute_fill(self, expr: SglConstantText):
        if isinstance(expr, str):
            expr = SglConstantText(expr)
        self._append_node(expr)

    def _execute_gen(self, expr: SglGen):
        name = expr.name if expr.name is not None else "gen_" + str(len(self.variables))
        new_node = SglVariable(name, source=expr)
        self.variables[name] = new_node
        self._append_node(expr)

    def _execute_select(self, expr: SglSelect):
        name = (
            expr.name if expr.name is not None else "select_" + str(len(self.variables))
        )
        new_node = SglVariable(name, source=expr)
        self.variables[name] = new_node
        self._append_node(expr)

    def _execute_role_begin(self, expr: SglRoleBegin):
        assert self.cur_role is None, "Nested roles are not allowed."

        if len(self.messages_) == 0 and expr.role != "system":
            # Insert default system message
            default_system = self.chat_template.default_system_prompt
            if default_system:
                self._execute_role_begin(SglRoleBegin("system"))
                self._execute_fill(default_system)
                self._execute_role_end(SglRoleEnd("system"))

        self.cur_role = expr.role

        prefix, suffix = self.chat_template.get_prefix_and_suffix(
            expr.role, self.messages_
        )

        self._execute_fill(prefix)

    def _execute_role_end(self, expr: SglRoleEnd):
        prefix, suffix = self.chat_template.get_prefix_and_suffix(
            expr.role, self.messages_
        )

        self._execute_fill(suffix)

        self.messages_.append({"role": expr.role, "content": ""})

        self.cur_role = None

    def _execute_var_scope_end(self, expr: SglVarScopeEnd):
        new_node = SglVariable(name, source=self.last_node)
        self.variables[name] = new_node

    def get_var(self, name):
        ret = self.arguments.get(name, None)
        if ret is not None:
            return ret

        v = self.variables[name]
        return SglVariable(v.name, v.source)

    def flatten_nodes(self):
        def traverse(cur):
            if isinstance(cur, SglExprList):
                for child in cur.expr_list:
                    traverse(child)
            else:
                ret.append(cur)

        ret = []
        for x in self.nodes:
            traverse(x)
        return ret

    def __del__(self):
        pass


class TracingScope:
    cur_scope = None

    def __init__(self, tracer_state: TracerProgramState):
        self.tracer_state = tracer_state
        self.last_scope = TracingScope.cur_scope

    def __enter__(self):
        TracingScope.cur_scope = self
        return self

    def __exit__(self, exc_type, exc_value, traceback):
        TracingScope.cur_scope = self.last_scope

    @staticmethod
    def get_current_scope():
        return TracingScope.cur_scope

    def add_child_state(self, state: TracerProgramState):
        cur_scope = self
        while cur_scope != None:
            cur_scope.tracer_state.child_states.append(state)
            cur_scope = cur_scope.last_scope<|MERGE_RESOLUTION|>--- conflicted
+++ resolved
@@ -106,10 +106,6 @@
     ##################################
 
     def fork(self, size: int = 1, position_ids_offset: Optional[List[int]] = None):
-<<<<<<< HEAD
-        size = int(size)
-=======
->>>>>>> 04c0b214
         assert (size >= 1)
 
         if self.only_trace_prefix:
