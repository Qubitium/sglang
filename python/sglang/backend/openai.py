--- conflicted
+++ resolved
@@ -1,12 +1,8 @@
 import logging
 import time
-<<<<<<< HEAD
-from typing import List, Optional
-=======
 import warnings
 import dataclasses
 from typing import Callable, List, Optional, Union
->>>>>>> 1a57e416
 
 import numpy as np
 
