--- conflicted
+++ resolved
@@ -19,17 +19,12 @@
         self.trust_remote_code = trust_remote_code
         self.revision = revision
         self.model_overide_args = model_overide_args
-<<<<<<< HEAD
-        self.hf_config = get_config(self.path, trust_remote_code, revision,
-                                    model_overide_args=model_overide_args)
-=======
         self.hf_config = get_config(
             self.path,
             trust_remote_code,
             revision,
             model_overide_args=model_overide_args,
         )
->>>>>>> fb9296f0
         self.hf_text_config = get_hf_text_config(self.hf_config)
         if context_length is not None:
             self.context_len = context_length
@@ -57,10 +52,7 @@
         self.num_hidden_layers = self.hf_config.num_hidden_layers
         self.vocab_size = self.hf_config.vocab_size
 
-<<<<<<< HEAD
-=======
     # adapted from https://github.com/vllm-project/vllm/blob/main/vllm/config.py#L289
->>>>>>> fb9296f0
     def get_total_num_kv_heads(self) -> int:
         """Returns the total number of KV heads."""
         # For GPTBigCode & Falcon:
@@ -69,35 +61,23 @@
         # KV heads.
         falcon_model_types = ["falcon", "RefinedWeb", "RefinedWebModel"]
         new_decoder_arch_falcon = (
-<<<<<<< HEAD
-                self.hf_config.model_type in falcon_model_types
-                and getattr(self.hf_config, "new_decoder_architecture", False))
-        if not new_decoder_arch_falcon and getattr(self.hf_text_config,
-                                                   "multi_query", False):
-=======
             self.hf_config.model_type in falcon_model_types
             and getattr(self.hf_config, "new_decoder_architecture", False)
         )
         if not new_decoder_arch_falcon and getattr(
             self.hf_text_config, "multi_query", False
         ):
->>>>>>> fb9296f0
             # Multi-query attention, only one KV head.
             # Currently, tensor parallelism is not supported in this case.
             return 1
 
         # For DBRX and MPT
         if self.hf_config.model_type in ["dbrx", "mpt"]:
-<<<<<<< HEAD
-            return getattr(self.hf_config.attn_config, "kv_n_heads",
-                           self.hf_config.num_attention_heads)
-=======
             return getattr(
                 self.hf_config.attn_config,
                 "kv_n_heads",
                 self.hf_config.num_attention_heads,
             )
->>>>>>> fb9296f0
 
         attributes = [
             # For Falcon:
@@ -117,10 +97,7 @@
         # equal to the number of attention heads.
         return self.hf_text_config.num_attention_heads
 
-<<<<<<< HEAD
-=======
     # adapted from https://github.com/vllm-project/vllm/blob/main/vllm/config.py#L328
->>>>>>> fb9296f0
     def get_num_kv_heads(self, tensor_parallel_size) -> int:
         """Returns the number of KV heads per GPU."""
         total_num_kv_heads = self.get_total_num_kv_heads()
@@ -128,21 +105,12 @@
         # the tensor parallel size. We will replicate the KV heads in the
         # case where the number of KV heads is smaller than the tensor
         # parallel size so each GPU has at least one KV head.
-<<<<<<< HEAD
-        return max(1,
-                   total_num_kv_heads // tensor_parallel_size)
-=======
         return max(1, total_num_kv_heads // tensor_parallel_size)
->>>>>>> fb9296f0
 
 
 def get_hf_text_config(config: PretrainedConfig):
     """Get the "sub" config relevant to llm for multi modal models.
-<<<<<<< HEAD
-        No op for pure text models.
-=======
     No op for pure text models.
->>>>>>> fb9296f0
     """
     if hasattr(config, "text_config"):
         # The code operates under the assumption that text_config should have
