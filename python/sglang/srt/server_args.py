--- conflicted
+++ resolved
@@ -86,13 +86,9 @@
     json_model_override_args: str = "{}"
 
     # Optimization/debug options
-<<<<<<< HEAD
     disable_sliding_window: bool = False
-=======
     attention_backend: Optional[str] = None
     sampling_backend: Optional[str] = None
-
->>>>>>> 067d8e16
     disable_flashinfer: bool = False
     disable_flashinfer_sampling: bool = False
     disable_radix_cache: bool = False
@@ -463,6 +459,11 @@
             help="Choose the kernels for sampling layers.",
         )
         parser.add_argument(
+            "--disable-sliding-window",
+            action="store_true",
+            help="Disable sliding-window",
+        )
+        parser.add_argument(
             "--disable-flashinfer",
             action="store_true",
             help="Disable flashinfer attention kernels. This option will be deprecated in the next release. Please use '--attention-backend triton' instead.",
