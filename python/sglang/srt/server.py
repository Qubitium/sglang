"""
Copyright 2023-2024 SGLang Team
Licensed under the Apache License, Version 2.0 (the "License");
you may not use this file except in compliance with the License.
You may obtain a copy of the License at

    http://www.apache.org/licenses/LICENSE-2.0

Unless required by applicable law or agreed to in writing, software
distributed under the License is distributed on an "AS IS" BASIS,
WITHOUT WARRANTIES OR CONDITIONS OF ANY KIND, either express or implied.
See the License for the specific language governing permissions and
limitations under the License.
"""

"""
The entry point of inference server.
SRT = SGLang Runtime.
"""

import asyncio
import dataclasses
import json
import logging
import multiprocessing as mp
import os
import sys
import threading
import time
from http import HTTPStatus
from typing import Dict, List, Optional, Union

# Fix a bug of Python threading
setattr(threading, "_register_atexit", lambda *args, **kwargs: None)
mp.set_start_method('spawn', force=True)

import aiohttp
import psutil
import requests
import uvicorn
import uvloop
from fastapi import FastAPI, File, Form, Request, UploadFile
from fastapi.responses import JSONResponse, Response, StreamingResponse

from sglang.lang.backend.runtime_endpoint import RuntimeEndpoint
from sglang.srt.constrained import disable_cache
from sglang.srt.hf_transformers_utils import get_tokenizer
from sglang.srt.managers.controller_multi import (
    start_controller_process as start_controller_process_multi,
)
from sglang.srt.managers.controller_single import launch_tp_servers
from sglang.srt.managers.controller_single import (
    start_controller_process as start_controller_process_single,
)
from sglang.srt.managers.detokenizer_manager import start_detokenizer_process
from sglang.srt.managers.io_struct import EmbeddingReqInput, GenerateReqInput
from sglang.srt.managers.tokenizer_manager import TokenizerManager
from sglang.srt.openai_api.adapter import (
    load_chat_template_for_openai_api,
    v1_batches,
    v1_chat_completions,
    v1_completions,
    v1_delete_file,
    v1_embeddings,
    v1_files_create,
    v1_retrieve_batch,
    v1_retrieve_file,
    v1_retrieve_file_content,
)
from sglang.srt.openai_api.protocol import ModelCard, ModelList
from sglang.srt.server_args import PortArgs, ServerArgs
from sglang.srt.utils import (
    add_api_key_middleware,
    allocate_init_ports,
    assert_pkg_version,
    enable_show_time_cost,
    kill_child_process,
    maybe_set_triton_cache_manager,
    prepare_model,
    prepare_tokenizer,
    set_ulimit,
)
from sglang.utils import get_exception_traceback

logger = logging.getLogger(__name__)

asyncio.set_event_loop_policy(uvloop.EventLoopPolicy())

API_KEY_HEADER_NAME = "X-API-Key"


# class APIKeyValidatorMiddleware(BaseHTTPMiddleware):
#     def __init__(self, app, api_key: str):
#         super().__init__(app)
#         self.api_key = api_key
#
#     async def dispatch(self, request: Request, call_next):
#         # extract API key from the request headers
#         api_key_header = request.headers.get(API_KEY_HEADER_NAME)
#         if not api_key_header or api_key_header != self.api_key:
#             return JSONResponse(
#                 status_code=403,
#                 content={"detail": "Invalid API Key"},
#             )
#         response = await call_next(request)
#         return response


app = FastAPI()
tokenizer_manager = None

# Put some args for easily access
global_server_args_dict = {}

@app.get("/health")
async def health() -> Response:
    """Health check."""
    return Response(status_code=200)


@app.get("/get_model_info")
async def get_model_info():
    result = {
        "model_path": tokenizer_manager.model_path,
        "is_generation": tokenizer_manager.is_generation,
    }
    return result


@app.get("/get_server_args")
async def get_server_args():
    return dataclasses.asdict(tokenizer_manager.server_args)


@app.get("/flush_cache")
async def flush_cache():
    tokenizer_manager.flush_cache()
    return Response(
        content="Cache flushed.\nPlease check backend logs for more details. "
                "(When there are running or waiting requests, the operation will not be performed.)\n",
        status_code=200,
    )


async def generate_request(obj: GenerateReqInput, request: Request=None):
    """Handle a generate request."""
    if obj.stream:

        async def stream_results():
            try:
                async for out in tokenizer_manager.generate_request(obj, request):
                    yield f"data: {json.dumps(out, ensure_ascii=False)}\n\n"
            except ValueError as e:
                out = {"error": {"message": str(e)}}
                yield f"data: {json.dumps(out, ensure_ascii=False)}\n\n"
            yield "data: [DONE]\n\n"

        return StreamingResponse(
            stream_results(),
            media_type="text/event-stream",
            background=tokenizer_manager.create_abort_task(obj),
        )
    else:
        try:
            ret = await tokenizer_manager.generate_request(obj, request).__anext__()
            return ret
        except ValueError as e:
            return JSONResponse(
                {"error": {"message": str(e)}}, status_code=HTTPStatus.BAD_REQUEST
            )


app.post("/generate")(generate_request)
app.put("/generate")(generate_request)


async def encode_request(obj: EmbeddingReqInput, request: Request):
    """Handle an embedding request."""
    try:
        ret = await tokenizer_manager.generate_request(obj, request).__anext__()
        return ret
    except ValueError as e:
        return JSONResponse(
            {"error": {"message": str(e)}}, status_code=HTTPStatus.BAD_REQUEST
        )


app.post("/encode")(encode_request)
app.put("/encode")(encode_request)


@app.post("/v1/completions")
async def openai_v1_completions(raw_request: Request):
    return await v1_completions(tokenizer_manager, raw_request)


@app.post("/v1/chat/completions")
async def openai_v1_chat_completions(raw_request: Request):
    return await v1_chat_completions(tokenizer_manager, raw_request)


@app.post("/v1/embeddings")
async def openai_v1_embeddings(raw_request: Request):
    response = await v1_embeddings(tokenizer_manager, raw_request)
    return response


@app.get("/v1/models")
def available_models():
    """Show available models."""
    served_model_names = [tokenizer_manager.served_model_name]
    model_cards = []
    for served_model_name in served_model_names:
        model_cards.append(ModelCard(id=served_model_name, root=served_model_name))
    return ModelList(data=model_cards)


@app.post("/v1/files")
async def openai_v1_files(file: UploadFile = File(...), purpose: str = Form("batch")):
    return await v1_files_create(
        file, purpose, tokenizer_manager.server_args.file_storage_pth
    )


@app.delete("/v1/files/{file_id}")
async def delete_file(file_id: str):
    # https://platform.openai.com/docs/api-reference/files/delete
    return await v1_delete_file(file_id)


@app.post("/v1/batches")
async def openai_v1_batches(raw_request: Request):
    return await v1_batches(tokenizer_manager, raw_request)


@app.get("/v1/batches/{batch_id}")
async def retrieve_batch(batch_id: str):
    return await v1_retrieve_batch(batch_id)


@app.get("/v1/files/{file_id}")
async def retrieve_file(file_id: str):
    # https://platform.openai.com/docs/api-reference/files/retrieve
    return await v1_retrieve_file(file_id)


@app.get("/v1/files/{file_id}/content")
async def retrieve_file_content(file_id: str):
    # https://platform.openai.com/docs/api-reference/files/retrieve-contents
    return await v1_retrieve_file_content(file_id)


def launch_server(
    server_args: ServerArgs,
    tokenizer_init_chan=None,
    model_overide_args: Optional[dict] = None,
    pipe_finish_writer: Optional[mp.connection.Connection] = None,
):
    """Launch an HTTP server."""
    print("launch_server started.... ")

    global tokenizer_manager

    logging.basicConfig(
        level=getattr(logging, server_args.log_level.upper()),
        format="%(message)s",
    )

    server_args.check_server_args()
    _set_envs_and_config(server_args)

    # Allocate ports
    server_args.port, server_args.additional_ports = allocate_init_ports(
        server_args.port,
        server_args.additional_ports,
        server_args.dp_size,
    )
    ports = server_args.additional_ports
    port_args = PortArgs(
        tokenizer_port=ports[0],
        controller_port=ports[1],
        detokenizer_port=ports[2],
        nccl_ports=ports[3:],
    )
    router_chan = mp.Queue()
    detokenizer_chan = mp.Queue()
    idle_chan = mp.Queue()
    startup_chan = mp.Queue()

    logger.info(f"{server_args=}")

    # Use model from www.modelscope.cn, first download the model.
    server_args.model_path = prepare_model(server_args.model_path)
    server_args.tokenizer_path = prepare_tokenizer(server_args.tokenizer_path)

    # Launch processes for multi-node tensor parallelism
    if server_args.nnodes > 1:
        if server_args.node_rank != 0:
            tp_size_local = server_args.tp_size // server_args.nnodes
            gpu_ids = [
                i for _ in range(server_args.nnodes) for i in range(tp_size_local)
            ]
            tp_rank_range = list(
                range(
                    server_args.node_rank * tp_size_local,
                    (server_args.node_rank + 1) * tp_size_local,
                )
            )
            procs = launch_tp_servers(
                gpu_ids,
                tp_rank_range,
                server_args,
                ports[3],
                model_overide_args,
            )
            while True:
                pass

    # Launch processes
    tokenizer_manager = TokenizerManager(server_args, router_chan, detokenizer_chan, idle_chan, model_overide_args)

    if tokenizer_init_chan:
        tokenizer_init_chan.put_nowait("init ok")

    if server_args.dp_size == 1:
        start_process = start_controller_process_single
    else:
        start_process = start_controller_process_multi
    proc_router = mp.Process(
        args=(
            server_args,
            port_args,
            model_overide_args,
            router_chan,
            detokenizer_chan,
            idle_chan,
            startup_chan,
        ),
        target=start_process,
    )
    proc_router.start()

    # Wait for the model to finish loading
    router_init_state = startup_chan.get()

    if router_init_state != "init ok":
        proc_router.kill()
        print(
            f"Initialization failed. controller_init_state: {router_init_state}",
            flush=True,
        )
        sys.exit(1)

<<<<<<< HEAD
    assert proc_router.is_alive()

    # if server_args.api_key and server_args.api_key != "":
    #     app.add_middleware(APIKeyValidatorMiddleware, api_key=server_args.api_key)
=======
    # Add api key authorization
    if server_args.api_key:
        add_api_key_middleware(app, server_args.api_key)
>>>>>>> 62757db6

    # Send a warmup request
    def _wait_and_warmup(server_args, pipe_finish_writer):
        headers = {}
        url = server_args.url()
        if server_args.api_key:
            headers[API_KEY_HEADER_NAME] = server_args.api_key

        # Wait until the server is launched
        for _ in range(120):
            time.sleep(0.5)
            try:
                requests.get(url + "/get_model_info", timeout=5, headers=headers)
                break
            except requests.exceptions.RequestException:
                pass

        # Send a warmup request
        try:
            for _ in range(server_args.dp_size):
                res = requests.post(
                    url + "/generate",
                    json={
                        "text": "The capital city of France is",
                        "sampling_params": {
                            "temperature": 0,
                            "max_new_tokens": 8,
                        },
                    },
                    headers=headers,
                    timeout=600,
                )
                assert res.status_code == 200
        except Exception as e:
            if pipe_finish_writer is not None:
                pipe_finish_writer.send(get_exception_traceback())
            print(f"Initialization failed. warmup error: {e}", flush=True)
            raise e

        logger.info("The server is fired up and ready to roll!")
        if pipe_finish_writer is not None:
            pipe_finish_writer.send("init ok")

    if tokenizer_init_chan is None:
        t = threading.Thread(
            target=_wait_and_warmup, args=(server_args, pipe_finish_writer)
        )
        t.start()

        # Listen for requests
        try:
            uvicorn.run(
                app,
                host=server_args.host,
                port=server_args.port,
                log_level=server_args.log_level_http or server_args.log_level,
                timeout_keep_alive=5,
                loop="uvloop",
            )
        finally:
            t.join()


def _set_envs_and_config(server_args: ServerArgs):
    # Set global environments
    os.environ["TF_CPP_MIN_LOG_LEVEL"] = "3"
    os.environ["NCCL_CUMEM_ENABLE"] = "0"
    os.environ["NCCL_NVLS_ENABLE"] = "0"
    os.environ["TORCH_NCCL_AVOID_RECORD_STREAMS"] = "1"

    # Set ulimit
    set_ulimit()

    # Enable show time cost for debugging
    if server_args.show_time_cost:
        enable_show_time_cost()

    # Disable disk cache
    if server_args.disable_disk_cache:
        disable_cache()

    # Fix triton bugs
    if server_args.tp_size * server_args.dp_size > 1:
        # FIXME: remove this after https://github.com/triton-lang/triton/pull/4295 is used as a dependency.
        maybe_set_triton_cache_manager()

    # Set global chat template
    if server_args.chat_template:
        # TODO: replace this with huggingface transformers template
        load_chat_template_for_openai_api(server_args.chat_template)

    # Check flashinfer version
    if not server_args.disable_flashinfer:
        assert_pkg_version(
            "flashinfer",
            "0.1.3",
            "Please uninstall the old version and "
            "reinstall the latest version by following the instructions "
            "at https://docs.flashinfer.ai/installation.html.",
        )


def _wait_and_warmup(server_args, pipe_finish_writer):
    headers = {}
    url = server_args.url()
    if server_args.api_key:
        headers["Authorization"] = f"Bearer {server_args.api_key}"

    # Wait until the server is launched
    success = False
    for _ in range(120):
        time.sleep(1)
        try:
            res = requests.get(url + "/get_model_info", timeout=5, headers=headers)
            assert res.status_code == 200, f"{res}"
            success = True
            break
        except (AssertionError, requests.exceptions.RequestException) as e:
            last_traceback = get_exception_traceback()
            pass
    model_info = res.json()

    if not success:
        if pipe_finish_writer is not None:
            pipe_finish_writer.send(last_traceback)
        print(f"Initialization failed. warmup error: {last_traceback}", flush=True)
        sys.exit(1)

    # Send a warmup request
    request_name = "/generate" if model_info["is_generation"] else "/encode"
    max_new_tokens = 8 if model_info["is_generation"] else 1
    json_data = {
        "sampling_params": {
            "temperature": 0,
            "max_new_tokens": max_new_tokens,
        },
    }
    if server_args.skip_tokenizer_init:
        json_data["input_ids"] = [10, 11, 12]
    else:
        json_data["text"] = "The capital city of France is"

    try:
        for _ in range(server_args.dp_size):
            res = requests.post(
                url + request_name,
                json=json_data,
                headers=headers,
                timeout=600,
            )
            assert res.status_code == 200, f"{res}"
    except Exception as e:
        last_traceback = get_exception_traceback()
        if pipe_finish_writer is not None:
            pipe_finish_writer.send(last_traceback)
        print(f"Initialization failed. warmup error: {last_traceback}", flush=True)
        sys.exit(1)

    logger.info("The server is fired up and ready to roll!")
    if pipe_finish_writer is not None:
        pipe_finish_writer.send("init ok")


class Runtime:
    """
    A wrapper for the server.
    This is used for launching the server in a python program without
    using the commond line interface.
    """

    def __init__(
        self,
        tokenizer_init_chan: mp.Queue = None,
        log_level: str = "error",
        model_overide_args: Optional[dict] = None,
        *args,
        **kwargs,
    ):
        """See the arguments in server_args.py::ServerArgs"""
        self.server_args = ServerArgs(*args, log_level=log_level, **kwargs)

        # Pre-allocate ports
        self.server_args.port, self.server_args.additional_ports = allocate_init_ports(
            self.server_args.port,
            self.server_args.additional_ports,
            self.server_args.dp_size,
        )

        self.url = self.server_args.url()
        self.generate_url = (
            f"http://{self.server_args.host}:{self.server_args.port}/generate"
        )

        # self.pid = None
        # pipe_reader, pipe_writer = mp.Pipe(duplex=False)
        # proc = mp.Process(
        #     target=launch_server,
        #     args=(self.server_args, model_overide_args, pipe_writer),
        # )
        # proc.start()
        # pipe_writer.close()
        # self.pid = proc.pid

        self.pid = os.getpid()

        threading.Thread(target=launch_server, args=[self.server_args, tokenizer_init_chan, model_overide_args, None,], daemon=True).start()

        # try:
        #     init_state = pipe_reader.recv()
        # except EOFError:
        #     init_state = ""

        # if init_state != "init ok":
        #     self.shutdown()
        #     raise RuntimeError(
        #         "Initialization failed. Please see the error messages above."
        #     )

    def shutdown(self):
        if self.pid is not None:
            try:
                parent = psutil.Process(self.pid)
            except psutil.NoSuchProcess:
                return
            children = parent.children(recursive=True)
            for child in children:
                child.kill()
            psutil.wait_procs(children, timeout=5)
            # FIXME Why are we killing parent?
            # parent.kill()
            # parent.wait(timeout=5)
            self.pid = None

    def cache_prefix(self, prefix: str):
        self.endpoint.cache_prefix(prefix)

    # def get_tokenizer(self):
    #     return get_tokenizer(
    #         self.server_args.tokenizer_path,
    #         tokenizer_mode=self.server_args.tokenizer_mode,
    #         trust_remote_code=self.server_args.trust_remote_code,
    #     )

    async def async_generate(
        self,
        prompt: str,
        sampling_params: Optional[Dict] = None,
    ):
        json_data = {
            "text": prompt,
            "sampling_params": sampling_params,
            "stream": True,
        }
        pos = 0

        timeout = aiohttp.ClientTimeout(total=3 * 3600)
        async with aiohttp.ClientSession(timeout=timeout, trust_env=True) as session:
            async with session.post(self.generate_url, json=json_data) as response:
                async for chunk, _ in response.content.iter_chunks():
                    chunk = chunk.decode("utf-8")
                    if chunk and chunk.startswith("data:"):
                        if chunk == "data: [DONE]\n\n":
                            break
                        data = json.loads(chunk[5:].strip("\n"))
                        cur = data["text"][pos:]
                        if cur:
                            yield cur
                        pos += len(cur)

    add_request = async_generate

    def generate(
        self,
        prompt: str,
        sampling_params: Optional[Dict] = None,
        return_logprob: Optional[Union[List[bool], bool]] = False,
        top_logprobs_num: Optional[Union[List[int], int]] = None,
    ):
        json_data = {
            "text": prompt,
            "sampling_params": sampling_params,
            "return_logprob": return_logprob,
            "top_logprobs_num": top_logprobs_num,
        }
        response = requests.post(
            self.url + "/generate",
            json=json_data,
        )
        return json.dumps(response.json())

    def encode(
        self,
        prompt: str,
    ):
        json_data = {
            "text": prompt,
        }
        response = requests.post(
            self.url + "/encode",
            json=json_data,
        )
        return json.dumps(response.json())

    def __del__(self):
        self.shutdown()<|MERGE_RESOLUTION|>--- conflicted
+++ resolved
@@ -351,16 +351,9 @@
         )
         sys.exit(1)
 
-<<<<<<< HEAD
-    assert proc_router.is_alive()
-
-    # if server_args.api_key and server_args.api_key != "":
-    #     app.add_middleware(APIKeyValidatorMiddleware, api_key=server_args.api_key)
-=======
-    # Add api key authorization
-    if server_args.api_key:
-        add_api_key_middleware(app, server_args.api_key)
->>>>>>> 62757db6
+    # # Add api key authorization
+    # if server_args.api_key:
+    #     add_api_key_middleware(app, server_args.api_key)
 
     # Send a warmup request
     def _wait_and_warmup(server_args, pipe_finish_writer):
