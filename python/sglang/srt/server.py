"""
The entry point of inference server.
SRT = SGLang Runtime.
"""

import asyncio
import dataclasses
import json
import logging
import multiprocessing as mp
import os
import sys
import threading
import time
from http import HTTPStatus
from typing import Dict, Optional

# Fix a bug of Python threading
setattr(threading, "_register_atexit", lambda *args, **kwargs: None)
mp.set_start_method('spawn', force=True)

import aiohttp
import psutil
import requests
import uvicorn
import uvloop
from fastapi import FastAPI, Request
from fastapi.responses import JSONResponse, Response, StreamingResponse

from sglang.backend.runtime_endpoint import RuntimeEndpoint
from sglang.srt.constrained import disable_cache
from sglang.srt.hf_transformers_utils import get_tokenizer
from sglang.srt.managers.controller.manager_multi import (
    start_controller_process as start_controller_process_multi,
)
from sglang.srt.managers.controller.manager_single import launch_tp_servers
from sglang.srt.managers.controller.manager_single import (
    start_controller_process as start_controller_process_single,
)
from sglang.srt.managers.detokenizer_manager import start_detokenizer_process
from sglang.srt.managers.io_struct import GenerateReqInput
from sglang.srt.managers.tokenizer_manager import TokenizerManager
from sglang.srt.openai_api_adapter import (
    load_chat_template_for_openai_api,
    v1_chat_completions,
    v1_completions,
)
from sglang.srt.server_args import PortArgs, ServerArgs
from sglang.srt.utils import (
    API_KEY_HEADER_NAME,
    APIKeyValidatorMiddleware,
    allocate_init_ports,
    assert_pkg_version,
    enable_show_time_cost,
)
from sglang.utils import get_exception_traceback

logger = logging.getLogger(__name__)

asyncio.set_event_loop_policy(uvloop.EventLoopPolicy())

API_KEY_HEADER_NAME = "X-API-Key"


# class APIKeyValidatorMiddleware(BaseHTTPMiddleware):
#     def __init__(self, app, api_key: str):
#         super().__init__(app)
#         self.api_key = api_key
#
#     async def dispatch(self, request: Request, call_next):
#         # extract API key from the request headers
#         api_key_header = request.headers.get(API_KEY_HEADER_NAME)
#         if not api_key_header or api_key_header != self.api_key:
#             return JSONResponse(
#                 status_code=403,
#                 content={"detail": "Invalid API Key"},
#             )
#         response = await call_next(request)
#         return response


app = FastAPI()
tokenizer_manager = None

<<<<<<< HEAD
=======
# Put some args for easily access
global_server_args_dict = {}


>>>>>>> a9ef49c1
@app.get("/health")
async def health() -> Response:
    """Health check."""
    return Response(status_code=200)


@app.get("/get_model_info")
async def get_model_info():
    result = {
        "model_path": tokenizer_manager.model_path,
    }
    return result


@app.get("/get_server_args")
async def get_server_args():
    return dataclasses.asdict(tokenizer_manager.server_args)


@app.get("/flush_cache")
async def flush_cache():
    tokenizer_manager.flush_cache()
    return Response(
        content="Cache flushed.\nPlease check backend logs for more details. "
                "(When there are running or waiting requests, the operation will not be performed.)\n",
        status_code=200,
    )


<<<<<<< HEAD
async def generate_request(obj: GenerateReqInput, request: Request = None):
=======
async def generate_request(obj: GenerateReqInput, request: Request):
    """Handle a generate request."""
>>>>>>> a9ef49c1
    if obj.stream:

        async def stream_results():
            try:
                async for out in tokenizer_manager.generate_request(obj, request):
                    yield f"data: {json.dumps(out, ensure_ascii=False)}\n\n"
            except ValueError as e:
                out = {"error": {"message": str(e)}}
                yield f"data: {json.dumps(out, ensure_ascii=False)}\n\n"
            yield "data: [DONE]\n\n"

        return StreamingResponse(
            stream_results(),
            media_type="text/event-stream",
            background=tokenizer_manager.create_abort_task(obj),
        )
    else:
        try:
            ret = await tokenizer_manager.generate_request(obj, request).__anext__()
            return ret
        except ValueError as e:
            return JSONResponse(
                {"error": {"message": str(e)}}, status_code=HTTPStatus.BAD_REQUEST
            )


app.post("/generate")(generate_request)
app.put("/generate")(generate_request)


@app.post("/v1/completions")
async def openai_v1_completions(raw_request: Request):
    return await v1_completions(tokenizer_manager, raw_request)


@app.post("/v1/chat/completions")
async def openai_v1_chat_completions(raw_request: Request):
    return await v1_chat_completions(tokenizer_manager, raw_request)


<<<<<<< HEAD
def launch_server(server_args, tokenizer_init_chan=None, pipe_finish_writer=None, model_overide_args=None):
    print("launch_server started.... ")
=======
def _set_global_server_args(server_args: ServerArgs):
    global global_server_args_dict
    global_server_args_dict = {
        "disable_flashinfer": server_args.disable_flashinfer,
        "attention_reduce_in_fp32": server_args.attention_reduce_in_fp32,
    }


def _set_ulimit(target_soft_limit=65535):
    import resource

    resource_type = resource.RLIMIT_NOFILE
    current_soft, current_hard = resource.getrlimit(resource_type)

    if current_soft >= target_soft_limit:
        logger.info(
            f"Current limits are already sufficient: soft={current_soft}, hard={current_hard}"
        )
    else:
        try:
            resource.setrlimit(resource_type, (target_soft_limit, current_hard))
            new_soft, new_hard = resource.getrlimit(resource_type)
            logger.info(
                f"Successfully set new limits: soft={new_soft}, hard={new_hard}"
            )
        except ValueError as e:
            logger.warn(f"Failed to set new limits: {e}")
            logger.info(
                f"Limits remain unchanged: soft={current_soft}, hard={current_hard}"
            )


def launch_server(
    server_args: ServerArgs,
    model_overide_args: Optional[dict] = None,
    pipe_finish_writer: Optional[mp.connection.Connection] = None,
):
    """Launch an HTTP server."""
>>>>>>> a9ef49c1
    global tokenizer_manager

    logging.basicConfig(
        level=getattr(logging, server_args.log_level.upper()),
        format="%(message)s",
    )

    # Set global environments
    os.environ["TF_CPP_MIN_LOG_LEVEL"] = "3"
    os.environ["NCCL_CUMEM_ENABLE"] = "0"
    os.environ["NCCL_NVLS_ENABLE"] = "0"
    _set_ulimit()
    if server_args.show_time_cost:
        enable_show_time_cost()
    if server_args.disable_disk_cache:
        disable_cache()
    if not server_args.disable_flashinfer:
        assert_pkg_version(
            "flashinfer",
            "0.1.0",
            "Please uninstall the old version and "
            "reinstall the latest version by following the instructions "
            "at https://docs.flashinfer.ai/installation.html.",
        )
    if server_args.chat_template:
        # TODO: replace this with huggingface transformers template
        load_chat_template_for_openai_api(server_args.chat_template)
    _set_global_server_args(server_args)

    # Allocate ports
    server_args.port, server_args.additional_ports = allocate_init_ports(
        server_args.port,
        server_args.additional_ports,
        server_args.dp_size,
    )
    ports = server_args.additional_ports
    port_args = PortArgs(
        tokenizer_port=ports[0],
        controller_port=ports[1],
        detokenizer_port=ports[2],
        nccl_ports=ports[3:],
    )
    router_chan = mp.Queue()
    detokenizer_chan = mp.Queue()
    idle_chan = mp.Queue()
    startup_chan = mp.Queue()


    # Handle multi-node tensor parallelism
    if server_args.nnodes > 1:
        assert server_args.dp_size == 1, "Multi-node dp is not supported."

        if server_args.node_rank != 0:
            tp_size_local = server_args.tp_size // server_args.nnodes
            gpu_ids = [
                i for _ in range(server_args.nnodes) for i in range(tp_size_local)
            ]
            tp_rank_range = list(
                range(
                    server_args.node_rank * tp_size_local,
                    (server_args.node_rank + 1) * tp_size_local,
                )
            )
            procs = launch_tp_servers(
                gpu_ids,
                tp_rank_range,
                server_args,
                ports[3],
                model_overide_args,
            )
            while True:
                pass

    # Launch processes
<<<<<<< HEAD
    tokenizer_manager = TokenizerManager(server_args, router_chan, detokenizer_chan, idle_chan, model_overide_args)

    if tokenizer_init_chan:
        tokenizer_init_chan.put_nowait("init ok")
=======
    tokenizer_manager = TokenizerManager(server_args, port_args, model_overide_args)
    pipe_controller_reader, pipe_controller_writer = mp.Pipe(duplex=False)
    pipe_detoken_reader, pipe_detoken_writer = mp.Pipe(duplex=False)
>>>>>>> a9ef49c1

    if server_args.dp_size == 1:
        start_process = start_controller_process_single
    else:
        start_process = start_controller_process_multi
<<<<<<< HEAD
    proc_router = mp.Process(
=======
    proc_controller = mp.Process(
        target=start_process,
        args=(server_args, port_args, pipe_controller_writer, model_overide_args),
    )
    proc_controller.start()
    proc_detoken = mp.Process(
        target=start_detokenizer_process,
>>>>>>> a9ef49c1
        args=(
            server_args,
            port_args,
            router_chan,
            detokenizer_chan,
            idle_chan,
            startup_chan,
            model_overide_args
        ),
        target=start_process,
    )
    proc_router.start()

    # Wait for the model to finish loading
<<<<<<< HEAD
    router_init_state = startup_chan.get()

    if router_init_state != "init ok":
        proc_router.kill()
=======
    controller_init_state = pipe_controller_reader.recv()
    detoken_init_state = pipe_detoken_reader.recv()

    if controller_init_state != "init ok" or detoken_init_state != "init ok":
        proc_controller.kill()
        proc_detoken.kill()
>>>>>>> a9ef49c1
        print(
            f"Initialization failed. controller_init_state: {controller_init_state}",
            flush=True,
        )
        sys.exit(1)
<<<<<<< HEAD
=======
    assert proc_controller.is_alive() and proc_detoken.is_alive()
>>>>>>> a9ef49c1

    assert proc_router.is_alive()

    # if server_args.api_key and server_args.api_key != "":
    #     app.add_middleware(APIKeyValidatorMiddleware, api_key=server_args.api_key)

    # Send a warmup request
<<<<<<< HEAD
    def _wait_and_warmup():
        headers = {}
        url = server_args.url()
        if server_args.api_key:
            headers[API_KEY_HEADER_NAME] = server_args.api_key

        # Wait until the server is launched
        for _ in range(120):
            time.sleep(0.5)
            try:
                requests.get(url + "/get_model_info", timeout=5, headers=headers)
                break
            except requests.exceptions.RequestException:
                pass

        # Send a warmup request
        try:
            for _ in range(server_args.dp_size):
                res = requests.post(
                    url + "/generate",
                    json={
                        "text": "The capital city of France is",
                        "sampling_params": {
                            "temperature": 0,
                            "max_new_tokens": 8,
                        },
                    },
                    headers=headers,
                    timeout=600,
                )
                assert res.status_code == 200
        except Exception as e:
            if pipe_finish_writer is not None:
                pipe_finish_writer.send(get_exception_traceback())
            print(f"Initialization failed. warmup error: {e}", flush=True)
            raise e

        logger.info("The server is fired up and ready to roll!")
        if pipe_finish_writer is not None:
            pipe_finish_writer.send("init ok")

    if tokenizer_init_chan is None:
        t = threading.Thread(target=_wait_and_warmup)
        t.start()

        # Listen for requests
        try:
            uvicorn.run(
                app,
                host=server_args.host,
                port=server_args.port,
                log_level=server_args.log_level_http or server_args.log_level,
                timeout_keep_alive=5,
                loop="uvloop",
            )
        finally:
            t.join()
=======
    t = threading.Thread(
        target=_wait_and_warmup, args=(server_args, pipe_finish_writer)
    )
    t.start()

    # Listen for requests
    try:
        uvicorn.run(
            app,
            host=server_args.host,
            port=server_args.port,
            log_level=server_args.log_level_http or server_args.log_level,
            timeout_keep_alive=5,
            loop="uvloop",
        )
    finally:
        t.join()
>>>>>>> a9ef49c1


def _wait_and_warmup(server_args, pipe_finish_writer):
    headers = {}
    url = server_args.url()
    if server_args.api_key:
        headers[API_KEY_HEADER_NAME] = server_args.api_key

    # Wait until the server is launched
    for _ in range(120):
        time.sleep(0.5)
        try:
            requests.get(url + "/get_model_info", timeout=5, headers=headers)
            break
        except requests.exceptions.RequestException:
            pass

    # Send a warmup request
    try:
        for _ in range(server_args.dp_size):
            res = requests.post(
                url + "/generate",
                json={
                    "text": "The capital city of France is",
                    "sampling_params": {
                        "temperature": 0,
                        "max_new_tokens": 8,
                    },
                },
                headers=headers,
                timeout=600,
            )
            assert res.status_code == 200
    except Exception as e:
        if pipe_finish_writer is not None:
            pipe_finish_writer.send(get_exception_traceback())
        print(f"Initialization failed. warmup error: {e}", flush=True)
        raise e

    logger.info("The server is fired up and ready to roll!")
    if pipe_finish_writer is not None:
        pipe_finish_writer.send("init ok")


class Runtime:
    """
    A wrapper for the server.
    This is used for launching the server in a python program without
    using the commond line interface.
    """

    def __init__(
        self,
        tokenizer_init_chan: mp.Queue = None,
        log_level: str = "error",
        model_overide_args: Optional[dict] = None,
        *args,
        **kwargs,
    ):
        """See the arguments in server_args.py::ServerArgs"""
        self.server_args = ServerArgs(*args, log_level=log_level, **kwargs)

        # Pre-allocate ports
        self.server_args.port, self.server_args.additional_ports = allocate_init_ports(
            self.server_args.port,
            self.server_args.additional_ports,
            self.server_args.dp_size,
        )

        self.url = self.server_args.url()
        self.generate_url = (
            f"http://{self.server_args.host}:{self.server_args.port}/generate"
        )

<<<<<<< HEAD
        # self.pid = None
        # pipe_reader, pipe_writer = mp.Pipe(duplex=False)
        # proc = mp.Process(
        #     target=launch_server,
        #     args=(self.server_args, pipe_writer, model_overide_args),
        # )
        # proc.start()
        # pipe_writer.close()
        # self.pid = proc.pid
=======
        self.pid = None
        pipe_reader, pipe_writer = mp.Pipe(duplex=False)
        proc = mp.Process(
            target=launch_server,
            args=(self.server_args, model_overide_args, pipe_writer),
        )
        proc.start()
        pipe_writer.close()
        self.pid = proc.pid
>>>>>>> a9ef49c1

        self.pid = os.getpid()

        threading.Thread(target=launch_server, args=[self.server_args, tokenizer_init_chan, None, model_overide_args], daemon=True).start()

        # try:
        #     init_state = pipe_reader.recv()
        # except EOFError:
        #     init_state = ""

        # if init_state != "init ok":
        #     self.shutdown()
        #     raise RuntimeError(
        #         "Initialization failed. Please see the error messages above."
        #     )

    def shutdown(self):
        if self.pid is not None:
            try:
                parent = psutil.Process(self.pid)
            except psutil.NoSuchProcess:
                return
            children = parent.children(recursive=True)
            for child in children:
                child.kill()
            psutil.wait_procs(children, timeout=5)
            # FIXME Why are we killing parent?
            # parent.kill()
            # parent.wait(timeout=5)
            self.pid = None

    # def get_tokenizer(self):
    #     return get_tokenizer(
    #         self.server_args.tokenizer_path,
    #         tokenizer_mode=self.server_args.tokenizer_mode,
    #         trust_remote_code=self.server_args.trust_remote_code,
    #     )

    async def add_request(
            self,
            prompt: str,
            sampling_params: Dict,
    ) -> None:
        json_data = {
            "text": prompt,
            "sampling_params": sampling_params,
            "stream": True,
        }
        pos = 0

        timeout = aiohttp.ClientTimeout(total=3 * 3600)
        async with aiohttp.ClientSession(timeout=timeout, trust_env=True) as session:
            async with session.post(self.generate_url, json=json_data) as response:
                async for chunk, _ in response.content.iter_chunks():
                    chunk = chunk.decode("utf-8")
                    if chunk and chunk.startswith("data:"):
                        if chunk == "data: [DONE]\n\n":
                            break
                        data = json.loads(chunk[5:].strip("\n"))
                        cur = data["text"][pos:]
                        if cur:
                            yield cur
                        pos += len(cur)

    def __del__(self):
        self.shutdown()<|MERGE_RESOLUTION|>--- conflicted
+++ resolved
@@ -82,13 +82,9 @@
 app = FastAPI()
 tokenizer_manager = None
 
-<<<<<<< HEAD
-=======
 # Put some args for easily access
 global_server_args_dict = {}
 
-
->>>>>>> a9ef49c1
 @app.get("/health")
 async def health() -> Response:
     """Health check."""
@@ -118,12 +114,8 @@
     )
 
 
-<<<<<<< HEAD
-async def generate_request(obj: GenerateReqInput, request: Request = None):
-=======
-async def generate_request(obj: GenerateReqInput, request: Request):
+async def generate_request(obj: GenerateReqInput, request: Request=None):
     """Handle a generate request."""
->>>>>>> a9ef49c1
     if obj.stream:
 
         async def stream_results():
@@ -164,10 +156,6 @@
     return await v1_chat_completions(tokenizer_manager, raw_request)
 
 
-<<<<<<< HEAD
-def launch_server(server_args, tokenizer_init_chan=None, pipe_finish_writer=None, model_overide_args=None):
-    print("launch_server started.... ")
-=======
 def _set_global_server_args(server_args: ServerArgs):
     global global_server_args_dict
     global_server_args_dict = {
@@ -202,11 +190,13 @@
 
 def launch_server(
     server_args: ServerArgs,
+    tokenizer_init_chan=None,
     model_overide_args: Optional[dict] = None,
     pipe_finish_writer: Optional[mp.connection.Connection] = None,
 ):
     """Launch an HTTP server."""
->>>>>>> a9ef49c1
+    print("launch_server started.... ")
+
     global tokenizer_manager
 
     logging.basicConfig(
@@ -281,32 +271,16 @@
                 pass
 
     # Launch processes
-<<<<<<< HEAD
     tokenizer_manager = TokenizerManager(server_args, router_chan, detokenizer_chan, idle_chan, model_overide_args)
 
     if tokenizer_init_chan:
         tokenizer_init_chan.put_nowait("init ok")
-=======
-    tokenizer_manager = TokenizerManager(server_args, port_args, model_overide_args)
-    pipe_controller_reader, pipe_controller_writer = mp.Pipe(duplex=False)
-    pipe_detoken_reader, pipe_detoken_writer = mp.Pipe(duplex=False)
->>>>>>> a9ef49c1
 
     if server_args.dp_size == 1:
         start_process = start_controller_process_single
     else:
         start_process = start_controller_process_multi
-<<<<<<< HEAD
     proc_router = mp.Process(
-=======
-    proc_controller = mp.Process(
-        target=start_process,
-        args=(server_args, port_args, pipe_controller_writer, model_overide_args),
-    )
-    proc_controller.start()
-    proc_detoken = mp.Process(
-        target=start_detokenizer_process,
->>>>>>> a9ef49c1
         args=(
             server_args,
             port_args,
@@ -321,28 +295,15 @@
     proc_router.start()
 
     # Wait for the model to finish loading
-<<<<<<< HEAD
     router_init_state = startup_chan.get()
 
     if router_init_state != "init ok":
         proc_router.kill()
-=======
-    controller_init_state = pipe_controller_reader.recv()
-    detoken_init_state = pipe_detoken_reader.recv()
-
-    if controller_init_state != "init ok" or detoken_init_state != "init ok":
-        proc_controller.kill()
-        proc_detoken.kill()
->>>>>>> a9ef49c1
         print(
-            f"Initialization failed. controller_init_state: {controller_init_state}",
+            f"Initialization failed. controller_init_state: {router_init_state}",
             flush=True,
         )
         sys.exit(1)
-<<<<<<< HEAD
-=======
-    assert proc_controller.is_alive() and proc_detoken.is_alive()
->>>>>>> a9ef49c1
 
     assert proc_router.is_alive()
 
@@ -350,7 +311,6 @@
     #     app.add_middleware(APIKeyValidatorMiddleware, api_key=server_args.api_key)
 
     # Send a warmup request
-<<<<<<< HEAD
     def _wait_and_warmup():
         headers = {}
         url = server_args.url()
@@ -393,7 +353,9 @@
             pipe_finish_writer.send("init ok")
 
     if tokenizer_init_chan is None:
-        t = threading.Thread(target=_wait_and_warmup)
+        t = threading.Thread(
+            target=_wait_and_warmup, args=(server_args, pipe_finish_writer)
+        )
         t.start()
 
         # Listen for requests
@@ -408,25 +370,6 @@
             )
         finally:
             t.join()
-=======
-    t = threading.Thread(
-        target=_wait_and_warmup, args=(server_args, pipe_finish_writer)
-    )
-    t.start()
-
-    # Listen for requests
-    try:
-        uvicorn.run(
-            app,
-            host=server_args.host,
-            port=server_args.port,
-            log_level=server_args.log_level_http or server_args.log_level,
-            timeout_keep_alive=5,
-            loop="uvloop",
-        )
-    finally:
-        t.join()
->>>>>>> a9ef49c1
 
 
 def _wait_and_warmup(server_args, pipe_finish_writer):
@@ -501,27 +444,15 @@
             f"http://{self.server_args.host}:{self.server_args.port}/generate"
         )
 
-<<<<<<< HEAD
         # self.pid = None
         # pipe_reader, pipe_writer = mp.Pipe(duplex=False)
         # proc = mp.Process(
         #     target=launch_server,
-        #     args=(self.server_args, pipe_writer, model_overide_args),
+        #     args=(self.server_args, model_overide_args, pipe_writer),
         # )
         # proc.start()
         # pipe_writer.close()
         # self.pid = proc.pid
-=======
-        self.pid = None
-        pipe_reader, pipe_writer = mp.Pipe(duplex=False)
-        proc = mp.Process(
-            target=launch_server,
-            args=(self.server_args, model_overide_args, pipe_writer),
-        )
-        proc.start()
-        pipe_writer.close()
-        self.pid = proc.pid
->>>>>>> a9ef49c1
 
         self.pid = os.getpid()
 
