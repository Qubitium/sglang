"""
Copyright 2023-2024 SGLang Team
Licensed under the Apache License, Version 2.0 (the "License");
you may not use this file except in compliance with the License.
You may obtain a copy of the License at

    http://www.apache.org/licenses/LICENSE-2.0

Unless required by applicable law or agreed to in writing, software
distributed under the License is distributed on an "AS IS" BASIS,
WITHOUT WARRANTIES OR CONDITIONS OF ANY KIND, either express or implied.
See the License for the specific language governing permissions and
limitations under the License.
"""

"""
The entry point of inference server.
SRT = SGLang Runtime.
"""

import asyncio
import dataclasses
import json
import logging
import multiprocessing as mp
import os
import sys
import threading
import time
from http import HTTPStatus
from typing import Dict, List, Optional, Union

# Fix a bug of Python threading
setattr(threading, "_register_atexit", lambda *args, **kwargs: None)
mp.set_start_method('spawn', force=True)

import aiohttp
import psutil
import requests
import uvicorn
import uvloop
from fastapi import FastAPI, File, Form, Request, UploadFile
from fastapi.middleware.cors import CORSMiddleware
from fastapi.responses import JSONResponse, Response, StreamingResponse

from sglang.lang.backend.runtime_endpoint import RuntimeEndpoint
from sglang.srt.constrained import disable_cache
from sglang.srt.hf_transformers_utils import get_tokenizer
from sglang.srt.managers.controller_multi import (
    start_controller_process as start_controller_process_multi,
)
from sglang.srt.managers.controller_single import launch_tp_servers
from sglang.srt.managers.controller_single import (
    start_controller_process as start_controller_process_single,
)
from sglang.srt.managers.detokenizer_manager import start_detokenizer_process
from sglang.srt.managers.io_struct import (
    EmbeddingReqInput,
    GenerateReqInput,
    UpdateWeightReqInput,
)
from sglang.srt.managers.tokenizer_manager import TokenizerManager
from sglang.srt.openai_api.adapter import (
    load_chat_template_for_openai_api,
    v1_batches,
    v1_cancel_batch,
    v1_chat_completions,
    v1_completions,
    v1_delete_file,
    v1_embeddings,
    v1_files_create,
    v1_retrieve_batch,
    v1_retrieve_file,
    v1_retrieve_file_content,
)
from sglang.srt.openai_api.protocol import ModelCard, ModelList
from sglang.srt.server_args import PortArgs, ServerArgs
from sglang.srt.utils import (
    add_api_key_middleware,
    allocate_init_ports,
    assert_pkg_version,
    configure_logger,
    enable_show_time_cost,
    is_hip,
    kill_child_process,
    maybe_set_triton_cache_manager,
    prepare_model,
    prepare_tokenizer,
    set_ulimit,
)
from sglang.utils import get_exception_traceback

logger = logging.getLogger(__name__)

asyncio.set_event_loop_policy(uvloop.EventLoopPolicy())

API_KEY_HEADER_NAME = "X-API-Key"


# class APIKeyValidatorMiddleware(BaseHTTPMiddleware):
#     def __init__(self, app, api_key: str):
#         super().__init__(app)
#         self.api_key = api_key
#
#     async def dispatch(self, request: Request, call_next):
#         # extract API key from the request headers
#         api_key_header = request.headers.get(API_KEY_HEADER_NAME)
#         if not api_key_header or api_key_header != self.api_key:
#             return JSONResponse(
#                 status_code=403,
#                 content={"detail": "Invalid API Key"},
#             )
#         response = await call_next(request)
#         return response


app = FastAPI()
tokenizer_manager = None

<<<<<<< HEAD
# Put some args for easily access
global_server_args_dict = {}
=======
app.add_middleware(
    CORSMiddleware,
    allow_origins=["*"],
    allow_credentials=True,
    allow_methods=["*"],
    allow_headers=["*"],
)

>>>>>>> 067d8e16

@app.get("/health")
async def health() -> Response:
    """Check the health of the http server."""
    return Response(status_code=200)


@app.get("/health_generate")
async def health_generate(request: Request) -> Response:
    """Check the health of the inference server by generating one token."""
    gri = GenerateReqInput(
        text="s", sampling_params={"max_new_tokens": 1, "temperature": 0.7}
    )
    try:
        async for _ in tokenizer_manager.generate_request(gri, request):
            break
        return Response(status_code=200)
    except Exception as e:
        logger.exception(e)
        return Response(status_code=503)


@app.get("/get_model_info")
async def get_model_info():
    result = {
        "model_path": tokenizer_manager.model_path,
        "is_generation": tokenizer_manager.is_generation,
    }
    return result


@app.get("/get_server_args")
async def get_server_args():
    return dataclasses.asdict(tokenizer_manager.server_args)


@app.get("/flush_cache")
async def flush_cache():
    tokenizer_manager.flush_cache()
    return Response(
        content="Cache flushed.\nPlease check backend logs for more details. "
                "(When there are running or waiting requests, the operation will not be performed.)\n",
        status_code=200,
    )


@app.post("/update_weights")
async def update_weights(obj: UpdateWeightReqInput, request: Request):

    success, message = await tokenizer_manager.update_weights(obj, request)
    content = {"success": success, "message": message}
    if success:
        return JSONResponse(
            content,
            status_code=HTTPStatus.OK,
        )
    else:
        return JSONResponse(
            content,
            status_code=HTTPStatus.BAD_REQUEST,
        )


async def generate_request(obj: GenerateReqInput, request: Request=None):
    """Handle a generate request."""
    if obj.stream:

        async def stream_results():
            try:
                async for out in tokenizer_manager.generate_request(obj, request):
                    yield f"data: {json.dumps(out, ensure_ascii=False)}\n\n"
            except ValueError as e:
                out = {"error": {"message": str(e)}}
                yield f"data: {json.dumps(out, ensure_ascii=False)}\n\n"
            yield "data: [DONE]\n\n"

        return StreamingResponse(
            stream_results(),
            media_type="text/event-stream",
            background=tokenizer_manager.create_abort_task(obj),
        )
    else:
        try:
            ret = await tokenizer_manager.generate_request(obj, request).__anext__()
            return ret
        except ValueError as e:
            return JSONResponse(
                {"error": {"message": str(e)}}, status_code=HTTPStatus.BAD_REQUEST
            )


app.post("/generate")(generate_request)
app.put("/generate")(generate_request)


async def encode_request(obj: EmbeddingReqInput, request: Request):
    """Handle an embedding request."""
    try:
        ret = await tokenizer_manager.generate_request(obj, request).__anext__()
        return ret
    except ValueError as e:
        return JSONResponse(
            {"error": {"message": str(e)}}, status_code=HTTPStatus.BAD_REQUEST
        )


app.post("/encode")(encode_request)
app.put("/encode")(encode_request)


@app.post("/v1/completions")
async def openai_v1_completions(raw_request: Request):
    return await v1_completions(tokenizer_manager, raw_request)


@app.post("/v1/chat/completions")
async def openai_v1_chat_completions(raw_request: Request):
    return await v1_chat_completions(tokenizer_manager, raw_request)


@app.post("/v1/embeddings")
async def openai_v1_embeddings(raw_request: Request):
    response = await v1_embeddings(tokenizer_manager, raw_request)
    return response


@app.get("/v1/models")
def available_models():
    """Show available models."""
    served_model_names = [tokenizer_manager.served_model_name]
    model_cards = []
    for served_model_name in served_model_names:
        model_cards.append(ModelCard(id=served_model_name, root=served_model_name))
    return ModelList(data=model_cards)


@app.post("/v1/files")
async def openai_v1_files(file: UploadFile = File(...), purpose: str = Form("batch")):
    return await v1_files_create(
        file, purpose, tokenizer_manager.server_args.file_storage_pth
    )


@app.delete("/v1/files/{file_id}")
async def delete_file(file_id: str):
    # https://platform.openai.com/docs/api-reference/files/delete
    return await v1_delete_file(file_id)


@app.post("/v1/batches")
async def openai_v1_batches(raw_request: Request):
    return await v1_batches(tokenizer_manager, raw_request)


@app.post("/v1/batches/{batch_id}/cancel")
async def cancel_batches(batch_id: str):
    # https://platform.openai.com/docs/api-reference/batch/cancel
    return await v1_cancel_batch(tokenizer_manager, batch_id)


@app.get("/v1/batches/{batch_id}")
async def retrieve_batch(batch_id: str):
    return await v1_retrieve_batch(batch_id)


@app.get("/v1/files/{file_id}")
async def retrieve_file(file_id: str):
    # https://platform.openai.com/docs/api-reference/files/retrieve
    return await v1_retrieve_file(file_id)


@app.get("/v1/files/{file_id}/content")
async def retrieve_file_content(file_id: str):
    # https://platform.openai.com/docs/api-reference/files/retrieve-contents
    return await v1_retrieve_file_content(file_id)


def launch_server(
    server_args: ServerArgs,
<<<<<<< HEAD
    tokenizer_init_chan=None,
    model_overide_args: Optional[dict] = None,
=======
>>>>>>> 067d8e16
    pipe_finish_writer: Optional[mp.connection.Connection] = None,
):
    """Launch an HTTP server."""
    print("launch_server started.... ")

    global tokenizer_manager

    configure_logger(server_args)

    server_args.check_server_args()
    _set_envs_and_config(server_args)

    # Allocate ports for inter-process communications
    server_args.port, server_args.additional_ports = allocate_init_ports(
        server_args.port,
        server_args.additional_ports,
        server_args.dp_size,
    )
    ports = server_args.additional_ports
    port_args = PortArgs(
        tokenizer_port=ports[0],
        controller_port=ports[1],
        detokenizer_port=ports[2],
        nccl_ports=ports[3:],
    )
    router_chan = mp.Queue()
    detokenizer_chan = mp.Queue()
    idle_chan = mp.Queue()
    startup_chan = mp.Queue()

    logger.info(f"{server_args=}")

    # Use model from www.modelscope.cn, first download the model.
    server_args.model_path = prepare_model(server_args.model_path)
    server_args.tokenizer_path = prepare_tokenizer(server_args.tokenizer_path)

    # Launch processes for multi-node tensor parallelism
    if server_args.nnodes > 1 and server_args.node_rank != 0:
        tp_size_local = server_args.tp_size // server_args.nnodes
        gpu_ids = [i for _ in range(server_args.nnodes) for i in range(tp_size_local)]
        tp_rank_range = list(
            range(
                server_args.node_rank * tp_size_local,
                (server_args.node_rank + 1) * tp_size_local,
            )
        )
        procs = launch_tp_servers(
            gpu_ids,
            tp_rank_range,
            server_args,
            ports[3],
        )

        try:
            for p in procs:
                p.join()
        finally:
            kill_child_process(os.getpid(), including_parent=False)
            return

    # Launch processes
<<<<<<< HEAD
    tokenizer_manager = TokenizerManager(server_args, router_chan, detokenizer_chan, idle_chan, model_overide_args)
    if server_args.chat_template:
        load_chat_template_for_openai_api(tokenizer_manager, server_args.chat_template)

    if tokenizer_init_chan:
        tokenizer_init_chan.put_nowait("init ok")
=======
    pipe_controller_reader, pipe_controller_writer = mp.Pipe(duplex=False)
>>>>>>> 067d8e16

    if server_args.dp_size == 1:
        start_controller_process = start_controller_process_single
    else:
<<<<<<< HEAD
        start_process = start_controller_process_multi
    proc_router = mp.Process(
=======
        start_controller_process = start_controller_process_multi
    proc_controller = mp.Process(
        target=start_controller_process,
        args=(server_args, port_args, pipe_controller_writer),
    )
    proc_controller.start()

    pipe_detoken_reader, pipe_detoken_writer = mp.Pipe(duplex=False)
    proc_detoken = mp.Process(
        target=start_detokenizer_process,
>>>>>>> 067d8e16
        args=(
            server_args,
            port_args,
            model_overide_args,
            router_chan,
            detokenizer_chan,
            idle_chan,
            startup_chan,
        ),
        target=start_process,
    )
    proc_router.start()

    tokenizer_manager = TokenizerManager(server_args, port_args)
    if server_args.chat_template:
        load_chat_template_for_openai_api(tokenizer_manager, server_args.chat_template)

    # Wait for the model to finish loading
    router_init_state = startup_chan.get()

    if router_init_state != "init ok":
        proc_router.kill()
        raise RuntimeError(
            "Initialization failed. "
            f"controller_init_state: {router_init_state}"
        )
    assert proc_router.is_alive()

    # Add api key authorization
    if server_args.api_key:
        add_api_key_middleware(app, server_args.api_key)

    if tokenizer_init_chan is None:
        t = threading.Thread(
            target=_wait_and_warmup, args=(server_args, pipe_finish_writer, os.getpid())
        )
        t.start()

        try:
            # Listen for requests
            uvicorn.run(
                app,
                host=server_args.host,
                port=server_args.port,
                log_level=server_args.log_level_http or server_args.log_level,
                timeout_keep_alive=5,
                loop="uvloop",
            )
        finally:
            t.join()


def _set_envs_and_config(server_args: ServerArgs):
    # Set global environments
    os.environ["TF_CPP_MIN_LOG_LEVEL"] = "3"
    os.environ["NCCL_CUMEM_ENABLE"] = "0"
    os.environ["NCCL_NVLS_ENABLE"] = "0"
    os.environ["TORCH_NCCL_AVOID_RECORD_STREAMS"] = "1"
    os.environ["CUDA_DEVICE_MAX_CONNECTIONS"] = "1"

    # Set ulimit
    set_ulimit()

    # Enable show time cost for debugging
    if server_args.show_time_cost:
        enable_show_time_cost()

    # Disable disk cache
    if server_args.disable_disk_cache:
        disable_cache()

    # Fix triton bugs
    if server_args.tp_size * server_args.dp_size > 1:
        # FIXME: remove this after https://github.com/triton-lang/triton/pull/4295 is used as a dependency.
        maybe_set_triton_cache_manager()

    # Check flashinfer version
    if server_args.attention_backend == "flashinfer":
        assert_pkg_version(
            "flashinfer",
            "0.1.6",
            "Please uninstall the old version and "
            "reinstall the latest version by following the instructions "
            "at https://docs.flashinfer.ai/installation.html.",
        )

    if is_hip():
        # to figure out a better method of not using fork later
        mp.set_start_method("spawn", force=True)


def _wait_and_warmup(server_args, pipe_finish_writer, pid):
    headers = {}
    url = server_args.url()
    if server_args.api_key:
        headers["Authorization"] = f"Bearer {server_args.api_key}"

    # Wait until the server is launched
    success = False
    for _ in range(120):
        time.sleep(1)
        try:
            res = requests.get(url + "/get_model_info", timeout=5, headers=headers)
            assert res.status_code == 200, f"{res=}, {res.text=}"
            success = True
            break
        except (AssertionError, requests.exceptions.RequestException):
            last_traceback = get_exception_traceback()
            pass

    if not success:
        if pipe_finish_writer is not None:
            pipe_finish_writer.send(last_traceback)
        logger.error(f"Initialization failed. warmup error: {last_traceback}")
        kill_child_process(pid, including_parent=False)
        return

    model_info = res.json()

    # Send a warmup request
    request_name = "/generate" if model_info["is_generation"] else "/encode"
    max_new_tokens = 8 if model_info["is_generation"] else 1
    json_data = {
        "sampling_params": {
            "temperature": 0,
            "max_new_tokens": max_new_tokens,
        },
    }
    if server_args.skip_tokenizer_init:
        json_data["input_ids"] = [10, 11, 12]
    else:
        json_data["text"] = "The capital city of France is"

    try:
        for _ in range(server_args.dp_size):
            res = requests.post(
                url + request_name,
                json=json_data,
                headers=headers,
                timeout=600,
            )
            assert res.status_code == 200, f"{res}"
    except Exception:
        last_traceback = get_exception_traceback()
        if pipe_finish_writer is not None:
            pipe_finish_writer.send(last_traceback)
        logger.error(f"Initialization failed. warmup error: {last_traceback}")
        kill_child_process(pid, including_parent=False)
        return

    logger.info("The server is fired up and ready to roll!")
    if pipe_finish_writer is not None:
        pipe_finish_writer.send("init ok")


class Runtime:
    """
    A wrapper for the server.
    This is used for launching the server in a python program without
    using the commond line interface.
    """

    def __init__(
        self,
        tokenizer_init_chan: mp.Queue = None,
        log_level: str = "error",
        *args,
        **kwargs,
    ):
        """See the arguments in server_args.py::ServerArgs"""
        self.server_args = ServerArgs(*args, log_level=log_level, **kwargs)

        # Pre-allocate ports
        self.server_args.port, self.server_args.additional_ports = allocate_init_ports(
            self.server_args.port,
            self.server_args.additional_ports,
            self.server_args.dp_size,
        )

        self.url = self.server_args.url()
        self.generate_url = (
            f"http://{self.server_args.host}:{self.server_args.port}/generate"
        )

<<<<<<< HEAD
        # self.pid = None
        # pipe_reader, pipe_writer = mp.Pipe(duplex=False)
        # proc = mp.Process(
        #     target=launch_server,
        #     args=(self.server_args, model_overide_args, pipe_writer),
        # )
        # proc.start()
        # pipe_writer.close()
        # self.pid = proc.pid
=======
        self.pid = None
        pipe_reader, pipe_writer = mp.Pipe(duplex=False)

        proc = mp.Process(
            target=launch_server,
            args=(self.server_args, pipe_writer),
        )
        proc.start()
        pipe_writer.close()
        self.pid = proc.pid
>>>>>>> 067d8e16

        self.pid = os.getpid()

        threading.Thread(target=launch_server, args=[self.server_args, tokenizer_init_chan, model_overide_args, None,], daemon=True).start()

        # try:
        #     init_state = pipe_reader.recv()
        # except EOFError:
        #     init_state = ""

        # if init_state != "init ok":
        #     self.shutdown()
        #     raise RuntimeError(
        #         "Initialization failed. Please see the error messages above."
        #     )

    def shutdown(self):
        if self.pid is not None:
            try:
                parent = psutil.Process(self.pid)
            except psutil.NoSuchProcess:
                return
            children = parent.children(recursive=True)
            for child in children:
                child.kill()
            psutil.wait_procs(children, timeout=5)
            # FIXME Why are we killing parent?
            # parent.kill()
            # parent.wait(timeout=5)
            self.pid = None

    def cache_prefix(self, prefix: str):
        self.endpoint.cache_prefix(prefix)

    # def get_tokenizer(self):
    #     return get_tokenizer(
    #         self.server_args.tokenizer_path,
    #         tokenizer_mode=self.server_args.tokenizer_mode,
    #         trust_remote_code=self.server_args.trust_remote_code,
    #     )

    async def async_generate(
        self,
        prompt: str,
        sampling_params: Optional[Dict] = None,
    ):
        if self.server_args.skip_tokenizer_init:
            json_data = {
                "input_ids": prompt,
                "sampling_params": sampling_params,
                "stream": True,
            }
        else:
            json_data = {
                "text": prompt,
                "sampling_params": sampling_params,
                "stream": True,
            }
        pos = 0

        timeout = aiohttp.ClientTimeout(total=3 * 3600)
        async with aiohttp.ClientSession(timeout=timeout, trust_env=True) as session:
            async with session.post(self.generate_url, json=json_data) as response:
                async for chunk, _ in response.content.iter_chunks():
                    chunk = chunk.decode("utf-8")
                    if chunk and chunk.startswith("data:"):
                        if chunk == "data: [DONE]\n\n":
                            break
                        data = json.loads(chunk[5:].strip("\n"))
                        if hasattr(data, "text"):
                            cur = data["text"][pos:]
                            if cur:
                                yield cur
                            pos += len(cur)
                        else:
                            yield data

    add_request = async_generate

    def generate(
        self,
        prompt: Union[str, List[str]],
        sampling_params: Optional[Dict] = None,
        return_logprob: Optional[Union[List[bool], bool]] = False,
        logprob_start_len: Optional[Union[List[int], int]] = None,
        top_logprobs_num: Optional[Union[List[int], int]] = None,
        lora_path: Optional[List[Optional[str]]] = None,
    ):
        json_data = {
            "text": prompt,
            "sampling_params": sampling_params,
            "return_logprob": return_logprob,
            "logprob_start_len": logprob_start_len,
            "top_logprobs_num": top_logprobs_num,
            "lora_path": lora_path,
        }
        assert not isinstance(lora_path, list) or len(lora_path) == len(prompt)
        response = requests.post(
            self.url + "/generate",
            json=json_data,
        )
        return json.dumps(response.json())

    def encode(
        self,
        prompt: Union[str, List[str]],
    ):
        json_data = {
            "text": prompt,
        }
        response = requests.post(
            self.url + "/encode",
            json=json_data,
        )
        return json.dumps(response.json())

    def __del__(self):
        self.shutdown()<|MERGE_RESOLUTION|>--- conflicted
+++ resolved
@@ -117,10 +117,6 @@
 app = FastAPI()
 tokenizer_manager = None
 
-<<<<<<< HEAD
-# Put some args for easily access
-global_server_args_dict = {}
-=======
 app.add_middleware(
     CORSMiddleware,
     allow_origins=["*"],
@@ -129,7 +125,6 @@
     allow_headers=["*"],
 )
 
->>>>>>> 067d8e16
 
 @app.get("/health")
 async def health() -> Response:
@@ -309,11 +304,7 @@
 
 def launch_server(
     server_args: ServerArgs,
-<<<<<<< HEAD
     tokenizer_init_chan=None,
-    model_overide_args: Optional[dict] = None,
-=======
->>>>>>> 067d8e16
     pipe_finish_writer: Optional[mp.connection.Connection] = None,
 ):
     """Launch an HTTP server."""
@@ -375,62 +366,40 @@
             return
 
     # Launch processes
-<<<<<<< HEAD
-    tokenizer_manager = TokenizerManager(server_args, router_chan, detokenizer_chan, idle_chan, model_overide_args)
-    if server_args.chat_template:
-        load_chat_template_for_openai_api(tokenizer_manager, server_args.chat_template)
-
-    if tokenizer_init_chan:
-        tokenizer_init_chan.put_nowait("init ok")
-=======
-    pipe_controller_reader, pipe_controller_writer = mp.Pipe(duplex=False)
->>>>>>> 067d8e16
-
     if server_args.dp_size == 1:
         start_controller_process = start_controller_process_single
     else:
-<<<<<<< HEAD
-        start_process = start_controller_process_multi
-    proc_router = mp.Process(
-=======
         start_controller_process = start_controller_process_multi
     proc_controller = mp.Process(
         target=start_controller_process,
-        args=(server_args, port_args, pipe_controller_writer),
-    )
-    proc_controller.start()
-
-    pipe_detoken_reader, pipe_detoken_writer = mp.Pipe(duplex=False)
-    proc_detoken = mp.Process(
-        target=start_detokenizer_process,
->>>>>>> 067d8e16
         args=(
             server_args,
             port_args,
-            model_overide_args,
             router_chan,
             detokenizer_chan,
             idle_chan,
             startup_chan,
         ),
-        target=start_process,
     )
-    proc_router.start()
-
-    tokenizer_manager = TokenizerManager(server_args, port_args)
+    proc_controller.start()
+
+    tokenizer_manager = TokenizerManager(server_args, port_args, router_chan, detokenizer_chan, idle_chan)
     if server_args.chat_template:
         load_chat_template_for_openai_api(tokenizer_manager, server_args.chat_template)
 
+    if tokenizer_init_chan:
+        tokenizer_init_chan.put_nowait("init ok")
+
     # Wait for the model to finish loading
     router_init_state = startup_chan.get()
 
     if router_init_state != "init ok":
-        proc_router.kill()
+        proc_controller.kill()
         raise RuntimeError(
             "Initialization failed. "
             f"controller_init_state: {router_init_state}"
         )
-    assert proc_router.is_alive()
+    assert proc_controller.is_alive()
 
     # Add api key authorization
     if server_args.api_key:
@@ -588,32 +557,20 @@
             f"http://{self.server_args.host}:{self.server_args.port}/generate"
         )
 
-<<<<<<< HEAD
         # self.pid = None
         # pipe_reader, pipe_writer = mp.Pipe(duplex=False)
+        #
         # proc = mp.Process(
         #     target=launch_server,
-        #     args=(self.server_args, model_overide_args, pipe_writer),
+        #     args=(self.server_args, pipe_writer),
         # )
         # proc.start()
         # pipe_writer.close()
         # self.pid = proc.pid
-=======
-        self.pid = None
-        pipe_reader, pipe_writer = mp.Pipe(duplex=False)
-
-        proc = mp.Process(
-            target=launch_server,
-            args=(self.server_args, pipe_writer),
-        )
-        proc.start()
-        pipe_writer.close()
-        self.pid = proc.pid
->>>>>>> 067d8e16
 
         self.pid = os.getpid()
 
-        threading.Thread(target=launch_server, args=[self.server_args, tokenizer_init_chan, model_overide_args, None,], daemon=True).start()
+        threading.Thread(target=launch_server, args=[self.server_args, tokenizer_init_chan, None,], daemon=True).start()
 
         # try:
         #     init_state = pipe_reader.recv()
