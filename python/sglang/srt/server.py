"""SRT: SGLang Runtime"""

import asyncio
import dataclasses
import json
import multiprocessing as mp
import os
import sys
import threading
import time
from typing import List, Optional, Union

# Fix a Python bug
setattr(threading, "_register_atexit", lambda *args, **kwargs: None)
mp.set_start_method('spawn', force=True)

import aiohttp
import psutil
import pydantic
import requests
import uvloop
from fastapi import HTTPException, Request
from fastapi.responses import Response, StreamingResponse
from pydantic import BaseModel
from sglang.srt.constrained import disable_cache
from sglang.srt.conversation import (
    Conversation,
    SeparatorStyle,
    chat_template_exists,
    generate_chat_conv,
    register_conv_template,
)
from sglang.srt.hf_transformers_utils import get_tokenizer
from sglang.srt.managers.io_struct import DetokenizeReqInput, GenerateReqInput
from sglang.srt.managers.openai_protocol import (
    ChatCompletionRequest,
    ChatCompletionResponse,
    ChatCompletionResponseChoice,
    ChatCompletionResponseStreamChoice,
    ChatCompletionStreamResponse,
    ChatMessage,
    CompletionRequest,
    CompletionResponse,
    CompletionResponseChoice,
    CompletionResponseStreamChoice,
    CompletionStreamResponse,
    DeltaMessage,
    LogProbs,
    UsageInfo,
)
from sglang.srt.managers.router.manager import start_router_process
from sglang.srt.managers.tokenizer_manager import TokenizerManager
from sglang.srt.server_args import PortArgs, ServerArgs
from sglang.srt.utils import handle_port_init
from starlette.middleware.base import BaseHTTPMiddleware
from starlette.responses import JSONResponse

asyncio.set_event_loop_policy(uvloop.EventLoopPolicy())

API_KEY_HEADER_NAME = "X-API-Key"


class APIKeyValidatorMiddleware(BaseHTTPMiddleware):
    def __init__(self, app, api_key: str):
        super().__init__(app)
        self.api_key = api_key

    async def dispatch(self, request: Request, call_next):
        # extract API key from the request headers
        api_key_header = request.headers.get(API_KEY_HEADER_NAME)
        if not api_key_header or api_key_header != self.api_key:
            return JSONResponse(
                status_code=403,
                content={"detail": "Invalid API Key"},
            )
        response = await call_next(request)
        return response


# app = FastAPI()
tokenizer_manager = None
chat_template_name = None

# FIXME: Remove this once we drop support for pydantic 1.x
IS_PYDANTIC_1 = int(pydantic.VERSION.split(".")[0]) == 1


def jsonify_pydantic_model(obj: BaseModel):
    if IS_PYDANTIC_1:
        return obj.json(ensure_ascii=False)
    return obj.model_dump_json()


# @app.get("/health")
async def health() -> Response:
    """Health check."""
    return Response(status_code=200)


# @app.get("/get_model_info")
async def get_model_info():
    result = {
        "model_path": tokenizer_manager.model_path,
    }
    return result


# @app.get("/get_server_args")
async def get_server_args():
    return dataclasses.asdict(tokenizer_manager.server_args)


# @app.get("/flush_cache")
async def flush_cache():
    await tokenizer_manager.flush_cache()
    return Response(
        content="Cache flushed.\nPlease check backend logs for more details. "
                "(When there are running or waiting requests, the operation will not be performed.)\n",
        status_code=200,
    )


<<<<<<< HEAD
def detokenize_logprob_tokens(token_logprobs):
    token_ids = [tid for tid, _ in token_logprobs]
    token_texts = tokenizer_manager.detokenize(DetokenizeReqInput(token_ids))
    return [(text, logprob) for text, (_, logprob) in zip(token_texts, token_logprobs)]
=======
async def detokenize_logprob_tokens(token_logprobs, decode_to_text):
    if not decode_to_text:
        return [(logprob, token_id, None) for logprob, token_id in token_logprobs]

    token_ids = [tid for _, tid in token_logprobs]
    token_texts = await tokenizer_manager.detokenize(DetokenizeReqInput(token_ids))
    return [
        (logprob, token_id, token_text)
        for (logprob, token_id), token_text, in zip(token_logprobs, token_texts)
    ]


async def detokenize_top_logprobs_tokens(top_logprobs, decode_to_text):
    for i, t in enumerate(top_logprobs):
        if top_logprobs[i] is not None:
            top_logprobs[i] = await detokenize_logprob_tokens(t, decode_to_text)
    return top_logprobs


async def handle_token_logprobs_results(obj: GenerateReqInput, ret):
    """Handle the token logprobs results, convert token ids to text if needed.

    Args:
        obj (GenerateReqInput): The request object.
        ret (Union[Dict, List[Dict]]): The response object.
    """
    # NOTE: This is because the multiple requests in one http request.

    async def convert_style(r, return_text):
        r["meta_info"]["prefill_token_logprobs"] = await detokenize_logprob_tokens(
            r["meta_info"]["prefill_token_logprobs"], return_text
        )
        r["meta_info"]["decode_token_logprobs"] = await detokenize_logprob_tokens(
            r["meta_info"]["decode_token_logprobs"], return_text
        )
        r["meta_info"]["prefill_top_logprobs"] = await detokenize_top_logprobs_tokens(
            r["meta_info"]["prefill_top_logprobs"], return_text
        )
        r["meta_info"]["decode_top_logprobs"] = await detokenize_top_logprobs_tokens(
            r["meta_info"]["decode_top_logprobs"], return_text
        )

    if isinstance(obj.text, str):
        if obj.return_logprob:
            await convert_style(ret, obj.return_text_in_logprobs)
    else:
        for i, r in enumerate(ret):
            if obj.return_logprob[i]:
                await convert_style(r, obj.return_text_in_logprobs)
>>>>>>> 2af565b3


async def stream_generator(obj: GenerateReqInput):
    async for out in tokenizer_manager.generate_request(obj):
<<<<<<< HEAD
        if obj.return_logprob and obj.return_text_in_logprobs:
            out["meta_info"]["token_logprob"] = detokenize_logprob_tokens(
                out["meta_info"]["token_logprob"]
            )
=======
        await handle_token_logprobs_results(obj, out)
>>>>>>> 2af565b3
        yield out


async def make_openai_style_logprobs(
    prefill_token_logprobs=None,
    decode_token_logprobs=None,
    prefill_top_logprobs=None,
    decode_top_logprobs=None,
):
    ret_logprobs = LogProbs()

    def append_token_logprobs(token_logprobs):
        for logprob, _, token_text in token_logprobs:
            ret_logprobs.tokens.append(token_text)
            ret_logprobs.token_logprobs.append(logprob)

            # Not Supported yet
            ret_logprobs.text_offset.append(-1)

    def append_top_logprobs(top_logprobs):
        for tokens in top_logprobs:
            if tokens is not None:
                ret_logprobs.top_logprobs.append(
                    {token[2]: token[0] for token in tokens}
                )
            else:
                ret_logprobs.top_logprobs.append(None)

    if prefill_token_logprobs is not None:
        append_token_logprobs(prefill_token_logprobs)
    if decode_token_logprobs is not None:
        append_token_logprobs(decode_token_logprobs)
    if prefill_top_logprobs is not None:
        append_top_logprobs(prefill_top_logprobs)
    if decode_top_logprobs is not None:
        append_top_logprobs(decode_top_logprobs)

    return ret_logprobs


# @app.post("/generate")
async def generate_request(obj: GenerateReqInput):
    obj.post_init()

    if obj.stream:

        async def stream_results():
            async for out in stream_generator(obj):
                yield f"data: {json.dumps(out, ensure_ascii=False)}\n\n"
            yield "data: [DONE]\n\n"

        return StreamingResponse(stream_results(), media_type="text/event-stream")

    ret = await tokenizer_manager.generate_request(obj).__anext__()
    await handle_token_logprobs_results(obj, ret)

    return ret


# @app.post("/v1/completions")
async def v1_completions(raw_request: Request):
    request_json = await raw_request.json()
    request = CompletionRequest(**request_json)

    # TODO: Validate the request and return HTTPStatus.BAD_REQUEST if invalid.
    assert request.n == 1

    adapted_request = GenerateReqInput(
        text=request.prompt,
        sampling_params={
            "temperature": request.temperature,
            "max_new_tokens": request.max_tokens,
            "stop": request.stop,
            "top_p": request.top_p,
            "presence_penalty": request.presence_penalty,
            "frequency_penalty": request.frequency_penalty,
            "repetition_penalty": request.repetition_penalty,
            "regex": request.regex,
        },
        return_logprob=request.logprobs is not None and request.logprobs > 0,
        top_logprobs_num=request.logprobs if request.logprobs is not None else 0,
        return_text_in_logprobs=True,
        stream=request.stream,
    )
    adapted_request.post_init()

    if adapted_request.stream:

        async def gnerate_stream_resp():
            stream_buffer = ""
            n_prev_token = 0
            async for content in stream_generator(adapted_request):
                text = content["text"]
                prompt_tokens = content["meta_info"]["prompt_tokens"]
                completion_tokens = content["meta_info"]["completion_tokens"]

                if not stream_buffer:  # The first chunk
                    if request.echo:
                        # Prepend prompt in response text.
                        text = request.prompt + text

                if request.logprobs:
                    # The first chunk and echo is enabled.
                    if not stream_buffer and request.echo:
                        prefill_token_logprobs = content["meta_info"][
                            "prefill_token_logprobs"
                        ]
                        prefill_top_logprobs = content["meta_info"][
                            "prefill_top_logprobs"
                        ]
                    else:
                        prefill_token_logprobs = None
                        prefill_top_logprobs = None

                    logprobs = await make_openai_style_logprobs(
                        prefill_token_logprobs=prefill_token_logprobs,
                        prefill_top_logprobs=prefill_top_logprobs,
                        decode_token_logprobs=content["meta_info"][
                            "decode_token_logprobs"
                        ][n_prev_token:],
                        decode_top_logprobs=content["meta_info"]["decode_top_logprobs"][
                            n_prev_token:
                        ],
                    )

                    n_prev_token = len(content["meta_info"]["decode_token_logprobs"])
                else:
                    logprobs = None

                delta = text[len(stream_buffer):]
                stream_buffer = content["text"]
                choice_data = CompletionResponseStreamChoice(
                    index=0,
                    text=delta,
                    logprobs=logprobs,
                    finish_reason=None,
                )
                chunk = CompletionStreamResponse(
                    id=content["meta_info"]["id"],
                    object="text_completion",
                    choices=[choice_data],
                    model=request.model,
                    usage=UsageInfo(
                        prompt_tokens=prompt_tokens,
                        completion_tokens=completion_tokens,
                        total_tokens=prompt_tokens + completion_tokens,
                    ),
                )
                yield f"data: {jsonify_pydantic_model(chunk)}\n\n"
            yield "data: [DONE]\n\n"

        return StreamingResponse(gnerate_stream_resp(), media_type="text/event-stream")

    # Non-streaming response.
    ret = await generate_request(adapted_request)
    ret = ret[0] if isinstance(ret, list) else ret

    prompt_tokens = ret["meta_info"]["prompt_tokens"]
    completion_tokens = ret["meta_info"]["completion_tokens"]
    text = ret["text"]
    if request.echo:
        text = request.prompt + text

    if request.logprobs:
        if request.echo:
            prefill_token_logprobs = ret["meta_info"]["prefill_token_logprobs"]
            prefill_top_logprobs = ret["meta_info"]["prefill_top_logprobs"]
        else:
            prefill_token_logprobs = None
            prefill_top_logprobs = None

        logprobs = await make_openai_style_logprobs(
            prefill_token_logprobs=prefill_token_logprobs,
            prefill_top_logprobs=prefill_top_logprobs,
            decode_token_logprobs=ret["meta_info"]["decode_token_logprobs"],
            decode_top_logprobs=ret["meta_info"]["decode_top_logprobs"],
        )
    else:
        logprobs = None

    choice_data = CompletionResponseChoice(
        index=0,
        text=text,
        logprobs=logprobs,
        finish_reason=None,  # TODO(comaniac): Add finish reason.
    )

    response = CompletionResponse(
        id=ret["meta_info"]["id"],
        model=request.model,
        choices=[choice_data],
        usage=UsageInfo(
            prompt_tokens=prompt_tokens,
            completion_tokens=completion_tokens,
            total_tokens=prompt_tokens + completion_tokens,
        ),
    )
    return response


# @app.post("/v1/chat/completions")
async def v1_chat_completions(raw_request: Request):
    request_json = await raw_request.json()
    request = ChatCompletionRequest(**request_json)

    # TODO: Validate the request and return HTTPStatus.BAD_REQUEST if invalid.
    assert request.n == 1

    # Prep the data needed for the underlying GenerateReqInput:
    #  - prompt: The full prompt string.
    #  - stop: Custom stop tokens.
    #  - image_data: None or a list of image strings (URLs or base64 strings).
    #    None skips any image processing in GenerateReqInput.
    if not isinstance(request.messages, str):
        # Apply chat template and its stop strings.
        if chat_template_name is None:
            # This flow doesn't support the full OpenAI spec.  Verify messages
            # has the right type before proceeding:
            for m in request.messages:
                if not isinstance(m.content, str):
                    raise HTTPException(
                        status_code=503,
                        detail="Structured content requests not supported with "
                               "HuggingFace Chat Templates. "
                               "Make sure the server specifies a sglang chat template.",
                    )
            prompt = tokenizer_manager.tokenizer.apply_chat_template(
                request.messages, tokenize=False, add_generation_prompt=True
            )
            stop = request.stop
            image_data = None
        else:
            conv = generate_chat_conv(request, chat_template_name)
            prompt = conv.get_prompt()
            image_data = conv.image_data
            stop = conv.stop_str or []
            if request.stop:
                if isinstance(request.stop, str):
                    stop.append(request.stop)
                else:
                    stop.extend(request.stop)
    else:
        # Use the raw prompt and stop strings if the messages is already a string.
        prompt = request.messages
        stop = request.stop
        image_data = None

    adapted_request = GenerateReqInput(
        text=prompt,
        image_data=image_data,
        sampling_params={
            "temperature": request.temperature,
            "max_new_tokens": request.max_tokens,
            "stop": stop,
            "top_p": request.top_p,
            "presence_penalty": request.presence_penalty,
            "frequency_penalty": request.frequency_penalty,
            "repetition_penalty": request.repetition_penalty,
            "regex": request.regex,
        },
        stream=request.stream,
    )
    adapted_request.post_init()

    if adapted_request.stream:

        async def gnerate_stream_resp():
            is_first = True

            stream_buffer = ""
            async for content in stream_generator(adapted_request):
                if is_first:
                    # First chunk with role
                    is_first = False
                    choice_data = ChatCompletionResponseStreamChoice(
                        index=0,
                        delta=DeltaMessage(role="assistant"),
                        finish_reason=None,
                    )
                    chunk = ChatCompletionStreamResponse(
                        id=content["meta_info"]["id"],
                        choices=[choice_data],
                        model=request.model,
                    )
                    yield f"data: {jsonify_pydantic_model(chunk)}\n\n"

                text = content["text"]
                delta = text[len(stream_buffer):]
                stream_buffer = text
                choice_data = ChatCompletionResponseStreamChoice(
                    index=0, delta=DeltaMessage(content=delta), finish_reason=None
                )
                chunk = ChatCompletionStreamResponse(
                    id=content["meta_info"]["id"],
                    choices=[choice_data],
                    model=request.model,
                )
                yield f"data: {jsonify_pydantic_model(chunk)}\n\n"
            yield "data: [DONE]\n\n"

        return StreamingResponse(gnerate_stream_resp(), media_type="text/event-stream")

    # Non-streaming response.
    ret = await generate_request(adapted_request)
    prompt_tokens = ret["meta_info"]["prompt_tokens"]
    completion_tokens = ret["meta_info"]["completion_tokens"]
    choice_data = ChatCompletionResponseChoice(
        index=0,
        message=ChatMessage(role="assistant", content=ret["text"]),
        finish_reason=None,  # TODO(comaniac): Add finish reason.
    )
    response = ChatCompletionResponse(
        id=ret["meta_info"]["id"],
        model=request.model,
        choices=[choice_data],
        usage=UsageInfo(
            prompt_tokens=prompt_tokens,
            completion_tokens=completion_tokens,
            total_tokens=prompt_tokens + completion_tokens,
        ),
    )
    return response


def launch_server(server_args, pipe_finish_writer=None):
    print("launch_server started.... ")
    global tokenizer_manager
    global chat_template_name

    # disable disk cache if needed
    if server_args.disable_disk_cache:
        disable_cache()

    # Handle ports
    server_args.port, server_args.additional_ports = handle_port_init(
        server_args.port, server_args.additional_ports, server_args.tp_size
    )

    port_args = PortArgs(
        tokenizer_port=server_args.additional_ports[0],
        router_port=server_args.additional_ports[1],
        detokenizer_port=server_args.additional_ports[2],
        nccl_port=server_args.additional_ports[3],
        model_rpc_ports=server_args.additional_ports[4:],
    )

    # Load chat template if needed
    if server_args.chat_template is not None:
        print(f"Use chat template: {server_args.chat_template}")
        if not chat_template_exists(server_args.chat_template):
            if not os.path.exists(server_args.chat_template):
                raise RuntimeError(
                    f"Chat template {server_args.chat_template} is not a built-in template name "
                    "or a valid chat template file path."
                )
            with open(server_args.chat_template, "r") as filep:
                template = json.load(filep)
                try:
                    sep_style = SeparatorStyle[template["sep_style"]]
                except KeyError:
                    raise ValueError(
                        f"Unknown separator style: {template['sep_style']}"
                    ) from None
                register_conv_template(
                    Conversation(
                        name=template["name"],
                        system_template=template["system"] + "\n{system_message}",
                        system_message=template.get("system_message", ""),
                        roles=(template["user"], template["assistant"]),
                        sep_style=sep_style,
                        sep=template.get("sep", "\n"),
                        stop_str=template["stop_str"],
                    ),
                    override=True,
                )
            chat_template_name = template["name"]
        else:
            chat_template_name = server_args.chat_template

    router_chan = mp.Queue()
    detokenizer_chan = mp.Queue()
    idle_chan = mp.Queue()
    startup_chan = mp.Queue()


    # Launch processes
    tokenizer_manager = TokenizerManager(server_args, router_chan, detokenizer_chan, idle_chan)

    proc_router = mp.Process(
        target=start_router_process,
        args=(
            server_args,
            port_args,
            router_chan,
            detokenizer_chan,
            idle_chan,
            startup_chan,
        ),
    )
    proc_router.start()

    # Wait for the model to finish loading
    router_init_state = startup_chan.get()

    if router_init_state != "init ok":
        proc_router.kill()
        print("router init state:", router_init_state)
        sys.exit(1)

    assert proc_router.is_alive()

    # if server_args.api_key and server_args.api_key != "":
    #     app.add_middleware(APIKeyValidatorMiddleware, api_key=server_args.api_key)

    # def _launch_server():
    #     uvicorn.run(
    #         app,
    #         host=server_args.host,
    #         port=server_args.port,
    #         log_level=server_args.log_level,
    #         timeout_keep_alive=5,
    #         loop="uvloop",
    #     )

    def _wait_and_warmup():
        headers = {}
        url = server_args.url()
        if server_args.api_key and server_args.api_key != "":
            headers[API_KEY_HEADER_NAME] = server_args.api_key

        for _ in range(120):
            time.sleep(0.5)
            try:
                requests.get(url + "/get_model_info", timeout=5, headers=headers)
                break
            except requests.exceptions.RequestException:
                pass
        else:
            if pipe_finish_writer is not None:
                pipe_finish_writer.send(str(e))
            else:
                print(e, flush=True)
            return

        # Warmup
        try:
            # print("Warmup...", flush=True)
            res = requests.post(
                url + "/generate",
                json={
                    "text": "Say this is a warmup request.",
                    "sampling_params": {
                        "temperature": 0,
                        "max_new_tokens": 16,
                    },
                },
                headers=headers,
                timeout=60,
            )
            # print(f"Warmup done. model response: {res.json()['text']}")
            # print("=" * 20, "Server is ready", "=" * 20, flush=True)
        except requests.exceptions.RequestException as e:
            if pipe_finish_writer is not None:
                pipe_finish_writer.send(str(e))
            else:
                print(e, flush=True)
            return

        if pipe_finish_writer is not None:
            pipe_finish_writer.send("init ok")

    # t = threading.Thread(target=_wait_and_warmup, daemon=True)
    # t.start()
    # t.join()
    # try:
    #   _launch_server()
    # finally:
    #     t.join()


class Runtime:
    def __init__(
            self,
            model_path: str,
            tokenizer_path: Optional[str] = None,
            load_format: str = "auto",
            tokenizer_mode: str = "auto",
            trust_remote_code: bool = True,
            mem_fraction_static: float = ServerArgs.mem_fraction_static,
            max_prefill_num_token: int = ServerArgs.max_prefill_num_token,
            context_length: int = ServerArgs.context_length,
            tp_size: int = 1,
            schedule_heuristic: str = "lpm",
            attention_reduce_in_fp32: bool = False,
            random_seed: int = 42,
            log_level: str = "error",
            disable_radix_cache: bool = False,
            enable_flashinfer: bool = False,
            disable_regex_jump_forward: bool = False,
            disable_disk_cache: bool = False,
            api_key: str = "",
            port: Optional[int] = None,
            additional_ports: Optional[Union[List[int], int]] = None,
    ):
        host = "127.0.0.1"
        port, additional_ports = handle_port_init(port, additional_ports, tp_size)
        self.server_args = ServerArgs(
            model_path=model_path,
            tokenizer_path=tokenizer_path,
            host=host,
            port=port,
            additional_ports=additional_ports,
            load_format=load_format,
            tokenizer_mode=tokenizer_mode,
            trust_remote_code=trust_remote_code,
            mem_fraction_static=mem_fraction_static,
            max_prefill_num_token=max_prefill_num_token,
            context_length=context_length,
            tp_size=tp_size,
            schedule_heuristic=schedule_heuristic,
            attention_reduce_in_fp32=attention_reduce_in_fp32,
            random_seed=random_seed,
            log_level=log_level,
            disable_radix_cache=disable_radix_cache,
            enable_flashinfer=enable_flashinfer,
            disable_regex_jump_forward=disable_regex_jump_forward,
            disable_disk_cache=disable_disk_cache,
            api_key=api_key,
        )

        self.url = self.server_args.url()
        self.generate_url = (
            f"http://{self.server_args.host}:{self.server_args.port}/generate"
        )

        # self.pid = None
        # pipe_reader, pipe_writer = mp.Pipe(duplex=False)
        # print("Runtime launch_server...")
        # proc = mp.Process(target=launch_server, args=(self.server_args, pipe_writer))
        # proc.start()
        # pipe_writer.close()
        # self.pid = proc.pid
        self.pid = os.getpid()

        threading.Thread(target=launch_server, args=[self.server_args, None], daemon=True).start()

        # try:
        #     init_state = pipe_reader.recv()
        # except EOFError:
        #     init_state = ""

        # if init_state != "init ok":
        #     self.shutdown()
        #     raise RuntimeError("Launch failed. Please see the error messages above.")
        #
        # self.endpoint = RuntimeEndpoint(self.url)

    def shutdown(self):
        if self.pid is not None:
            try:
                parent = psutil.Process(self.pid)
            except psutil.NoSuchProcess:
                return
            children = parent.children(recursive=True)
            for child in children:
                child.kill()
            psutil.wait_procs(children, timeout=5)
            # FIXME Why are we killing parent?
            # parent.kill()
            # parent.wait(timeout=5)
            self.pid = None

    def get_tokenizer(self):
        return get_tokenizer(
            self.server_args.tokenizer_path,
            tokenizer_mode=self.server_args.tokenizer_mode,
            trust_remote_code=self.server_args.trust_remote_code,
        )

    async def add_request(
            self,
            prompt: str,
            sampling_params,
    ) -> None:
        json_data = {
            "text": prompt,
            "sampling_params": sampling_params,
            "stream": True,
        }

        pos = 0

        timeout = aiohttp.ClientTimeout(total=3 * 3600)
        async with aiohttp.ClientSession(timeout=timeout, trust_env=True) as session:
            async with session.post(self.generate_url, json=json_data) as response:
                async for chunk, _ in response.content.iter_chunks():
                    chunk = chunk.decode("utf-8")
                    if chunk and chunk.startswith("data:"):
                        if chunk == "data: [DONE]\n\n":
                            break
                        data = json.loads(chunk[5:].strip("\n"))
                        cur = data["text"][pos:]
                        if cur:
                            yield cur
                        pos += len(cur)

    def __del__(self):
        self.shutdown()<|MERGE_RESOLUTION|>--- conflicted
+++ resolved
@@ -120,12 +120,6 @@
     )
 
 
-<<<<<<< HEAD
-def detokenize_logprob_tokens(token_logprobs):
-    token_ids = [tid for tid, _ in token_logprobs]
-    token_texts = tokenizer_manager.detokenize(DetokenizeReqInput(token_ids))
-    return [(text, logprob) for text, (_, logprob) in zip(token_texts, token_logprobs)]
-=======
 async def detokenize_logprob_tokens(token_logprobs, decode_to_text):
     if not decode_to_text:
         return [(logprob, token_id, None) for logprob, token_id in token_logprobs]
@@ -175,19 +169,11 @@
         for i, r in enumerate(ret):
             if obj.return_logprob[i]:
                 await convert_style(r, obj.return_text_in_logprobs)
->>>>>>> 2af565b3
 
 
 async def stream_generator(obj: GenerateReqInput):
     async for out in tokenizer_manager.generate_request(obj):
-<<<<<<< HEAD
-        if obj.return_logprob and obj.return_text_in_logprobs:
-            out["meta_info"]["token_logprob"] = detokenize_logprob_tokens(
-                out["meta_info"]["token_logprob"]
-            )
-=======
         await handle_token_logprobs_results(obj, out)
->>>>>>> 2af565b3
         yield out
 
 
@@ -623,7 +609,7 @@
             try:
                 requests.get(url + "/get_model_info", timeout=5, headers=headers)
                 break
-            except requests.exceptions.RequestException:
+            except requests.exceptions.RequestException as e:
                 pass
         else:
             if pipe_finish_writer is not None:
