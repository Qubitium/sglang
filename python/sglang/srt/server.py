"""
Copyright 2023-2024 SGLang Team
Licensed under the Apache License, Version 2.0 (the "License");
you may not use this file except in compliance with the License.
You may obtain a copy of the License at

    http://www.apache.org/licenses/LICENSE-2.0

Unless required by applicable law or agreed to in writing, software
distributed under the License is distributed on an "AS IS" BASIS,
WITHOUT WARRANTIES OR CONDITIONS OF ANY KIND, either express or implied.
See the License for the specific language governing permissions and
limitations under the License.
"""

"""
The entry point of inference server.
SRT = SGLang Runtime.
"""

import asyncio
import dataclasses
import json
import logging
import multiprocessing as mp
import os
import threading
import time
from http import HTTPStatus
from typing import Dict, List, Optional, Union

# Fix a bug of Python threading
setattr(threading, "_register_atexit", lambda *args, **kwargs: None)
mp.set_start_method('spawn', force=True)

import aiohttp
import requests
import uvicorn
import uvloop
from fastapi import FastAPI, File, Form, Request, UploadFile
from fastapi.responses import JSONResponse, Response, StreamingResponse

from sglang.lang.backend.runtime_endpoint import RuntimeEndpoint
from sglang.srt.constrained import disable_cache
from sglang.srt.hf_transformers_utils import get_tokenizer
from sglang.srt.managers.controller_multi import (
    start_controller_process as start_controller_process_multi,
)
from sglang.srt.managers.controller_single import launch_tp_servers
from sglang.srt.managers.controller_single import (
    start_controller_process as start_controller_process_single,
)
from sglang.srt.managers.detokenizer_manager import start_detokenizer_process
from sglang.srt.managers.io_struct import (
    EmbeddingReqInput,
    GenerateReqInput,
    UpdateWeightReqInput,
)
from sglang.srt.managers.tokenizer_manager import TokenizerManager
from sglang.srt.openai_api.adapter import (
    load_chat_template_for_openai_api,
    v1_batches,
    v1_chat_completions,
    v1_completions,
    v1_delete_file,
    v1_embeddings,
    v1_files_create,
    v1_retrieve_batch,
    v1_retrieve_file,
    v1_retrieve_file_content,
)
from sglang.srt.openai_api.protocol import ModelCard, ModelList
from sglang.srt.server_args import PortArgs, ServerArgs
from sglang.srt.utils import (
    add_api_key_middleware,
    allocate_init_ports,
    assert_pkg_version,
    enable_show_time_cost,
    kill_child_process,
    maybe_set_triton_cache_manager,
    prepare_model,
    prepare_tokenizer,
    set_ulimit,
)
from sglang.utils import get_exception_traceback

logger = logging.getLogger(__name__)

asyncio.set_event_loop_policy(uvloop.EventLoopPolicy())

API_KEY_HEADER_NAME = "X-API-Key"


# class APIKeyValidatorMiddleware(BaseHTTPMiddleware):
#     def __init__(self, app, api_key: str):
#         super().__init__(app)
#         self.api_key = api_key
#
#     async def dispatch(self, request: Request, call_next):
#         # extract API key from the request headers
#         api_key_header = request.headers.get(API_KEY_HEADER_NAME)
#         if not api_key_header or api_key_header != self.api_key:
#             return JSONResponse(
#                 status_code=403,
#                 content={"detail": "Invalid API Key"},
#             )
#         response = await call_next(request)
#         return response


app = FastAPI()
tokenizer_manager = None

# Put some args for easily access
global_server_args_dict = {}

@app.get("/health")
async def health() -> Response:
    """Check the health of the http server."""
    return Response(status_code=200)


@app.get("/health_generate")
async def health_generate(request: Request) -> Response:
    """Check the health of the inference server by generating one token."""
    gri = GenerateReqInput(
        text="s", sampling_params={"max_new_tokens": 1, "temperature": 0.7}
    )
    try:
        async for _ in tokenizer_manager.generate_request(gri, request):
            break
        return Response(status_code=200)
    except Exception as e:
        logger.exception(e)
        return Response(status_code=503)


@app.get("/get_model_info")
async def get_model_info():
    result = {
        "model_path": tokenizer_manager.model_path,
        "is_generation": tokenizer_manager.is_generation,
    }
    return result


@app.get("/get_server_args")
async def get_server_args():
    return dataclasses.asdict(tokenizer_manager.server_args)


@app.get("/flush_cache")
async def flush_cache():
    tokenizer_manager.flush_cache()
    return Response(
        content="Cache flushed.\nPlease check backend logs for more details. "
                "(When there are running or waiting requests, the operation will not be performed.)\n",
        status_code=200,
    )


<<<<<<< HEAD
async def generate_request(obj: GenerateReqInput, request: Request=None):
=======
@app.post("/update_weights")
async def update_weights(obj: UpdateWeightReqInput, request: Request):

    success, message = await tokenizer_manager.update_weights(obj, request)
    content = {"message": message, "success": str(success)}
    if success:
        return JSONResponse(
            content,
            status_code=HTTPStatus.OK,
        )
    else:
        return JSONResponse(
            content,
            status_code=HTTPStatus.BAD_REQUEST,
        )


async def generate_request(obj: GenerateReqInput, request: Request):
>>>>>>> a5b14ad0
    """Handle a generate request."""
    if obj.stream:

        async def stream_results():
            try:
                async for out in tokenizer_manager.generate_request(obj, request):
                    yield f"data: {json.dumps(out, ensure_ascii=False)}\n\n"
            except ValueError as e:
                out = {"error": {"message": str(e)}}
                yield f"data: {json.dumps(out, ensure_ascii=False)}\n\n"
            yield "data: [DONE]\n\n"

        return StreamingResponse(
            stream_results(),
            media_type="text/event-stream",
            background=tokenizer_manager.create_abort_task(obj),
        )
    else:
        try:
            ret = await tokenizer_manager.generate_request(obj, request).__anext__()
            return ret
        except ValueError as e:
            return JSONResponse(
                {"error": {"message": str(e)}}, status_code=HTTPStatus.BAD_REQUEST
            )


app.post("/generate")(generate_request)
app.put("/generate")(generate_request)


async def encode_request(obj: EmbeddingReqInput, request: Request):
    """Handle an embedding request."""
    try:
        ret = await tokenizer_manager.generate_request(obj, request).__anext__()
        return ret
    except ValueError as e:
        return JSONResponse(
            {"error": {"message": str(e)}}, status_code=HTTPStatus.BAD_REQUEST
        )


app.post("/encode")(encode_request)
app.put("/encode")(encode_request)


@app.post("/v1/completions")
async def openai_v1_completions(raw_request: Request):
    return await v1_completions(tokenizer_manager, raw_request)


@app.post("/v1/chat/completions")
async def openai_v1_chat_completions(raw_request: Request):
    return await v1_chat_completions(tokenizer_manager, raw_request)


@app.post("/v1/embeddings")
async def openai_v1_embeddings(raw_request: Request):
    response = await v1_embeddings(tokenizer_manager, raw_request)
    return response


@app.get("/v1/models")
def available_models():
    """Show available models."""
    served_model_names = [tokenizer_manager.served_model_name]
    model_cards = []
    for served_model_name in served_model_names:
        model_cards.append(ModelCard(id=served_model_name, root=served_model_name))
    return ModelList(data=model_cards)


@app.post("/v1/files")
async def openai_v1_files(file: UploadFile = File(...), purpose: str = Form("batch")):
    return await v1_files_create(
        file, purpose, tokenizer_manager.server_args.file_storage_pth
    )


@app.delete("/v1/files/{file_id}")
async def delete_file(file_id: str):
    # https://platform.openai.com/docs/api-reference/files/delete
    return await v1_delete_file(file_id)


@app.post("/v1/batches")
async def openai_v1_batches(raw_request: Request):
    return await v1_batches(tokenizer_manager, raw_request)


@app.get("/v1/batches/{batch_id}")
async def retrieve_batch(batch_id: str):
    return await v1_retrieve_batch(batch_id)


@app.get("/v1/files/{file_id}")
async def retrieve_file(file_id: str):
    # https://platform.openai.com/docs/api-reference/files/retrieve
    return await v1_retrieve_file(file_id)


@app.get("/v1/files/{file_id}/content")
async def retrieve_file_content(file_id: str):
    # https://platform.openai.com/docs/api-reference/files/retrieve-contents
    return await v1_retrieve_file_content(file_id)


def launch_server(
    server_args: ServerArgs,
    tokenizer_init_chan=None,
    model_overide_args: Optional[dict] = None,
    pipe_finish_writer: Optional[mp.connection.Connection] = None,
):
    """Launch an HTTP server."""
    print("launch_server started.... ")

    global tokenizer_manager

    logging.basicConfig(
        level=getattr(logging, server_args.log_level.upper()),
        format="%(message)s",
    )

    server_args.check_server_args()
    _set_envs_and_config(server_args)

    # Allocate ports
    server_args.port, server_args.additional_ports = allocate_init_ports(
        server_args.port,
        server_args.additional_ports,
        server_args.dp_size,
    )
    ports = server_args.additional_ports
    port_args = PortArgs(
        tokenizer_port=ports[0],
        controller_port=ports[1],
        detokenizer_port=ports[2],
        nccl_ports=ports[3:],
    )
    router_chan = mp.Queue()
    detokenizer_chan = mp.Queue()
    idle_chan = mp.Queue()
    startup_chan = mp.Queue()

    logger.info(f"{server_args=}")

    # Use model from www.modelscope.cn, first download the model.
    server_args.model_path = prepare_model(server_args.model_path)
    server_args.tokenizer_path = prepare_tokenizer(server_args.tokenizer_path)

    # Launch processes for multi-node tensor parallelism
    if server_args.nnodes > 1 and server_args.node_rank != 0:
        tp_size_local = server_args.tp_size // server_args.nnodes
        gpu_ids = [i for _ in range(server_args.nnodes) for i in range(tp_size_local)]
        tp_rank_range = list(
            range(
                server_args.node_rank * tp_size_local,
                (server_args.node_rank + 1) * tp_size_local,
            )
        )
        procs = launch_tp_servers(
            gpu_ids,
            tp_rank_range,
            server_args,
            ports[3],
            model_overide_args,
        )

        try:
            for p in procs:
                p.join()
        finally:
            kill_child_process(os.getpid(), including_parent=False)
            return

    # Launch processes
<<<<<<< HEAD
    tokenizer_manager = TokenizerManager(server_args, router_chan, detokenizer_chan, idle_chan, model_overide_args)

    if tokenizer_init_chan:
        tokenizer_init_chan.put_nowait("init ok")
=======
    tokenizer_manager = TokenizerManager(server_args, port_args, model_overide_args)
    if server_args.chat_template:
        load_chat_template_for_openai_api(tokenizer_manager, server_args.chat_template)
    pipe_controller_reader, pipe_controller_writer = mp.Pipe(duplex=False)
    pipe_detoken_reader, pipe_detoken_writer = mp.Pipe(duplex=False)
>>>>>>> a5b14ad0

    if server_args.dp_size == 1:
        start_process = start_controller_process_single
    else:
        start_process = start_controller_process_multi
    proc_router = mp.Process(
        args=(
            server_args,
            port_args,
            model_overide_args,
            router_chan,
            detokenizer_chan,
            idle_chan,
            startup_chan,
        ),
        target=start_process,
    )
    proc_router.start()

    # Wait for the model to finish loading
    router_init_state = startup_chan.get()

<<<<<<< HEAD
    if router_init_state != "init ok":
        proc_router.kill()
        print(
            f"Initialization failed. controller_init_state: {router_init_state}",
            flush=True,
        )
        sys.exit(1)
=======
    if controller_init_state != "init ok" or detoken_init_state != "init ok":
        proc_controller.kill()
        proc_detoken.kill()
        raise RuntimeError(
            "Initialization failed. "
            f"controller_init_state: {controller_init_state}, "
            f"detoken_init_state: {detoken_init_state}"
        )
    assert proc_controller.is_alive() and proc_detoken.is_alive()
>>>>>>> a5b14ad0

    # # Add api key authorization
    # if server_args.api_key:
    #     add_api_key_middleware(app, server_args.api_key)

    # Send a warmup request
<<<<<<< HEAD
    def _wait_and_warmup(server_args, pipe_finish_writer):
        headers = {}
        url = server_args.url()
        if server_args.api_key:
            headers[API_KEY_HEADER_NAME] = server_args.api_key

        # Wait until the server is launched
        for _ in range(120):
            time.sleep(0.5)
            try:
                requests.get(url + "/get_model_info", timeout=5, headers=headers)
                break
            except requests.exceptions.RequestException:
                pass

        # Send a warmup request
        try:
            for _ in range(server_args.dp_size):
                res = requests.post(
                    url + "/generate",
                    json={
                        "text": "The capital city of France is",
                        "sampling_params": {
                            "temperature": 0,
                            "max_new_tokens": 8,
                        },
                    },
                    headers=headers,
                    timeout=600,
                )
                assert res.status_code == 200
        except Exception as e:
            if pipe_finish_writer is not None:
                pipe_finish_writer.send(get_exception_traceback())
            print(f"Initialization failed. warmup error: {e}", flush=True)
            raise e

        logger.info("The server is fired up and ready to roll!")
        if pipe_finish_writer is not None:
            pipe_finish_writer.send("init ok")

    if tokenizer_init_chan is None:
        t = threading.Thread(
            target=_wait_and_warmup, args=(server_args, pipe_finish_writer)
=======
    t = threading.Thread(
        target=_wait_and_warmup, args=(server_args, pipe_finish_writer, os.getpid())
    )
    t.start()

    try:
        # Listen for requests
        uvicorn.run(
            app,
            host=server_args.host,
            port=server_args.port,
            log_level=server_args.log_level_http or server_args.log_level,
            timeout_keep_alive=5,
            loop="uvloop",
>>>>>>> a5b14ad0
        )
        t.start()

        # Listen for requests
        try:
            uvicorn.run(
                app,
                host=server_args.host,
                port=server_args.port,
                log_level=server_args.log_level_http or server_args.log_level,
                timeout_keep_alive=5,
                loop="uvloop",
            )
        finally:
            t.join()


def _set_envs_and_config(server_args: ServerArgs):
    # Set global environments
    os.environ["TF_CPP_MIN_LOG_LEVEL"] = "3"
    os.environ["NCCL_CUMEM_ENABLE"] = "0"
    os.environ["NCCL_NVLS_ENABLE"] = "0"
    os.environ["TORCH_NCCL_AVOID_RECORD_STREAMS"] = "1"
    os.environ["CUDA_DEVICE_MAX_CONNECTIONS"] = "1"

    # Set ulimit
    set_ulimit()

    # Enable show time cost for debugging
    if server_args.show_time_cost:
        enable_show_time_cost()

    # Disable disk cache
    if server_args.disable_disk_cache:
        disable_cache()

    # Fix triton bugs
    if server_args.tp_size * server_args.dp_size > 1:
        # FIXME: remove this after https://github.com/triton-lang/triton/pull/4295 is used as a dependency.
        maybe_set_triton_cache_manager()

    # Check flashinfer version
    if not server_args.disable_flashinfer:
        assert_pkg_version(
            "flashinfer",
            "0.1.5",
            "Please uninstall the old version and "
            "reinstall the latest version by following the instructions "
            "at https://docs.flashinfer.ai/installation.html.",
        )


def _wait_and_warmup(server_args, pipe_finish_writer, pid):
    headers = {}
    url = server_args.url()
    if server_args.api_key:
        headers["Authorization"] = f"Bearer {server_args.api_key}"

    # Wait until the server is launched
    success = False
    for _ in range(120):
        time.sleep(1)
        try:
            res = requests.get(url + "/get_model_info", timeout=5, headers=headers)
            assert res.status_code == 200, f"{res}"
            success = True
            break
        except (AssertionError, requests.exceptions.RequestException) as e:
            last_traceback = get_exception_traceback()
            pass
    model_info = res.json()

    if not success:
        if pipe_finish_writer is not None:
            pipe_finish_writer.send(last_traceback)
        logger.error(f"Initialization failed. warmup error: {last_traceback}")
        kill_child_process(pid, including_parent=False)
        return

    # Send a warmup request
    request_name = "/generate" if model_info["is_generation"] else "/encode"
    max_new_tokens = 8 if model_info["is_generation"] else 1
    json_data = {
        "sampling_params": {
            "temperature": 0,
            "max_new_tokens": max_new_tokens,
        },
    }
    if server_args.skip_tokenizer_init:
        json_data["input_ids"] = [10, 11, 12]
    else:
        json_data["text"] = "The capital city of France is"

    try:
        for _ in range(server_args.dp_size):
            res = requests.post(
                url + request_name,
                json=json_data,
                headers=headers,
                timeout=600,
            )
            assert res.status_code == 200, f"{res}"
    except Exception:
        last_traceback = get_exception_traceback()
        if pipe_finish_writer is not None:
            pipe_finish_writer.send(last_traceback)
        logger.error(f"Initialization failed. warmup error: {last_traceback}")
        kill_child_process(pid, including_parent=False)
        return

    logger.info("The server is fired up and ready to roll!")
    if pipe_finish_writer is not None:
        pipe_finish_writer.send("init ok")


class Runtime:
    """
    A wrapper for the server.
    This is used for launching the server in a python program without
    using the commond line interface.
    """

    def __init__(
        self,
        tokenizer_init_chan: mp.Queue = None,
        log_level: str = "error",
        model_overide_args: Optional[dict] = None,
        *args,
        **kwargs,
    ):
        """See the arguments in server_args.py::ServerArgs"""
        self.server_args = ServerArgs(*args, log_level=log_level, **kwargs)

        # Pre-allocate ports
        self.server_args.port, self.server_args.additional_ports = allocate_init_ports(
            self.server_args.port,
            self.server_args.additional_ports,
            self.server_args.dp_size,
        )

        self.url = self.server_args.url()
        self.generate_url = (
            f"http://{self.server_args.host}:{self.server_args.port}/generate"
        )

        # self.pid = None
        # pipe_reader, pipe_writer = mp.Pipe(duplex=False)
        # proc = mp.Process(
        #     target=launch_server,
        #     args=(self.server_args, model_overide_args, pipe_writer),
        # )
        # proc.start()
        # pipe_writer.close()
        # self.pid = proc.pid

        self.pid = os.getpid()

        threading.Thread(target=launch_server, args=[self.server_args, tokenizer_init_chan, model_overide_args, None,], daemon=True).start()

        # try:
        #     init_state = pipe_reader.recv()
        # except EOFError:
        #     init_state = ""

        # if init_state != "init ok":
        #     self.shutdown()
        #     raise RuntimeError(
        #         "Initialization failed. Please see the error messages above."
        #     )

    def shutdown(self):
        if self.pid is not None:
            try:
                parent = psutil.Process(self.pid)
            except psutil.NoSuchProcess:
                return
            children = parent.children(recursive=True)
            for child in children:
                child.kill()
            psutil.wait_procs(children, timeout=5)
            # FIXME Why are we killing parent?
            # parent.kill()
            # parent.wait(timeout=5)
            self.pid = None

    def cache_prefix(self, prefix: str):
        self.endpoint.cache_prefix(prefix)

    # def get_tokenizer(self):
    #     return get_tokenizer(
    #         self.server_args.tokenizer_path,
    #         tokenizer_mode=self.server_args.tokenizer_mode,
    #         trust_remote_code=self.server_args.trust_remote_code,
    #     )

    async def async_generate(
        self,
        prompt: str,
        sampling_params: Optional[Dict] = None,
    ):
        if self.server_args.skip_tokenizer_init:
            json_data = {
                "input_ids": prompt,
                "sampling_params": sampling_params,
                "stream": True,
            }
        else:
            json_data = {
                "text": prompt,
                "sampling_params": sampling_params,
                "stream": True,
            }
        pos = 0

        timeout = aiohttp.ClientTimeout(total=3 * 3600)
        async with aiohttp.ClientSession(timeout=timeout, trust_env=True) as session:
            async with session.post(self.generate_url, json=json_data) as response:
                async for chunk, _ in response.content.iter_chunks():
                    chunk = chunk.decode("utf-8")
                    if chunk and chunk.startswith("data:"):
                        if chunk == "data: [DONE]\n\n":
                            break
                        data = json.loads(chunk[5:].strip("\n"))
                        if hasattr(data, "text"):
                            cur = data["text"][pos:]
                            if cur:
                                yield cur
                            pos += len(cur)
                        else:
                            yield data

    add_request = async_generate

    def generate(
        self,
        prompt: str,
        sampling_params: Optional[Dict] = None,
        return_logprob: Optional[Union[List[bool], bool]] = False,
        logprob_start_len: Optional[Union[List[int], int]] = None,
        top_logprobs_num: Optional[Union[List[int], int]] = None,
    ):
        json_data = {
            "text": prompt,
            "sampling_params": sampling_params,
            "return_logprob": return_logprob,
            "logprob_start_len": logprob_start_len,
            "top_logprobs_num": top_logprobs_num,
        }
        response = requests.post(
            self.url + "/generate",
            json=json_data,
        )
        return json.dumps(response.json())

    def encode(
        self,
        prompt: str,
    ):
        json_data = {
            "text": prompt,
        }
        response = requests.post(
            self.url + "/encode",
            json=json_data,
        )
        return json.dumps(response.json())

    def __del__(self):
        self.shutdown()<|MERGE_RESOLUTION|>--- conflicted
+++ resolved
@@ -24,6 +24,7 @@
 import logging
 import multiprocessing as mp
 import os
+import sys
 import threading
 import time
 from http import HTTPStatus
@@ -34,6 +35,7 @@
 mp.set_start_method('spawn', force=True)
 
 import aiohttp
+import psutil
 import requests
 import uvicorn
 import uvloop
@@ -159,9 +161,6 @@
     )
 
 
-<<<<<<< HEAD
-async def generate_request(obj: GenerateReqInput, request: Request=None):
-=======
 @app.post("/update_weights")
 async def update_weights(obj: UpdateWeightReqInput, request: Request):
 
@@ -179,8 +178,7 @@
         )
 
 
-async def generate_request(obj: GenerateReqInput, request: Request):
->>>>>>> a5b14ad0
+async def generate_request(obj: GenerateReqInput, request: Request=None):
     """Handle a generate request."""
     if obj.stream:
 
@@ -357,18 +355,12 @@
             return
 
     # Launch processes
-<<<<<<< HEAD
     tokenizer_manager = TokenizerManager(server_args, router_chan, detokenizer_chan, idle_chan, model_overide_args)
+    if server_args.chat_template:
+        load_chat_template_for_openai_api(tokenizer_manager, server_args.chat_template)
 
     if tokenizer_init_chan:
         tokenizer_init_chan.put_nowait("init ok")
-=======
-    tokenizer_manager = TokenizerManager(server_args, port_args, model_overide_args)
-    if server_args.chat_template:
-        load_chat_template_for_openai_api(tokenizer_manager, server_args.chat_template)
-    pipe_controller_reader, pipe_controller_writer = mp.Pipe(duplex=False)
-    pipe_detoken_reader, pipe_detoken_writer = mp.Pipe(duplex=False)
->>>>>>> a5b14ad0
 
     if server_args.dp_size == 1:
         start_process = start_controller_process_single
@@ -391,97 +383,26 @@
     # Wait for the model to finish loading
     router_init_state = startup_chan.get()
 
-<<<<<<< HEAD
     if router_init_state != "init ok":
         proc_router.kill()
-        print(
-            f"Initialization failed. controller_init_state: {router_init_state}",
-            flush=True,
-        )
-        sys.exit(1)
-=======
-    if controller_init_state != "init ok" or detoken_init_state != "init ok":
-        proc_controller.kill()
-        proc_detoken.kill()
         raise RuntimeError(
             "Initialization failed. "
-            f"controller_init_state: {controller_init_state}, "
-            f"detoken_init_state: {detoken_init_state}"
-        )
-    assert proc_controller.is_alive() and proc_detoken.is_alive()
->>>>>>> a5b14ad0
-
-    # # Add api key authorization
-    # if server_args.api_key:
-    #     add_api_key_middleware(app, server_args.api_key)
-
-    # Send a warmup request
-<<<<<<< HEAD
-    def _wait_and_warmup(server_args, pipe_finish_writer):
-        headers = {}
-        url = server_args.url()
-        if server_args.api_key:
-            headers[API_KEY_HEADER_NAME] = server_args.api_key
-
-        # Wait until the server is launched
-        for _ in range(120):
-            time.sleep(0.5)
-            try:
-                requests.get(url + "/get_model_info", timeout=5, headers=headers)
-                break
-            except requests.exceptions.RequestException:
-                pass
-
-        # Send a warmup request
-        try:
-            for _ in range(server_args.dp_size):
-                res = requests.post(
-                    url + "/generate",
-                    json={
-                        "text": "The capital city of France is",
-                        "sampling_params": {
-                            "temperature": 0,
-                            "max_new_tokens": 8,
-                        },
-                    },
-                    headers=headers,
-                    timeout=600,
-                )
-                assert res.status_code == 200
-        except Exception as e:
-            if pipe_finish_writer is not None:
-                pipe_finish_writer.send(get_exception_traceback())
-            print(f"Initialization failed. warmup error: {e}", flush=True)
-            raise e
-
-        logger.info("The server is fired up and ready to roll!")
-        if pipe_finish_writer is not None:
-            pipe_finish_writer.send("init ok")
+            f"controller_init_state: {router_init_state}"
+        )
+    assert proc_router.is_alive()
+
+    # Add api key authorization
+    if server_args.api_key:
+        add_api_key_middleware(app, server_args.api_key)
 
     if tokenizer_init_chan is None:
         t = threading.Thread(
-            target=_wait_and_warmup, args=(server_args, pipe_finish_writer)
-=======
-    t = threading.Thread(
-        target=_wait_and_warmup, args=(server_args, pipe_finish_writer, os.getpid())
-    )
-    t.start()
-
-    try:
-        # Listen for requests
-        uvicorn.run(
-            app,
-            host=server_args.host,
-            port=server_args.port,
-            log_level=server_args.log_level_http or server_args.log_level,
-            timeout_keep_alive=5,
-            loop="uvloop",
->>>>>>> a5b14ad0
+            target=_wait_and_warmup, args=(server_args, pipe_finish_writer, os.getpid())
         )
         t.start()
 
-        # Listen for requests
         try:
+            # Listen for requests
             uvicorn.run(
                 app,
                 host=server_args.host,
