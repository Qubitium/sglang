"""SRT: SGLang Runtime"""

import asyncio
import dataclasses
import json
import multiprocessing as mp
import os
import sys
import threading
import time
from typing import List, Optional, Union

# Fix a Python bug
setattr(threading, "_register_atexit", lambda *args, **kwargs: None)
mp.set_start_method('spawn', force=True)

import aiohttp
import psutil
import pydantic
import requests
import uvloop
from fastapi import HTTPException, Request
from fastapi.responses import Response, StreamingResponse
from pydantic import BaseModel
<<<<<<< HEAD
=======
from starlette.middleware.base import BaseHTTPMiddleware
from starlette.responses import JSONResponse

from sglang.backend.runtime_endpoint import RuntimeEndpoint
>>>>>>> 14522e6a
from sglang.srt.constrained import disable_cache
from sglang.srt.conversation import (
    Conversation,
    SeparatorStyle,
    chat_template_exists,
    generate_chat_conv,
    register_conv_template,
)
from sglang.srt.hf_transformers_utils import get_tokenizer
from sglang.srt.managers.io_struct import DetokenizeReqInput, GenerateReqInput
from sglang.srt.managers.openai_protocol import (
    ChatCompletionRequest,
    ChatCompletionResponse,
    ChatCompletionResponseChoice,
    ChatCompletionResponseStreamChoice,
    ChatCompletionStreamResponse,
    ChatMessage,
    CompletionRequest,
    CompletionResponse,
    CompletionResponseChoice,
    CompletionResponseStreamChoice,
    CompletionStreamResponse,
    DeltaMessage,
    LogProbs,
    UsageInfo,
)
from sglang.srt.managers.router.manager import start_router_process
from sglang.srt.managers.tokenizer_manager import TokenizerManager
from sglang.srt.server_args import PortArgs, ServerArgs
from sglang.srt.utils import enable_show_time_cost, handle_port_init

asyncio.set_event_loop_policy(uvloop.EventLoopPolicy())

API_KEY_HEADER_NAME = "X-API-Key"


class APIKeyValidatorMiddleware(BaseHTTPMiddleware):
    def __init__(self, app, api_key: str):
        super().__init__(app)
        self.api_key = api_key

    async def dispatch(self, request: Request, call_next):
        # extract API key from the request headers
        api_key_header = request.headers.get(API_KEY_HEADER_NAME)
        if not api_key_header or api_key_header != self.api_key:
            return JSONResponse(
                status_code=403,
                content={"detail": "Invalid API Key"},
            )
        response = await call_next(request)
        return response


# app = FastAPI()
tokenizer_manager = None
chat_template_name = None

# FIXME: Remove this once we drop support for pydantic 1.x
IS_PYDANTIC_1 = int(pydantic.VERSION.split(".")[0]) == 1


def jsonify_pydantic_model(obj: BaseModel):
    if IS_PYDANTIC_1:
        return obj.json(ensure_ascii=False)
    return obj.model_dump_json()


# @app.get("/health")
async def health() -> Response:
    """Health check."""
    return Response(status_code=200)


# @app.get("/get_model_info")
async def get_model_info():
    result = {
        "model_path": tokenizer_manager.model_path,
    }
    return result


# @app.get("/get_server_args")
async def get_server_args():
    return dataclasses.asdict(tokenizer_manager.server_args)


# @app.get("/flush_cache")
async def flush_cache():
    await tokenizer_manager.flush_cache()
    return Response(
        content="Cache flushed.\nPlease check backend logs for more details. "
                "(When there are running or waiting requests, the operation will not be performed.)\n",
        status_code=200,
    )


async def detokenize_logprob_tokens(token_logprobs, decode_to_text):
    if not decode_to_text:
        return [(logprob, token_id, None) for logprob, token_id in token_logprobs]

    token_ids = [tid for _, tid in token_logprobs]
    token_texts = await tokenizer_manager.detokenize(DetokenizeReqInput(token_ids))
    return [
        (logprob, token_id, token_text)
        for (logprob, token_id), token_text, in zip(token_logprobs, token_texts)
    ]


async def detokenize_top_logprobs_tokens(top_logprobs, decode_to_text):
    for i, t in enumerate(top_logprobs):
        if top_logprobs[i] is not None:
            top_logprobs[i] = await detokenize_logprob_tokens(t, decode_to_text)
    return top_logprobs


async def handle_token_logprobs_results(obj: GenerateReqInput, ret):
    """Handle the token logprobs results, convert token ids to text if needed.

    Args:
        obj (GenerateReqInput): The request object.
        ret (Union[Dict, List[Dict]]): The response object.
    """
    # NOTE: This is because the multiple requests in one http request.

    async def convert_style(r, return_text):
        r["meta_info"]["prefill_token_logprobs"] = await detokenize_logprob_tokens(
            r["meta_info"]["prefill_token_logprobs"], return_text
        )
        r["meta_info"]["decode_token_logprobs"] = await detokenize_logprob_tokens(
            r["meta_info"]["decode_token_logprobs"], return_text
        )
        r["meta_info"]["prefill_top_logprobs"] = await detokenize_top_logprobs_tokens(
            r["meta_info"]["prefill_top_logprobs"], return_text
        )
        r["meta_info"]["decode_top_logprobs"] = await detokenize_top_logprobs_tokens(
            r["meta_info"]["decode_top_logprobs"], return_text
        )

    if isinstance(obj.text, str):
        if obj.return_logprob:
            await convert_style(ret, obj.return_text_in_logprobs)
    else:
        for i, r in enumerate(ret):
            if obj.return_logprob[i]:
                await convert_style(r, obj.return_text_in_logprobs)


async def stream_generator(obj: GenerateReqInput):
    async for out in tokenizer_manager.generate_request(obj):
        await handle_token_logprobs_results(obj, out)
        yield out


async def make_openai_style_logprobs(
    prefill_token_logprobs=None,
    decode_token_logprobs=None,
    prefill_top_logprobs=None,
    decode_top_logprobs=None,
):
    ret_logprobs = LogProbs()

    def append_token_logprobs(token_logprobs):
        for logprob, _, token_text in token_logprobs:
            ret_logprobs.tokens.append(token_text)
            ret_logprobs.token_logprobs.append(logprob)

            # Not Supported yet
            ret_logprobs.text_offset.append(-1)

    def append_top_logprobs(top_logprobs):
        for tokens in top_logprobs:
            if tokens is not None:
                ret_logprobs.top_logprobs.append(
                    {token[2]: token[0] for token in tokens}
                )
            else:
                ret_logprobs.top_logprobs.append(None)

    if prefill_token_logprobs is not None:
        append_token_logprobs(prefill_token_logprobs)
    if decode_token_logprobs is not None:
        append_token_logprobs(decode_token_logprobs)
    if prefill_top_logprobs is not None:
        append_top_logprobs(prefill_top_logprobs)
    if decode_top_logprobs is not None:
        append_top_logprobs(decode_top_logprobs)

    return ret_logprobs


# @app.post("/generate")
async def generate_request(obj: GenerateReqInput):
    obj.post_init()

    if obj.stream:

        async def stream_results():
            async for out in stream_generator(obj):
                yield f"data: {json.dumps(out, ensure_ascii=False)}\n\n"
            yield "data: [DONE]\n\n"

        return StreamingResponse(stream_results(), media_type="text/event-stream")

    ret = await tokenizer_manager.generate_request(obj).__anext__()
    await handle_token_logprobs_results(obj, ret)

    return ret


# @app.post("/v1/completions")
async def v1_completions(raw_request: Request):
    request_json = await raw_request.json()
    request = CompletionRequest(**request_json)

    # TODO: Validate the request and return HTTPStatus.BAD_REQUEST if invalid.
    assert request.n == 1

    adapted_request = GenerateReqInput(
        text=request.prompt,
        sampling_params={
            "temperature": request.temperature,
            "max_new_tokens": request.max_tokens,
            "stop": request.stop,
            "top_p": request.top_p,
            "presence_penalty": request.presence_penalty,
            "frequency_penalty": request.frequency_penalty,
            "repetition_penalty": request.repetition_penalty,
            "regex": request.regex,
        },
        return_logprob=request.logprobs is not None and request.logprobs > 0,
        top_logprobs_num=request.logprobs if request.logprobs is not None else 0,
        return_text_in_logprobs=True,
        stream=request.stream,
    )
    adapted_request.post_init()

    if adapted_request.stream:

        async def gnerate_stream_resp():
            stream_buffer = ""
            n_prev_token = 0
            async for content in stream_generator(adapted_request):
                text = content["text"]
                prompt_tokens = content["meta_info"]["prompt_tokens"]
                completion_tokens = content["meta_info"]["completion_tokens"]

                if not stream_buffer:  # The first chunk
                    if request.echo:
                        # Prepend prompt in response text.
                        text = request.prompt + text

                if request.logprobs:
                    # The first chunk and echo is enabled.
                    if not stream_buffer and request.echo:
                        prefill_token_logprobs = content["meta_info"][
                            "prefill_token_logprobs"
                        ]
                        prefill_top_logprobs = content["meta_info"][
                            "prefill_top_logprobs"
                        ]
                    else:
                        prefill_token_logprobs = None
                        prefill_top_logprobs = None

                    logprobs = await make_openai_style_logprobs(
                        prefill_token_logprobs=prefill_token_logprobs,
                        prefill_top_logprobs=prefill_top_logprobs,
                        decode_token_logprobs=content["meta_info"][
                            "decode_token_logprobs"
                        ][n_prev_token:],
                        decode_top_logprobs=content["meta_info"]["decode_top_logprobs"][
                            n_prev_token:
                        ],
                    )

                    n_prev_token = len(content["meta_info"]["decode_token_logprobs"])
                else:
                    logprobs = None

                delta = text[len(stream_buffer):]
                stream_buffer = content["text"]
                choice_data = CompletionResponseStreamChoice(
                    index=0,
                    text=delta,
                    logprobs=logprobs,
                    finish_reason=None,
                )
                chunk = CompletionStreamResponse(
                    id=content["meta_info"]["id"],
                    object="text_completion",
                    choices=[choice_data],
                    model=request.model,
                    usage=UsageInfo(
                        prompt_tokens=prompt_tokens,
                        completion_tokens=completion_tokens,
                        total_tokens=prompt_tokens + completion_tokens,
                    ),
                )
                yield f"data: {jsonify_pydantic_model(chunk)}\n\n"
            yield "data: [DONE]\n\n"

        return StreamingResponse(gnerate_stream_resp(), media_type="text/event-stream")

    # Non-streaming response.
    ret = await generate_request(adapted_request)
    ret = ret[0] if isinstance(ret, list) else ret

    prompt_tokens = ret["meta_info"]["prompt_tokens"]
    completion_tokens = ret["meta_info"]["completion_tokens"]
    text = ret["text"]
    if request.echo:
        text = request.prompt + text

    if request.logprobs:
        if request.echo:
            prefill_token_logprobs = ret["meta_info"]["prefill_token_logprobs"]
            prefill_top_logprobs = ret["meta_info"]["prefill_top_logprobs"]
        else:
            prefill_token_logprobs = None
            prefill_top_logprobs = None

        logprobs = await make_openai_style_logprobs(
            prefill_token_logprobs=prefill_token_logprobs,
            prefill_top_logprobs=prefill_top_logprobs,
            decode_token_logprobs=ret["meta_info"]["decode_token_logprobs"],
            decode_top_logprobs=ret["meta_info"]["decode_top_logprobs"],
        )
    else:
        logprobs = None

    choice_data = CompletionResponseChoice(
        index=0,
        text=text,
        logprobs=logprobs,
        finish_reason=None,  # TODO(comaniac): Add finish reason.
    )

    response = CompletionResponse(
        id=ret["meta_info"]["id"],
        model=request.model,
        choices=[choice_data],
        usage=UsageInfo(
            prompt_tokens=prompt_tokens,
            completion_tokens=completion_tokens,
            total_tokens=prompt_tokens + completion_tokens,
        ),
    )
    return response


# @app.post("/v1/chat/completions")
async def v1_chat_completions(raw_request: Request):
    request_json = await raw_request.json()
    request = ChatCompletionRequest(**request_json)

    # TODO: Validate the request and return HTTPStatus.BAD_REQUEST if invalid.
    assert request.n == 1

    # Prep the data needed for the underlying GenerateReqInput:
    #  - prompt: The full prompt string.
    #  - stop: Custom stop tokens.
    #  - image_data: None or a list of image strings (URLs or base64 strings).
    #    None skips any image processing in GenerateReqInput.
    if not isinstance(request.messages, str):
        # Apply chat template and its stop strings.
        if chat_template_name is None:
            # This flow doesn't support the full OpenAI spec.  Verify messages
            # has the right type before proceeding:
            for m in request.messages:
                if not isinstance(m.content, str):
                    raise HTTPException(
                        status_code=503,
                        detail="Structured content requests not supported with "
                               "HuggingFace Chat Templates. "
                               "Make sure the server specifies a sglang chat template.",
                    )
            prompt = tokenizer_manager.tokenizer.apply_chat_template(
                request.messages, tokenize=False, add_generation_prompt=True
            )
            stop = request.stop
            image_data = None
        else:
            conv = generate_chat_conv(request, chat_template_name)
            prompt = conv.get_prompt()
            image_data = conv.image_data
            stop = conv.stop_str or []
            if request.stop:
                if isinstance(request.stop, str):
                    stop.append(request.stop)
                else:
                    stop.extend(request.stop)
    else:
        # Use the raw prompt and stop strings if the messages is already a string.
        prompt = request.messages
        stop = request.stop
        image_data = None

    adapted_request = GenerateReqInput(
        text=prompt,
        image_data=image_data,
        sampling_params={
            "temperature": request.temperature,
            "max_new_tokens": request.max_tokens,
            "stop": stop,
            "top_p": request.top_p,
            "presence_penalty": request.presence_penalty,
            "frequency_penalty": request.frequency_penalty,
            "repetition_penalty": request.repetition_penalty,
            "regex": request.regex,
        },
        stream=request.stream,
    )
    adapted_request.post_init()

    if adapted_request.stream:

        async def gnerate_stream_resp():
            is_first = True

            stream_buffer = ""
            async for content in stream_generator(adapted_request):
                if is_first:
                    # First chunk with role
                    is_first = False
                    choice_data = ChatCompletionResponseStreamChoice(
                        index=0,
                        delta=DeltaMessage(role="assistant"),
                        finish_reason=None,
                    )
                    chunk = ChatCompletionStreamResponse(
                        id=content["meta_info"]["id"],
                        choices=[choice_data],
                        model=request.model,
                    )
                    yield f"data: {jsonify_pydantic_model(chunk)}\n\n"

                text = content["text"]
                delta = text[len(stream_buffer):]
                stream_buffer = text
                choice_data = ChatCompletionResponseStreamChoice(
                    index=0, delta=DeltaMessage(content=delta), finish_reason=None
                )
                chunk = ChatCompletionStreamResponse(
                    id=content["meta_info"]["id"],
                    choices=[choice_data],
                    model=request.model,
                )
                yield f"data: {jsonify_pydantic_model(chunk)}\n\n"
            yield "data: [DONE]\n\n"

        return StreamingResponse(gnerate_stream_resp(), media_type="text/event-stream")

    # Non-streaming response.
    ret = await generate_request(adapted_request)
    prompt_tokens = ret["meta_info"]["prompt_tokens"]
    completion_tokens = ret["meta_info"]["completion_tokens"]
    choice_data = ChatCompletionResponseChoice(
        index=0,
        message=ChatMessage(role="assistant", content=ret["text"]),
        finish_reason=None,  # TODO(comaniac): Add finish reason.
    )
    response = ChatCompletionResponse(
        id=ret["meta_info"]["id"],
        model=request.model,
        choices=[choice_data],
        usage=UsageInfo(
            prompt_tokens=prompt_tokens,
            completion_tokens=completion_tokens,
            total_tokens=prompt_tokens + completion_tokens,
        ),
    )
    return response


<<<<<<< HEAD
def launch_server(server_args, tokenizer_init_chan, pipe_finish_writer=None):
    print("launch_server started.... ")
=======
def launch_server(server_args: ServerArgs, pipe_finish_writer):
>>>>>>> 14522e6a
    global tokenizer_manager
    global chat_template_name

    # start show time thread
    if server_args.show_time_cost:
        enable_show_time_cost()

    # disable disk cache if needed
    if server_args.disable_disk_cache:
        disable_cache()

    # Handle ports
    server_args.port, server_args.additional_ports = handle_port_init(
        server_args.port, server_args.additional_ports, server_args.tp_size
    )

    port_args = PortArgs(
        tokenizer_port=server_args.additional_ports[0],
        router_port=server_args.additional_ports[1],
        detokenizer_port=server_args.additional_ports[2],
        nccl_port=server_args.additional_ports[3],
        model_rpc_ports=server_args.additional_ports[4:],
    )

    # Load chat template if needed
    if server_args.chat_template is not None:
        print(f"Use chat template: {server_args.chat_template}")
        if not chat_template_exists(server_args.chat_template):
            if not os.path.exists(server_args.chat_template):
                raise RuntimeError(
                    f"Chat template {server_args.chat_template} is not a built-in template name "
                    "or a valid chat template file path."
                )
            with open(server_args.chat_template, "r") as filep:
                template = json.load(filep)
                try:
                    sep_style = SeparatorStyle[template["sep_style"]]
                except KeyError:
                    raise ValueError(
                        f"Unknown separator style: {template['sep_style']}"
                    ) from None
                register_conv_template(
                    Conversation(
                        name=template["name"],
                        system_template=template["system"] + "\n{system_message}",
                        system_message=template.get("system_message", ""),
                        roles=(template["user"], template["assistant"]),
                        sep_style=sep_style,
                        sep=template.get("sep", "\n"),
                        stop_str=template["stop_str"],
                    ),
                    override=True,
                )
            chat_template_name = template["name"]
        else:
            chat_template_name = server_args.chat_template

    router_chan = mp.Queue()
    detokenizer_chan = mp.Queue()
    idle_chan = mp.Queue()
    startup_chan = mp.Queue()


    # Launch processes
    tokenizer_manager = TokenizerManager(server_args, router_chan, detokenizer_chan, idle_chan)

    tokenizer_init_chan.put_nowait("init ok")

    proc_router = mp.Process(
        target=start_router_process,
        args=(
            server_args,
            port_args,
            router_chan,
            detokenizer_chan,
            idle_chan,
            startup_chan,
        ),
    )
    proc_router.start()

    # Wait for the model to finish loading
    router_init_state = startup_chan.get()

    if router_init_state != "init ok":
        proc_router.kill()
        print("router init state:", router_init_state)
        sys.exit(1)

    assert proc_router.is_alive()

    # if server_args.api_key and server_args.api_key != "":
    #     app.add_middleware(APIKeyValidatorMiddleware, api_key=server_args.api_key)

    # def _launch_server():
    #     uvicorn.run(
    #         app,
    #         host=server_args.host,
    #         port=server_args.port,
    #         log_level=server_args.log_level,
    #         timeout_keep_alive=5,
    #         loop="uvloop",
    #     )

    def _wait_and_warmup():
        headers = {}
        url = server_args.url()
        if server_args.api_key and server_args.api_key != "":
            headers[API_KEY_HEADER_NAME] = server_args.api_key

        for _ in range(120):
            time.sleep(0.5)
            try:
                requests.get(url + "/get_model_info", timeout=5, headers=headers)
                break
            except requests.exceptions.RequestException as e:
                pass
        else:
            if pipe_finish_writer is not None:
                pipe_finish_writer.send(str(e))
            else:
                print(e, flush=True)
            return

        # Warmup
        try:
            # print("Warmup...", flush=True)
            res = requests.post(
                url + "/generate",
                json={
                    "text": "Say this is a warmup request.",
                    "sampling_params": {
                        "temperature": 0,
                        "max_new_tokens": 16,
                    },
                },
                headers=headers,
                timeout=60,
            )
            # print(f"Warmup done. model response: {res.json()['text']}")
            # print("=" * 20, "Server is ready", "=" * 20, flush=True)
        except requests.exceptions.RequestException as e:
            if pipe_finish_writer is not None:
                pipe_finish_writer.send(str(e))
            else:
                print(e, flush=True)
            return

        if pipe_finish_writer is not None:
            pipe_finish_writer.send("init ok")

    # t = threading.Thread(target=_wait_and_warmup, daemon=True)
    # t.start()
    # t.join()
    # try:
    #   _launch_server()
    # finally:
    #     t.join()


class Runtime:
    def __init__(
            self,
            model_path: str,
            tokenizer_init_chan: mp.Queue,
            tokenizer_path: Optional[str] = None,
            load_format: str = "auto",
            tokenizer_mode: str = "auto",
            trust_remote_code: bool = True,
            mem_fraction_static: float = ServerArgs.mem_fraction_static,
            max_prefill_num_token: int = ServerArgs.max_prefill_num_token,
            context_length: int = ServerArgs.context_length,
            tp_size: int = 1,
            schedule_heuristic: str = "lpm",
            attention_reduce_in_fp32: bool = False,
            random_seed: int = 42,
            log_level: str = "error",
            disable_radix_cache: bool = False,
            enable_flashinfer: bool = False,
            disable_regex_jump_forward: bool = False,
            disable_disk_cache: bool = False,
            api_key: str = "",
            port: Optional[int] = None,
            additional_ports: Optional[Union[List[int], int]] = None,
    ):
        host = "127.0.0.1"
        port, additional_ports = handle_port_init(port, additional_ports, tp_size)
        self.server_args = ServerArgs(
            model_path=model_path,
            tokenizer_path=tokenizer_path,
            host=host,
            port=port,
            additional_ports=additional_ports,
            load_format=load_format,
            tokenizer_mode=tokenizer_mode,
            trust_remote_code=trust_remote_code,
            mem_fraction_static=mem_fraction_static,
            max_prefill_num_token=max_prefill_num_token,
            context_length=context_length,
            tp_size=tp_size,
            schedule_heuristic=schedule_heuristic,
            attention_reduce_in_fp32=attention_reduce_in_fp32,
            random_seed=random_seed,
            log_level=log_level,
            disable_radix_cache=disable_radix_cache,
            enable_flashinfer=enable_flashinfer,
            disable_regex_jump_forward=disable_regex_jump_forward,
            disable_disk_cache=disable_disk_cache,
            api_key=api_key,
        )

        self.url = self.server_args.url()
        self.generate_url = (
            f"http://{self.server_args.host}:{self.server_args.port}/generate"
        )

        # self.pid = None
        # pipe_reader, pipe_writer = mp.Pipe(duplex=False)
        # print("Runtime launch_server...")
        # proc = mp.Process(target=launch_server, args=(self.server_args, pipe_writer))
        # proc.start()
        # pipe_writer.close()
        # self.pid = proc.pid
        self.pid = os.getpid()

        threading.Thread(target=launch_server, args=[self.server_args, tokenizer_init_chan, None], daemon=True).start()

        # try:
        #     init_state = pipe_reader.recv()
        # except EOFError:
        #     init_state = ""

        # if init_state != "init ok":
        #     self.shutdown()
        #     raise RuntimeError("Launch failed. Please see the error messages above.")
        #
        # self.endpoint = RuntimeEndpoint(self.url)

    def shutdown(self):
        if self.pid is not None:
            try:
                parent = psutil.Process(self.pid)
            except psutil.NoSuchProcess:
                return
            children = parent.children(recursive=True)
            for child in children:
                child.kill()
            psutil.wait_procs(children, timeout=5)
            # FIXME Why are we killing parent?
            # parent.kill()
            # parent.wait(timeout=5)
            self.pid = None

    # def get_tokenizer(self):
    #     return get_tokenizer(
    #         self.server_args.tokenizer_path,
    #         tokenizer_mode=self.server_args.tokenizer_mode,
    #         trust_remote_code=self.server_args.trust_remote_code,
    #     )

    async def add_request(
            self,
            prompt: str,
            sampling_params,
    ) -> None:
        json_data = {
            "text": prompt,
            "sampling_params": sampling_params,
            "stream": True,
        }

        pos = 0

        timeout = aiohttp.ClientTimeout(total=3 * 3600)
        async with aiohttp.ClientSession(timeout=timeout, trust_env=True) as session:
            async with session.post(self.generate_url, json=json_data) as response:
                async for chunk, _ in response.content.iter_chunks():
                    chunk = chunk.decode("utf-8")
                    if chunk and chunk.startswith("data:"):
                        if chunk == "data: [DONE]\n\n":
                            break
                        data = json.loads(chunk[5:].strip("\n"))
                        cur = data["text"][pos:]
                        if cur:
                            yield cur
                        pos += len(cur)

    def __del__(self):
        self.shutdown()<|MERGE_RESOLUTION|>--- conflicted
+++ resolved
@@ -22,13 +22,6 @@
 from fastapi import HTTPException, Request
 from fastapi.responses import Response, StreamingResponse
 from pydantic import BaseModel
-<<<<<<< HEAD
-=======
-from starlette.middleware.base import BaseHTTPMiddleware
-from starlette.responses import JSONResponse
-
-from sglang.backend.runtime_endpoint import RuntimeEndpoint
->>>>>>> 14522e6a
 from sglang.srt.constrained import disable_cache
 from sglang.srt.conversation import (
     Conversation,
@@ -503,12 +496,8 @@
     return response
 
 
-<<<<<<< HEAD
 def launch_server(server_args, tokenizer_init_chan, pipe_finish_writer=None):
     print("launch_server started.... ")
-=======
-def launch_server(server_args: ServerArgs, pipe_finish_writer):
->>>>>>> 14522e6a
     global tokenizer_manager
     global chat_template_name
 
