--- conflicted
+++ resolved
@@ -242,21 +242,14 @@
             config.hidden_size,
             quant_config=quant_config,
         )
-<<<<<<< HEAD
-        self.layers = nn.ModuleList(
-            [
-                Qwen2DecoderLayer(config, i, quant_config=quant_config, prefix=f"model.layers.{i}")
-                for i in range(config.num_hidden_layers)
-            ]
-=======
         self.layers = make_layers(
             config.num_hidden_layers,
             lambda idx, prefix: Qwen2DecoderLayer(
                 layer_id=idx,
                 config=config,
                 quant_config=quant_config,
+                prefix=f"model.layers.{idx}"
             ),
->>>>>>> a4d6d6f1
         )
         self.norm = RMSNorm(config.hidden_size, eps=config.rms_norm_eps)
 
@@ -313,18 +306,13 @@
         super().__init__()
         self.config = config
         self.quant_config = quant_config
-<<<<<<< HEAD
         self.model = Qwen2Model(config, quant_config=quant_config, prefix="model")
-        self.lm_head = ParallelLMHead(config.vocab_size, config.hidden_size)
-=======
-        self.model = Qwen2Model(config, quant_config=quant_config)
         if config.tie_word_embeddings:
             self.lm_head = self.model.embed_tokens
         else:
             self.lm_head = ParallelLMHead(
                 config.vocab_size, config.hidden_size, quant_config=quant_config
             )
->>>>>>> a4d6d6f1
         self.logits_processor = LogitsProcessor(config)
         self.pooler = Pooler(pooling_type=PoolingType.LAST, normalize=True)
 
