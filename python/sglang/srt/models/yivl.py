"""Inference-only Yi-VL model."""

from typing import Optional

import torch
import torch.nn as nn
<<<<<<< HEAD
from sglang.srt.models.llava import (
    LlavaLlamaForCausalLM,
    monkey_path_clip_vision_embed_forward,
)
=======
>>>>>>> 14522e6a
from transformers import CLIPVisionModel, LlavaConfig
from sglang.srt.weight_utils import (
    default_weight_loader,
    hf_model_weights_iterator,
)

from sglang.srt.models.llava import (
    LlavaLlamaForCausalLM,
    clip_vision_embed_forward,
    monkey_path_clip_vision_embed_forward,
)


class YiVLForCausalLM(LlavaLlamaForCausalLM):
    def __init__(self, *args, **kwargs):
        self.config = kwargs["config"]
        super().__init__(self.config)

        self.multi_modal_projector = YiVLMultiModalProjector(self.config)
        self.vision_tower_subfolder = self.config.mm_vision_tower.replace(
            "./", ""
        )  # Everything after "./"

    def load_weights(
        self,
        model_name_or_path: str,
        cache_dir: Optional[str] = None,
        load_format: str = "auto",
        revision: Optional[str] = None,
    ):
        # We have to use the subfolder of the main model directory (e.g. 01-ai/Yi-VL-6B)
        self.vision_tower = CLIPVisionModel.from_pretrained(
            model_name_or_path,
            torch_dtype=torch.float16,
            subfolder=self.vision_tower_subfolder,
        ).cuda()

        self.vision_tower.eval()

        self.vision_feature_layer = self.config.mm_vision_select_layer
        self.vision_feature_select_strategy = self.config.mm_vision_select_feature
        self.image_size = self.vision_tower.config.image_size
        self.patch_size = self.vision_tower.config.patch_size

        self.mm_patch_merge_type = getattr(self.config, "mm_patch_merge_type", "flat")
        self.image_aspect_ratio = getattr(self.config, "image_aspect_ratio", "square")
        self.image_grid_pinpoints = getattr(self.config, "image_grid_pinpoints", None)

        self.image_feature_len = int((self.image_size / self.patch_size) ** 2)
        if self.vision_feature_select_strategy == "patch":
            pass
        elif self.vision_feature_select_strategy == "cls_patch":
            self.image_feature_len += 1
        else:
            raise ValueError(f"Unexpected select feature: {self.select_feature}")

        # load mm_projector
        # TODO: support TP?
        projector_weights = {
            "model.mm_projector.0": "multi_modal_projector.linear_1",
            "model.mm_projector.1": "multi_modal_projector.ln_1",
            "model.mm_projector.3": "multi_modal_projector.linear_2",
            "model.mm_projector.4": "multi_modal_projector.ln_2",
            "model.vision_tower.vision_tower": "vision_tower",  # Update the vision tower weights if we find them in the checkpoint (it may be finetuned).
        }
        params_dict = dict(self.named_parameters())
        for name, loaded_weight in hf_model_weights_iterator(
            model_name_or_path, cache_dir, load_format, revision
        ):
            if "projector" in name or "vision_tower" in name:
                for weight_name, param_name in projector_weights.items():
                    if weight_name in name:
                        name = name.replace(weight_name, param_name)
                param = params_dict[name]
                weight_loader = getattr(param, "weight_loader", default_weight_loader)
                weight_loader(param, loaded_weight)

        # load language model
        self.language_model.load_weights(
            model_name_or_path, cache_dir, load_format, revision
        )

        monkey_path_clip_vision_embed_forward()


class YiVLMultiModalProjector(nn.Module):
    def __init__(self, config: LlavaConfig):
        super().__init__()

        self.linear_1 = nn.Linear(
            config.vision_config.hidden_size, config.text_config.hidden_size
        )
        self.ln_1 = nn.LayerNorm(config.text_config.hidden_size)
        self.act = nn.GELU()
        self.linear_2 = nn.Linear(
            config.text_config.hidden_size, config.text_config.hidden_size
        )
        self.ln_2 = nn.LayerNorm(config.text_config.hidden_size)

    def forward(self, image_features):
        hidden_states = self.linear_1(image_features)
        hidden_state = self.ln_1(hidden_states)
        hidden_states = self.act(hidden_states)
        hidden_states = self.linear_2(hidden_states)
        hidden_states = self.ln_2(hidden_states)
        return hidden_states


EntryClass = YiVLForCausalLM<|MERGE_RESOLUTION|>--- conflicted
+++ resolved
@@ -1,16 +1,10 @@
 """Inference-only Yi-VL model."""
 
-from typing import Optional
+import os
+from typing import List, Optional
 
 import torch
 import torch.nn as nn
-<<<<<<< HEAD
-from sglang.srt.models.llava import (
-    LlavaLlamaForCausalLM,
-    monkey_path_clip_vision_embed_forward,
-)
-=======
->>>>>>> 14522e6a
 from transformers import CLIPVisionModel, LlavaConfig
 from sglang.srt.weight_utils import (
     default_weight_loader,
