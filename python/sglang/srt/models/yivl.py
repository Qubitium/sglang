"""Inference-only Yi-VL model."""

from typing import Tuple, Iterable, Optional

import torch
import torch.nn as nn
from transformers import CLIPVisionModel, LlavaConfig
from vllm.config import CacheConfig
<<<<<<< HEAD
from vllm.model_executor.layers.quantization import QuantizationConfig
from vllm.model_executor.model_loader.weight_utils import default_weight_loader
=======
from vllm.model_executor.model_loader.weight_utils import default_weight_loader

from vllm.model_executor.layers.quantization.base_config import QuantizationConfig
>>>>>>> 542bc733
from sglang.srt.models.llava import (
    LlavaLlamaForCausalLM,
    monkey_path_clip_vision_embed_forward,
)


class YiVLForCausalLM(LlavaLlamaForCausalLM):
    def __init__(
        self,
<<<<<<< HEAD
        config,
        # vllm.model_executor.model_loader.get_model() requires this keyword parameter
        cache_config: Optional[CacheConfig] = None,
        quant_config: Optional[QuantizationConfig] = None,
=======
        config: LlavaConfig,
        quant_config: Optional[QuantizationConfig] = None,
        cache_config: Optional[CacheConfig] = None,
>>>>>>> 542bc733
    ) -> None:
        super().__init__(config, quant_config, cache_config)

        self.multi_modal_projector = YiVLMultiModalProjector(self.config)
        self.vision_tower_subfolder = self.config.mm_vision_tower.replace(
            "./", ""
        )  # Everything after "./"

    def load_weights(self, weights: Iterable[Tuple[str, torch.Tensor]]):
        # We have to use the subfolder of the main model directory (e.g. 01-ai/Yi-VL-6B)
        self.vision_tower = CLIPVisionModel.from_pretrained(
            self.config._name_or_path,
            torch_dtype=torch.float16,
            subfolder=self.vision_tower_subfolder,
        ).cuda()

        self.vision_tower.eval()

        self.vision_feature_layer = self.config.mm_vision_select_layer
        self.vision_feature_select_strategy = self.config.mm_vision_select_feature
        self.image_size = self.vision_tower.config.image_size
        self.patch_size = self.vision_tower.config.patch_size

        self.mm_patch_merge_type = getattr(self.config, "mm_patch_merge_type", "flat")
        self.image_aspect_ratio = getattr(self.config, "image_aspect_ratio", "square")
        self.image_grid_pinpoints = getattr(self.config, "image_grid_pinpoints", None)

        self.image_feature_len = int((self.image_size / self.patch_size) ** 2)
        if self.vision_feature_select_strategy == "patch":
            pass
        elif self.vision_feature_select_strategy == "cls_patch":
            self.image_feature_len += 1
        else:
            raise ValueError(f"Unexpected select feature: {self.select_feature}")

        # load mm_projector
        # TODO: support TP?
        projector_weights = {
            "model.mm_projector.0": "multi_modal_projector.linear_1",
            "model.mm_projector.1": "multi_modal_projector.ln_1",
            "model.mm_projector.3": "multi_modal_projector.linear_2",
            "model.mm_projector.4": "multi_modal_projector.ln_2",
            "model.vision_tower.vision_tower": "vision_tower",  # Update the vision tower weights if we find them in the checkpoint (it may be finetuned).
        }
        params_dict = dict(self.named_parameters())
        weights = list(weights)
        for name, loaded_weight in weights:
            if "projector" in name or "vision_tower" in name:
                for weight_name, param_name in projector_weights.items():
                    if weight_name in name:
                        name = name.replace(weight_name, param_name)
                param = params_dict[name]
                weight_loader = getattr(param, "weight_loader", default_weight_loader)
                weight_loader(param, loaded_weight)

        # load language model
        self.language_model.load_weights(weights)

        monkey_path_clip_vision_embed_forward()


class YiVLMultiModalProjector(nn.Module):
    def __init__(self, config: LlavaConfig):
        super().__init__()

        self.linear_1 = nn.Linear(
            config.vision_config.hidden_size, config.text_config.hidden_size
        )
        self.ln_1 = nn.LayerNorm(config.text_config.hidden_size)
        self.act = nn.GELU()
        self.linear_2 = nn.Linear(
            config.text_config.hidden_size, config.text_config.hidden_size
        )
        self.ln_2 = nn.LayerNorm(config.text_config.hidden_size)

    def forward(self, image_features):
        hidden_states = self.linear_1(image_features)
        hidden_states = self.ln_1(hidden_states)
        hidden_states = self.act(hidden_states)
        hidden_states = self.linear_2(hidden_states)
        hidden_states = self.ln_2(hidden_states)
        return hidden_states


EntryClass = YiVLForCausalLM<|MERGE_RESOLUTION|>--- conflicted
+++ resolved
@@ -6,14 +6,9 @@
 import torch.nn as nn
 from transformers import CLIPVisionModel, LlavaConfig
 from vllm.config import CacheConfig
-<<<<<<< HEAD
-from vllm.model_executor.layers.quantization import QuantizationConfig
-from vllm.model_executor.model_loader.weight_utils import default_weight_loader
-=======
 from vllm.model_executor.model_loader.weight_utils import default_weight_loader
 
 from vllm.model_executor.layers.quantization.base_config import QuantizationConfig
->>>>>>> 542bc733
 from sglang.srt.models.llava import (
     LlavaLlamaForCausalLM,
     monkey_path_clip_vision_embed_forward,
@@ -23,16 +18,9 @@
 class YiVLForCausalLM(LlavaLlamaForCausalLM):
     def __init__(
         self,
-<<<<<<< HEAD
-        config,
-        # vllm.model_executor.model_loader.get_model() requires this keyword parameter
-        cache_config: Optional[CacheConfig] = None,
-        quant_config: Optional[QuantizationConfig] = None,
-=======
         config: LlavaConfig,
         quant_config: Optional[QuantizationConfig] = None,
         cache_config: Optional[CacheConfig] = None,
->>>>>>> 542bc733
     ) -> None:
         super().__init__(config, quant_config, cache_config)
 
