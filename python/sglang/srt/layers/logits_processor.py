# Copyright 2023-2024 SGLang Team
# Licensed under the Apache License, Version 2.0 (the "License");
# you may not use this file except in compliance with the License.
# You may obtain a copy of the License at
#
#     http://www.apache.org/licenses/LICENSE-2.0
#
# Unless required by applicable law or agreed to in writing, software
# distributed under the License is distributed on an "AS IS" BASIS,
# WITHOUT WARRANTIES OR CONDITIONS OF ANY KIND, either express or implied.
# See the License for the specific language governing permissions and
# limitations under the License.
# ==============================================================================
"""Logits processing."""

import dataclasses
from typing import List, Optional, Union

import torch
import triton
import triton.language as tl
from torch import nn
from vllm.distributed import (
    get_tensor_model_parallel_world_size,
    tensor_model_parallel_all_gather,
)

from sglang.srt.layers.vocab_parallel_embedding import VocabParallelEmbedding
from sglang.srt.model_executor.forward_batch_info import (
    CaptureHiddenMode,
    ForwardBatch,
    ForwardMode,
)


@dataclasses.dataclass
class LogitsProcessorOutput:
    ## Part 1: This part will be assigned in python/sglang/srt/layers/logits_processor.py::LogitsProcessor
    # The logits of the next tokens.       shape: [#seq, vocab_size]
    next_token_logits: torch.Tensor
    # Used by speculative decoding (EAGLE)
    # The last hidden layers
    hidden_states: Optional[torch.Tensor] = None

    ## Part 2: This part will be assigned in python/sglang/srt/layers/sampler.py::Sampler
    # The logprobs of the next tokens.                              shape: [#seq]
    next_token_logprobs: Optional[torch.Tensor] = None
    # The logprobs and ids of the top-k tokens in output positions. shape: [#seq, k]
    next_token_top_logprobs_val: Optional[List] = None
    next_token_top_logprobs_idx: Optional[List] = None

    ## Part 3: Prefill-only. This part will be assigned in python/sglang/srt/layers/logits_processor.py::LogitsProcessor
    # The normlaized logprobs of prompts.  shape: [#seq]
    normalized_prompt_logprobs: torch.Tensor = None
    # The logprobs of input tokens.        shape: [#token]
    input_token_logprobs: torch.Tensor = None
    # The logprobs and ids of the top-k tokens in input positions.  shape: [#seq, #token, k]
    input_top_logprobs_val: List = None
    input_top_logprobs_idx: List = None


@dataclasses.dataclass
class LogitsMetadata:
    forward_mode: ForwardMode
    capture_hidden_mode: CaptureHiddenMode = CaptureHiddenMode.NULL

    extend_return_logprob: bool = False
    extend_return_top_logprob: bool = False
    extend_seq_lens: Optional[torch.Tensor] = None
    extend_seq_lens_cpu: Optional[List[int]] = None
    extend_logprob_start_lens_cpu: Optional[List[int]] = None
    extend_logprob_pruned_lens_cpu: Optional[List[int]] = None
    top_logprobs_nums: Optional[List[int]] = None

    @classmethod
    def from_forward_batch(cls, forward_batch: ForwardBatch):
        if forward_batch.spec_info:
            capture_hidden_mode = forward_batch.spec_info.capture_hidden_mode
        else:
            capture_hidden_mode = CaptureHiddenMode.NULL

        if forward_batch.forward_mode.is_extend() and forward_batch.return_logprob:
            extend_return_logprob = True
            extend_return_top_logprob = any(
                x > 0 for x in forward_batch.top_logprobs_nums
            )
            extend_logprob_pruned_lens_cpu = [
                extend_len - start_len
                for extend_len, start_len in zip(
                    forward_batch.extend_seq_lens_cpu,
                    forward_batch.extend_logprob_start_lens_cpu,
                )
            ]
        else:
            extend_return_logprob = extend_return_top_logprob = (
                extend_logprob_pruned_lens_cpu
            ) = False

        return cls(
            forward_mode=forward_batch.forward_mode,
            capture_hidden_mode=capture_hidden_mode,
            extend_return_logprob=extend_return_logprob,
            extend_return_top_logprob=extend_return_top_logprob,
            extend_seq_lens=forward_batch.extend_seq_lens,
            extend_seq_lens_cpu=forward_batch.extend_seq_lens_cpu,
            extend_logprob_start_lens_cpu=forward_batch.extend_logprob_start_lens_cpu,
            extend_logprob_pruned_lens_cpu=extend_logprob_pruned_lens_cpu,
            top_logprobs_nums=forward_batch.top_logprobs_nums,
        )


class LogitsProcessor(nn.Module):
    def __init__(
        self, config, skip_all_gather: bool = False, logit_scale: Optional[float] = None
    ):
        super().__init__()
        self.config = config
        self.logit_scale = logit_scale
        self.do_tensor_parallel_all_gather = (
            not skip_all_gather and get_tensor_model_parallel_world_size() > 1
        )
        self.final_logit_softcapping = getattr(
            self.config, "final_logit_softcapping", None
        )

    def forward(
        self,
        input_ids,
        hidden_states,
        lm_head: VocabParallelEmbedding,
        logits_metadata: Union[LogitsMetadata, ForwardBatch],
    ):
        if isinstance(logits_metadata, ForwardBatch):
            logits_metadata = LogitsMetadata.from_forward_batch(logits_metadata)

        # Get the last hidden states and last logits for the next token prediction
        if (
            logits_metadata.forward_mode.is_decode()
            or logits_metadata.forward_mode.is_target_verify()
        ):
            last_index = None
            last_hidden = hidden_states
        else:
            last_index = torch.cumsum(logits_metadata.extend_seq_lens, dim=0) - 1
            last_hidden = hidden_states[last_index]

        # Compute logits
        last_logits = self._get_logits(last_hidden, lm_head)
        if (
            not logits_metadata.extend_return_logprob
            or logits_metadata.capture_hidden_mode.need_capture()
        ):
            # Decode mode or extend mode without return_logprob.
            return LogitsProcessorOutput(
                next_token_logits=last_logits,
                hidden_states=(
                    hidden_states
                    if logits_metadata.capture_hidden_mode.is_full()
                    else (
                        last_hidden
                        if logits_metadata.capture_hidden_mode.is_last()
                        else None
                    )
                ),
            )
        else:
            # Slice the requested tokens to compute logprob
            pt, pruned_states, pruned_input_ids = 0, [], []
            for start_len, extend_len in zip(
                logits_metadata.extend_logprob_start_lens_cpu,
                logits_metadata.extend_seq_lens_cpu,
            ):
                pruned_states.append(hidden_states[pt + start_len : pt + extend_len])
                pruned_input_ids.append(input_ids[pt + start_len : pt + extend_len])
                pt += extend_len

            # Compute the logits of all required tokens
            pruned_states = torch.cat(pruned_states)
            del hidden_states
            input_token_logits = self._get_logits(pruned_states, lm_head)
            del pruned_states

            # Normalize the logprob w/o temperature, top-p
            input_logprobs = input_token_logits
            input_logprobs = self.compute_temp_top_p_normalized_logprobs(
                input_logprobs, logits_metadata
            )

            # Get the logprob of top-k tokens
            if logits_metadata.extend_return_top_logprob:
                (
                    input_top_logprobs_val,
                    input_top_logprobs_idx,
                ) = self.get_top_logprobs(input_logprobs, logits_metadata)
            else:
                input_top_logprobs_val = input_top_logprobs_idx = None

            # Compute the normalized logprobs for the requested tokens.
            # Note that we pad a zero at the end for easy batching.
            input_token_logprobs = input_logprobs[
                torch.arange(input_logprobs.shape[0], device="cuda"),
                torch.cat(
                    [
                        torch.cat(pruned_input_ids)[1:],
                        torch.tensor([0], device="cuda"),
                    ]
                ),
            ]
            normalized_prompt_logprobs = self._get_normalized_prompt_logprobs(
                input_token_logprobs,
                logits_metadata,
            )

            return LogitsProcessorOutput(
                next_token_logits=last_logits,
                normalized_prompt_logprobs=normalized_prompt_logprobs,
                input_token_logprobs=input_token_logprobs,
                input_top_logprobs_val=input_top_logprobs_val,
                input_top_logprobs_idx=input_top_logprobs_idx,
            )

    def _get_logits(
        self,
        hidden_states: torch.Tensor,
        lm_head: VocabParallelEmbedding,
        embedding_bias: Optional[torch.Tensor] = None,
    ) -> torch.Tensor:
        if hasattr(lm_head, "weight"):
            logits = torch.matmul(hidden_states, lm_head.weight.T)
        else:
            # GGUF models
            logits = lm_head.linear_method.apply(lm_head, hidden_states, embedding_bias)

        if self.logit_scale is not None:
            logits.mul_(self.logit_scale)

        if self.do_tensor_parallel_all_gather:
            logits = tensor_model_parallel_all_gather(logits)

        # Compute the normalized logprobs for the requested tokens.
        # Note that we pad a zero at the end for easy batching.
        logits = logits[:, : self.config.vocab_size].float()

        if self.final_logit_softcapping:
            fused_softcap(logits, self.final_logit_softcapping)

        return logits

    @staticmethod
    def _get_normalized_prompt_logprobs(
        input_token_logprobs: torch.Tensor,
        logits_metadata: LogitsMetadata,
    ):
        logprobs_cumsum = torch.cumsum(input_token_logprobs, dim=0, dtype=torch.float32)
        pruned_lens = torch.tensor(
            logits_metadata.extend_logprob_pruned_lens_cpu, device="cuda"
        )

        start = torch.zeros_like(pruned_lens)
        start[1:] = torch.cumsum(pruned_lens[:-1], dim=0)
        end = torch.clamp(
            start + pruned_lens - 2, min=0, max=logprobs_cumsum.shape[0] - 1
        )
        sum_logp = (
            logprobs_cumsum[end] - logprobs_cumsum[start] + input_token_logprobs[start]
        )
        normalized_prompt_logprobs = sum_logp / (pruned_lens - 1).clamp(min=1)
        return normalized_prompt_logprobs

    @staticmethod
    def get_top_logprobs(all_logprobs: torch.Tensor, logits_metadata: LogitsMetadata):
        max_k = max(logits_metadata.top_logprobs_nums)
        ret = all_logprobs.topk(max_k, dim=1)
        values = ret.values.tolist()
        indices = ret.indices.tolist()

        input_top_logprobs_val, input_top_logprobs_idx = [], []

        pt = 0
        for k, pruned_len in zip(
            logits_metadata.top_logprobs_nums,
            logits_metadata.extend_logprob_pruned_lens_cpu,
        ):
            if pruned_len <= 0:
                input_top_logprobs_val.append([])
                input_top_logprobs_idx.append([])
                continue

<<<<<<< HEAD
                input_top_logprobs.append(
                    [
                        list(zip(values[pt + j][:k], indices[pt + j][:k]))
                        for j in range(pruned_len - 1)
                    ]
                )
                output_top_logprobs.append(
                    list(
                        zip(
                            values[pt + pruned_len - 1][:k],
                            indices[pt + pruned_len - 1][:k],
                        )
                    )
                )
                pt += pruned_len

            return input_top_logprobs, output_top_logprobs

    def forward(
        self,
        input_ids,
        hidden_states,
        weight,
        logits_metadata: Union[LogitsMetadata, ForwardBatch],
    ):
        forward_batch: Optional[ForwardBatch] = None
        if isinstance(logits_metadata, ForwardBatch):
            forward_batch = logits_metadata
            logits_metadata = LogitsMetadata.from_forward_batch(logits_metadata)
        assert isinstance(logits_metadata, LogitsMetadata)

        # Get the last hidden states and last logits for the next token prediction
        if logits_metadata.forward_mode.is_decode():
            last_index = None
            last_hidden = hidden_states
        else:
            last_index = torch.cumsum(logits_metadata.extend_seq_lens, dim=0) - 1
            last_hidden = hidden_states[last_index]

        last_logits = torch.matmul(last_hidden, weight.T)
        if self.do_tensor_parallel_all_gather:
            last_logits = tensor_model_parallel_all_gather(last_logits)
        last_logits = last_logits[:, : self.config.vocab_size].float()

        if last_logits is not None and forward_batch is not None and forward_batch.logits_processors is not None and len(
                forward_batch.logits_processors) > 0 and forward_batch.previous_tokens:
            seq_lens = forward_batch.seq_lens.tolist()
            previous_tokens = forward_batch.previous_tokens
            for i, logits_processors in enumerate(forward_batch.logits_processors):
                previous_token = previous_tokens[i]
                logits = last_logits[i]
                for logits_processor in logits_processors:
                    logits = logits_processor(previous_token, logits, seq_lens[i])
                last_logits[i] = logits

        if hasattr(self.config, "final_logit_softcapping"):
            last_logits.div_(self.config.final_logit_softcapping)
            torch.tanh(last_logits, out=last_logits)
            last_logits.mul_(self.config.final_logit_softcapping)

        # Return only last_logits if logprob is not requested
        if not logits_metadata.return_logprob:
            return LogitsProcessorOutput(
                next_token_logits=last_logits,
                next_token_logprobs=None,
                normalized_prompt_logprobs=None,
                input_token_logprobs=None,
                input_top_logprobs=None,
                output_top_logprobs=None,
=======
            input_top_logprobs_val.append(
                [values[pt + j][:k] for j in range(pruned_len - 1)]
>>>>>>> a4d6d6f1
            )
            input_top_logprobs_idx.append(
                [indices[pt + j][:k] for j in range(pruned_len - 1)]
            )
            pt += pruned_len

        return input_top_logprobs_val, input_top_logprobs_idx

    @staticmethod
    def compute_temp_top_p_normalized_logprobs(
        last_logits: torch.Tensor, logits_metadata: LogitsMetadata
    ) -> torch.Tensor:
        # TODO: Implement the temp and top-p normalization
        return torch.nn.functional.log_softmax(last_logits, dim=-1)


@triton.jit
def fused_softcap_kernel(
    full_logits_ptr,
    softcapping_value,
    n_elements,
    BLOCK_SIZE: tl.constexpr,
):
    pid = tl.program_id(0)
    block_start = pid * BLOCK_SIZE
    offsets = block_start + tl.arange(0, BLOCK_SIZE)
    mask = offsets < n_elements

    # Load values
    x = tl.load(full_logits_ptr + offsets, mask=mask)

    # Perform operations in-place
    x = x / softcapping_value

    # Manual tanh implementation using exp
    exp2x = tl.exp(2 * x)
    x = (exp2x - 1) / (exp2x + 1)

    x = x * softcapping_value

    # Store result
    tl.store(full_logits_ptr + offsets, x, mask=mask)


def fused_softcap(full_logits, final_logit_softcapping):
    n_elements = full_logits.numel()
    BLOCK_SIZE = 1024
    grid = ((n_elements + BLOCK_SIZE - 1) // BLOCK_SIZE, 1, 1)

    fused_softcap_kernel[grid](
        full_logits_ptr=full_logits,
        softcapping_value=final_logit_softcapping,
        n_elements=n_elements,
        BLOCK_SIZE=BLOCK_SIZE,
    )
    return full_logits<|MERGE_RESOLUTION|>--- conflicted
+++ resolved
@@ -130,7 +130,9 @@
         lm_head: VocabParallelEmbedding,
         logits_metadata: Union[LogitsMetadata, ForwardBatch],
     ):
+        forward_batch: Optional[ForwardBatch] = None
         if isinstance(logits_metadata, ForwardBatch):
+            forward_batch = logits_metadata
             logits_metadata = LogitsMetadata.from_forward_batch(logits_metadata)
 
         # Get the last hidden states and last logits for the next token prediction
@@ -144,8 +146,24 @@
             last_index = torch.cumsum(logits_metadata.extend_seq_lens, dim=0) - 1
             last_hidden = hidden_states[last_index]
 
+
+
         # Compute logits
         last_logits = self._get_logits(last_hidden, lm_head)
+
+
+        if last_logits is not None and forward_batch is not None and forward_batch.logits_processors is not None and len(
+                forward_batch.logits_processors) > 0 and forward_batch.previous_tokens:
+            seq_lens = forward_batch.seq_lens.tolist()
+            previous_tokens = forward_batch.previous_tokens
+            for i, logits_processors in enumerate(forward_batch.logits_processors):
+                previous_token = previous_tokens[i]
+                logits = last_logits[i]
+                for logits_processor in logits_processors:
+                    logits = logits_processor(previous_token, logits, seq_lens[i])
+                last_logits[i] = logits
+
+
         if (
             not logits_metadata.extend_return_logprob
             or logits_metadata.capture_hidden_mode.need_capture()
@@ -286,80 +304,8 @@
                 input_top_logprobs_idx.append([])
                 continue
 
-<<<<<<< HEAD
-                input_top_logprobs.append(
-                    [
-                        list(zip(values[pt + j][:k], indices[pt + j][:k]))
-                        for j in range(pruned_len - 1)
-                    ]
-                )
-                output_top_logprobs.append(
-                    list(
-                        zip(
-                            values[pt + pruned_len - 1][:k],
-                            indices[pt + pruned_len - 1][:k],
-                        )
-                    )
-                )
-                pt += pruned_len
-
-            return input_top_logprobs, output_top_logprobs
-
-    def forward(
-        self,
-        input_ids,
-        hidden_states,
-        weight,
-        logits_metadata: Union[LogitsMetadata, ForwardBatch],
-    ):
-        forward_batch: Optional[ForwardBatch] = None
-        if isinstance(logits_metadata, ForwardBatch):
-            forward_batch = logits_metadata
-            logits_metadata = LogitsMetadata.from_forward_batch(logits_metadata)
-        assert isinstance(logits_metadata, LogitsMetadata)
-
-        # Get the last hidden states and last logits for the next token prediction
-        if logits_metadata.forward_mode.is_decode():
-            last_index = None
-            last_hidden = hidden_states
-        else:
-            last_index = torch.cumsum(logits_metadata.extend_seq_lens, dim=0) - 1
-            last_hidden = hidden_states[last_index]
-
-        last_logits = torch.matmul(last_hidden, weight.T)
-        if self.do_tensor_parallel_all_gather:
-            last_logits = tensor_model_parallel_all_gather(last_logits)
-        last_logits = last_logits[:, : self.config.vocab_size].float()
-
-        if last_logits is not None and forward_batch is not None and forward_batch.logits_processors is not None and len(
-                forward_batch.logits_processors) > 0 and forward_batch.previous_tokens:
-            seq_lens = forward_batch.seq_lens.tolist()
-            previous_tokens = forward_batch.previous_tokens
-            for i, logits_processors in enumerate(forward_batch.logits_processors):
-                previous_token = previous_tokens[i]
-                logits = last_logits[i]
-                for logits_processor in logits_processors:
-                    logits = logits_processor(previous_token, logits, seq_lens[i])
-                last_logits[i] = logits
-
-        if hasattr(self.config, "final_logit_softcapping"):
-            last_logits.div_(self.config.final_logit_softcapping)
-            torch.tanh(last_logits, out=last_logits)
-            last_logits.mul_(self.config.final_logit_softcapping)
-
-        # Return only last_logits if logprob is not requested
-        if not logits_metadata.return_logprob:
-            return LogitsProcessorOutput(
-                next_token_logits=last_logits,
-                next_token_logprobs=None,
-                normalized_prompt_logprobs=None,
-                input_token_logprobs=None,
-                input_top_logprobs=None,
-                output_top_logprobs=None,
-=======
             input_top_logprobs_val.append(
                 [values[pt + j][:k] for j in range(pruned_len - 1)]
->>>>>>> a4d6d6f1
             )
             input_top_logprobs_idx.append(
                 [indices[pt + j][:k] for j in range(pruned_len - 1)]
