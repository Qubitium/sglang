--- conflicted
+++ resolved
@@ -59,11 +59,7 @@
         self.tp_size = get_tensor_model_parallel_world_size()
 
     def _get_normalized_prompt_logprobs(
-<<<<<<< HEAD
-            self, prefill_token_logprobs, input_metadata: InputMetadata
-=======
         self, prefill_token_logprobs, logits_metadata: LogitsMetadata
->>>>>>> a9ef49c1
     ):
         logprobs_cumsum = torch.cumsum(
             prefill_token_logprobs, dim=0, dtype=torch.float32
@@ -123,7 +119,9 @@
         weight,
         logits_metadata: Union[LogitsMetadata, InputMetadata],
     ):
+        input_metadata = None
         if isinstance(logits_metadata, InputMetadata):
+            input_metadata = logits_metadata
             logits_metadata = LogitsMetadata.from_input_metadata(logits_metadata)
         assert isinstance(logits_metadata, LogitsMetadata)
 
@@ -133,13 +131,8 @@
             last_hidden = hidden_states
         else:
             last_index = (
-<<<<<<< HEAD
-                    torch.cumsum(input_metadata.extend_seq_lens, dim=0, dtype=torch.long)
-                    - 1
-=======
                 torch.cumsum(logits_metadata.extend_seq_lens, dim=0, dtype=torch.long)
                 - 1
->>>>>>> a9ef49c1
             )
             last_hidden = hidden_states[last_index]
 
@@ -148,7 +141,7 @@
             last_logits = tensor_model_parallel_all_gather(last_logits)
         last_logits = last_logits[:, : self.config.vocab_size]
 
-        if last_logits is not None and input_metadata.logits_processors is not None and len(
+        if last_logits is not None and input_metadata is not None and input_metadata.logits_processors is not None and len(
                 input_metadata.logits_processors) > 0:
             input_ids_list = input_ids.tolist()
             if input_metadata.batch_size == len(input_ids):
@@ -156,7 +149,7 @@
             else:  # If it is the first forward of a batch, last_id needs to be obtained based on index.
                 last_ids = []
                 for i, seq_len in enumerate(input_metadata.seq_lens):
-                    prefix_len = input_metadata.prefix_lens[i]
+                    prefix_len = input_metadata.extend_seq_lens[i]
                     last_ids.append(input_ids_list[seq_len - prefix_len - 1])
             for i, logits_processors in enumerate(input_metadata.logits_processors):
                 last_id = last_ids[i]
