"""Logits processing."""

import dataclasses
from typing import List

import torch
from torch import nn
from vllm.distributed import (
    get_tensor_model_parallel_world_size,
    tensor_model_parallel_all_gather,
)

from sglang.srt.managers.controller.model_runner import ForwardMode, InputMetadata


@dataclasses.dataclass
class LogitProcessorOutput:
    # The logits of the next tokens.       shape: [#seq, vocab_size]
    next_token_logits: torch.Tensor
    # The logprobs of the next tokens.     shape: [#seq, vocab_size]
    next_token_logprobs: torch.Tensor

    # The normlaized logprobs of prompts.  shape: [#seq]
    normalized_prompt_logprobs: torch.Tensor
    # The logprobs of prefill tokens.      shape: [#token, vocab_size]
    prefill_token_logprobs: torch.Tensor

    # The logprob and id of the top-k tokens in prefill positions.  shape [#seq, #token, k] of Tuple(logprob, token_id)
    prefill_top_logprobs: List
    # The logprob and id of the top-k tokens in decode positions.   shape [#seq, #token, k] of Tuple(logprob, token_id)
    decode_top_logprobs: List


class LogitsProcessor(nn.Module):
    def __init__(self, config):
        super().__init__()
        self.config = config
        self.tp_size = get_tensor_model_parallel_world_size()

    def _get_normalized_prompt_logprobs(
            self, prefill_token_logprobs, input_metadata: InputMetadata
    ):
        logprobs_cumsum = torch.cumsum(
            prefill_token_logprobs, dim=0, dtype=torch.float32
        )

        start = input_metadata.extend_start_loc.clone()
        end = start + input_metadata.extend_seq_lens - 2
        start.clamp_(min=0, max=prefill_token_logprobs.shape[0] - 1)
        end.clamp_(min=0, max=prefill_token_logprobs.shape[0] - 1)
        sum_logp = (
                logprobs_cumsum[end]
                - logprobs_cumsum[start]
                + prefill_token_logprobs[start]
        )
        normalized_prompt_logprobs = sum_logp / (
            (input_metadata.extend_seq_lens - 1).clamp(min=1)
        )

        return normalized_prompt_logprobs

    def _get_top_logprobs(self, all_logprobs, input_metadata: InputMetadata):
        # TODO: vectorize the code below
        if input_metadata.forward_mode == ForwardMode.DECODE:
            decode_top_logprobs = []
            for i in range(all_logprobs.shape[0]):
                k = input_metadata.top_logprobs_nums[i]
                t = all_logprobs[i].topk(k)
                v_cpu = t.values.tolist()
                p_cpu = t.indices.tolist()
                decode_top_logprobs.append(list(zip(v_cpu, p_cpu)))
            return None, decode_top_logprobs
        else:
            prefill_top_logprobs, decode_top_logprobs = [], []
            pt = 0
            extend_seq_lens_cpu = input_metadata.extend_seq_lens.tolist()
            for i, extend_seq_len in enumerate(extend_seq_lens_cpu):
                if extend_seq_len == 0:
                    prefill_top_logprobs.append([])
                    decode_top_logprobs.append([])
                    continue
                k = input_metadata.top_logprobs_nums[i]
                t = all_logprobs[pt : pt + extend_seq_len].topk(k)
                vs_cpu = t.values.tolist()
                ps_cpu = t.indices.tolist()
                prefill_top_logprobs.append(
                    [list(zip(vs_cpu[j], ps_cpu[j])) for j in range(len(vs_cpu) - 1)]
                )
                decode_top_logprobs.append(list(zip(vs_cpu[-1], ps_cpu[-1])))
                pt += extend_seq_len

            return prefill_top_logprobs, decode_top_logprobs

    def forward(self, input_ids, hidden_states, weight, input_metadata: InputMetadata):
        # Get the last hidden states and last logits for the next token prediction
        if input_metadata.forward_mode == ForwardMode.DECODE:
            last_index = None
            last_hidden = hidden_states
        else:
            last_index = (
                    torch.cumsum(input_metadata.extend_seq_lens, dim=0, dtype=torch.long)
                    - 1
            )
            last_hidden = hidden_states[last_index]

        last_logits = torch.matmul(last_hidden, weight.T)
        if self.tp_size > 1:
            last_logits = tensor_model_parallel_all_gather(last_logits)
        last_logits = last_logits[:, : self.config.vocab_size]

<<<<<<< HEAD
        if last_logits is not None and input_metadata.logits_processors is not None and len(
                input_metadata.logits_processors) > 0:
            input_ids_list = input_ids.tolist()
            if input_metadata.batch_size == len(input_ids):
                last_ids = input_ids_list
            else:  # If it is the first forward of a batch, last_id needs to be obtained based on index.
                last_ids = []
                for i, seq_len in enumerate(input_metadata.seq_lens):
                    prefix_len = input_metadata.prefix_lens[i]
                    last_ids.append(input_ids_list[seq_len - prefix_len - 1])
            for i, logits_processors in enumerate(input_metadata.logits_processors):
                last_id = last_ids[i]
                logits = last_logits[i]
                for logits_processor in logits_processors:
                    logits = logits_processor(last_id, logits)
                last_logits[i] = logits
=======
        if hasattr(self.config, "final_logit_softcapping"):
            last_logits /= self.config.final_logit_softcapping
            last_logits = torch.tanh(last_logits)
            last_logits *= self.config.final_logit_softcapping
>>>>>>> 0877f1e7

        # Return only last_logits if logprob is not requested
        if not input_metadata.return_logprob:
            return LogitProcessorOutput(
                next_token_logits=last_logits,
                next_token_logprobs=None,
                normalized_prompt_logprobs=None,
                prefill_token_logprobs=None,
                prefill_top_logprobs=None,
                decode_top_logprobs=None,
            )
        else:
            # When logprob is requested, compute the logits for all tokens.
            if input_metadata.forward_mode == ForwardMode.DECODE:
                all_logits = last_logits
            else:
                all_logits = torch.matmul(hidden_states, weight.T)
                if self.tp_size > 1:
                    all_logits = tensor_model_parallel_all_gather(all_logits)
                all_logits = all_logits[:, : self.config.vocab_size]

            all_logprobs = all_logits.float()
            del all_logits
            all_logprobs[:] = torch.nn.functional.log_softmax(all_logprobs, dim=-1)

            # Get the logprob of top-k tokens
            return_top_logprob = any(x > 0 for x in input_metadata.top_logprobs_nums)
            if return_top_logprob:
                prefill_top_logprobs, decode_top_logprobs = self._get_top_logprobs(
                    all_logprobs, input_metadata
                )
            else:
                prefill_top_logprobs = decode_top_logprobs = None

            if input_metadata.forward_mode == ForwardMode.DECODE:
                return LogitProcessorOutput(
                    next_token_logits=last_logits,
                    next_token_logprobs=all_logprobs,
                    normalized_prompt_logprobs=None,
                    prefill_token_logprobs=None,
                    prefill_top_logprobs=None,
                    decode_top_logprobs=decode_top_logprobs,
                )
            else:
                last_logprobs = all_logprobs[last_index]

                # Compute the logprobs and normalized logprobs for the prefill tokens.
                # Note that we pad a zero at the end of each sequence for easy computation.
                prefill_token_logprobs = all_logprobs[
                    torch.arange(all_logprobs.shape[0], device="cuda"),
                    torch.cat([input_ids[1:], torch.tensor([0], device="cuda")]),
                ]

                normalized_prompt_logprobs = self._get_normalized_prompt_logprobs(
                    prefill_token_logprobs, input_metadata
                )

                return LogitProcessorOutput(
                    next_token_logits=last_logits,
                    next_token_logprobs=last_logprobs,
                    normalized_prompt_logprobs=normalized_prompt_logprobs,
                    prefill_token_logprobs=prefill_token_logprobs,
                    prefill_top_logprobs=prefill_top_logprobs,
                    decode_top_logprobs=decode_top_logprobs,
                )


def test():
    all_logprobs = torch.tensor(
        #       s                     s                s
        [[0, 1, 2, 3], [1, 2, 3, 4], [2, 3, 4, 5], [3, 4, 5, 6], [4, 5, 6, 7]],
        dtype=torch.float32,
        device="cuda",
    )
    seq_lens = torch.tensor([2, 0, 3, 0], dtype=torch.int32, device="cuda")
    input_ids = torch.tensor([1, 2, 3, 0, 1], dtype=torch.int32, device="cuda")

    token_logprobs = all_logprobs[
        torch.arange(all_logprobs.shape[0], device="cuda"),
        torch.cat([input_ids[1:], torch.tensor([0], device="cuda")]),
    ]
    logprobs_cumsum = torch.cumsum(token_logprobs, dim=0, dtype=torch.float32)

    len_cumsum = torch.cumsum(seq_lens, dim=0)
    start = torch.cat((torch.tensor([0], device="cuda"), len_cumsum[:-1]), 0)
    end = start + seq_lens - 2
    start.clamp_(min=0, max=token_logprobs.shape[0] - 1)
    end.clamp_(min=0, max=token_logprobs.shape[0] - 1)
    sum_logp = logprobs_cumsum[end] - logprobs_cumsum[start] + token_logprobs[start]

    # assert logprobs == [2, _, 2, 4, _]
    print("token logprobs", token_logprobs)
    print("start", start)
    print("end", end)
    print("sum_logp", sum_logp)


if __name__ == "__main__":
    test()<|MERGE_RESOLUTION|>--- conflicted
+++ resolved
@@ -108,7 +108,6 @@
             last_logits = tensor_model_parallel_all_gather(last_logits)
         last_logits = last_logits[:, : self.config.vocab_size]
 
-<<<<<<< HEAD
         if last_logits is not None and input_metadata.logits_processors is not None and len(
                 input_metadata.logits_processors) > 0:
             input_ids_list = input_ids.tolist()
@@ -125,12 +124,11 @@
                 for logits_processor in logits_processors:
                     logits = logits_processor(last_id, logits)
                 last_logits[i] = logits
-=======
+
         if hasattr(self.config, "final_logit_softcapping"):
             last_logits /= self.config.final_logit_softcapping
             last_logits = torch.tanh(last_logits)
             last_logits *= self.config.final_logit_softcapping
->>>>>>> 0877f1e7
 
         # Return only last_logits if logprob is not requested
         if not input_metadata.return_logprob:
