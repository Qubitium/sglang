"""
Copyright 2023-2024 SGLang Team
Licensed under the Apache License, Version 2.0 (the "License");
you may not use this file except in compliance with the License.
You may obtain a copy of the License at

    http://www.apache.org/licenses/LICENSE-2.0

Unless required by applicable law or agreed to in writing, software
distributed under the License is distributed on an "AS IS" BASIS,
WITHOUT WARRANTIES OR CONDITIONS OF ANY KIND, either express or implied.
See the License for the specific language governing permissions and
limitations under the License.
"""

# Adapted from
# https://github.com/ModelTC/lightllm/blob/f2a54f0912293f683bf1d1695fd12c4098a5bf82/lightllm/models/llama/triton_kernel/token_attention_nopad_att1.py
# https://github.com/ModelTC/lightllm/blob/f2a54f0912293f683bf1d1695fd12c4098a5bf82/lightllm/models/llama/triton_kernel/token_attention_softmax_and_reducev.py
import torch
import triton
import triton.language as tl
# from sglang.srt.server import global_server_args_dict

<<<<<<< HEAD
# TODO FIXME why do we need this param?
# if global_server_args_dict.get("attention_reduce_in_fp32", False):
#     REDUCE_TRITON_TYPE = tl.float32
#     REDUCE_TORCH_TYPE = torch.float32
# else:
=======
from sglang.srt.managers.schedule_batch import global_server_args_dict
>>>>>>> 70cc0749

# this value is dynamically adjusted before model load at model_runner
REDUCE_TRITON_TYPE = tl.bfloat16
REDUCE_TORCH_TYPE = torch.bfloat16


@triton.jit
def tanh(x):
    # Tanh is just a scaled sigmoid
    return 2 * tl.sigmoid(2 * x) - 1


@triton.jit
def _fwd_kernel_stage1(
    Q,
    K_Buffer,
    sm_scale,
    Req_to_tokens,
    B_req_idx,
    B_Start_Loc,
    B_Seqlen,
    Att_Out,
    stride_req_to_tokens_b,
    stride_qbs,
    stride_qh,
    stride_buf_kbs,
    stride_buf_kh,
    att_stride_h,
    kv_group_num: tl.constexpr,
    BLOCK_DMODEL: tl.constexpr,
    BLOCK_N: tl.constexpr,
    logit_cap: tl.constexpr,
):
    cur_batch = tl.program_id(0)
    cur_head = tl.program_id(1)
    start_n = tl.program_id(2)

    cur_kv_head = cur_head // kv_group_num

    offs_d = tl.arange(0, BLOCK_DMODEL)
    cur_batch_seq_len = tl.load(B_Seqlen + cur_batch)
    cur_batch_in_all_start_index = tl.load(B_Start_Loc + cur_batch)
    cur_batch_req_idx = tl.load(B_req_idx + cur_batch)

    cur_batch_start_index = 0
    cur_batch_end_index = cur_batch_seq_len

    off_q = cur_batch * stride_qbs + cur_head * stride_qh + offs_d

    offs_n = start_n * BLOCK_N + tl.arange(0, BLOCK_N)

    block_stard_index = start_n * BLOCK_N
    block_mask = tl.where(block_stard_index < cur_batch_seq_len, 1, 0)

    for start_mark in range(0, block_mask, 1):
        q = tl.load(Q + off_q + start_mark).to(REDUCE_TRITON_TYPE)
        offs_n_new = cur_batch_start_index + offs_n
        k_loc = tl.load(
            Req_to_tokens + stride_req_to_tokens_b * cur_batch_req_idx + offs_n_new,
            mask=offs_n_new < cur_batch_end_index,
            other=0,
        )
        offs_buf_k = (
            k_loc[:, None] * stride_buf_kbs
            + cur_kv_head * stride_buf_kh
            + offs_d[None, :]
        )
        k = tl.load(
            K_Buffer + offs_buf_k,
            mask=offs_n_new[:, None] < cur_batch_end_index,
            other=0.0,
        ).to(REDUCE_TRITON_TYPE)
        att_value = tl.sum(q[None, :] * k, 1)
        att_value *= sm_scale

        if logit_cap > 0:
            att_value = logit_cap * tanh(att_value / logit_cap)

        off_o = cur_head * att_stride_h + (cur_batch_in_all_start_index + offs_n)
        tl.store(Att_Out + off_o, att_value, mask=offs_n_new < cur_batch_end_index)


@triton.jit
def _fwd_kernel_stage2(
    Logics,
    V_Buffer,
    Out,
    Req_to_tokens,
    B_req_idx,
    B_Start_Loc,
    B_Seqlen,
    stride_logic_h,
    stride_buf_vbs,
    stride_buf_vh,
    stride_obs,
    stride_oh,
    stride_req_to_token_b,
    kv_group_num: tl.constexpr,
    BLOCK_DMODEL: tl.constexpr,
    BLOCK_N: tl.constexpr,
):
    cur_batch = tl.program_id(0)
    cur_head = tl.program_id(1)

    cur_kv_head = cur_head // kv_group_num

    cur_batch_seq_len = tl.load(B_Seqlen + cur_batch)
    cur_batch_start_loc = tl.load(B_Start_Loc + cur_batch)
    cur_batch_req_idx = tl.load(B_req_idx + cur_batch)

    offs_n = tl.arange(0, BLOCK_N)
    offs_d = tl.arange(0, BLOCK_DMODEL)

    offs_buf_v = cur_kv_head * stride_buf_vh + offs_d[None, :]
    v_ptrs = V_Buffer + offs_buf_v

    e_max = float("-inf")
    e_sum = 0.0
    acc = tl.zeros([BLOCK_DMODEL], dtype=tl.float32)

    for start_n in range(0, cur_batch_seq_len, BLOCK_N):
        start_n = tl.multiple_of(start_n, BLOCK_N)
        v_index = tl.load(
            Req_to_tokens
            + cur_batch_req_idx * stride_req_to_token_b
            + (start_n + offs_n),
            mask=(start_n + offs_n) < cur_batch_seq_len,
            other=0,
        )

        qk = tl.load(
            Logics
            + cur_head * stride_logic_h
            + (cur_batch_start_loc + start_n + offs_n),
            mask=start_n + offs_n < cur_batch_seq_len,
            other=float("-inf"),
        )

        n_e_max = tl.maximum(tl.max(qk, 0), e_max)
        old_scale = tl.exp(e_max - n_e_max)
        p = tl.exp(qk - n_e_max)
        e_sum = e_sum * old_scale + tl.sum(p, 0)
        v = tl.load(v_ptrs + v_index[:, None] * stride_buf_vbs)
        acc = acc * old_scale + tl.sum(p[:, None] * v, 0)
        e_max = n_e_max

    acc = acc / e_sum
    off_o = cur_batch * stride_obs + cur_head * stride_oh + offs_d
    out_ptrs = Out + off_o
    tl.store(out_ptrs, acc)


def _token_att_m_fwd(
    q,
    k_buffer,
    att_out,
    Req_to_tokens,
    B_req_idx,
    B_Start_Loc,
    B_Seqlen,
    max_len_in_batch,
    sm_scale,
    logit_cap,
):
    BLOCK = 32
    # shape constraints
    Lq, Lk = q.shape[-1], k_buffer.shape[-1]
    assert Lq == Lk
    assert Lk in {16, 32, 64, 128, 256}

    batch, head_num = B_req_idx.shape[0], q.shape[1]

    grid = (batch, head_num, triton.cdiv(max_len_in_batch, BLOCK))
    kv_group_num = q.shape[1] // k_buffer.shape[1]

    if kv_group_num == 1:
        num_warps = 4
    else:
        num_warps = 2

    _fwd_kernel_stage1[grid](
        q,
        k_buffer,
        sm_scale,
        Req_to_tokens,
        B_req_idx,
        B_Start_Loc,
        B_Seqlen,
        att_out,
        Req_to_tokens.stride(0),
        q.stride(0),
        q.stride(1),
        k_buffer.stride(0),
        k_buffer.stride(1),
        att_out.stride(0),
        kv_group_num=kv_group_num,
        BLOCK_DMODEL=Lk,
        BLOCK_N=BLOCK,
        logit_cap=logit_cap,
        num_warps=num_warps,
        num_stages=1,
    )


def _token_softmax_reducev_fwd(
    logics,
    v_buffer,
    o,
    req_to_tokens,
    b_req_idx,
    b_start_loc,
    b_seq_len,
):
    BLOCK = 64
    batch, head = b_seq_len.shape[0], logics.shape[0]
    grid = (batch, head, 1)
    kv_group_num = logics.shape[0] // v_buffer.shape[1]

    num_warps = 1

    _fwd_kernel_stage2[grid](
        logics,
        v_buffer,
        o,
        req_to_tokens,
        b_req_idx,
        b_start_loc,
        b_seq_len,
        logics.stride(0),
        v_buffer.stride(0),
        v_buffer.stride(1),
        o.stride(0),
        o.stride(1),
        req_to_tokens.stride(0),
        kv_group_num=kv_group_num,
        BLOCK_DMODEL=v_buffer.shape[-1],
        BLOCK_N=BLOCK,
        num_warps=num_warps,
        num_stages=3,
    )


def token_attention_fwd(
    q,
    k_buffer,
    v_buffer,
    o,
    req_to_token,
    b_req_idx,
    b_start_loc,
    b_seq_len,
    max_len_in_batch,
    total_num_tokens,
    sm_scale,
    logit_cap=-1,
    att_m=None,
):
    if att_m is None:
        att_m = torch.empty(
            (q.shape[-2], total_num_tokens), dtype=REDUCE_TORCH_TYPE, device="cuda"
        )

    _token_att_m_fwd(
        q,
        k_buffer,
        att_m,
        req_to_token,
        b_req_idx,
        b_start_loc,
        b_seq_len,
        max_len_in_batch,
        sm_scale,
        logit_cap,
    )
    _token_softmax_reducev_fwd(
        att_m,
        v_buffer,
        o,
        req_to_token,
        b_req_idx,
        b_start_loc,
        b_seq_len,
    )<|MERGE_RESOLUTION|>--- conflicted
+++ resolved
@@ -21,15 +21,11 @@
 import triton.language as tl
 # from sglang.srt.server import global_server_args_dict
 
-<<<<<<< HEAD
 # TODO FIXME why do we need this param?
 # if global_server_args_dict.get("attention_reduce_in_fp32", False):
 #     REDUCE_TRITON_TYPE = tl.float32
 #     REDUCE_TORCH_TYPE = torch.float32
 # else:
-=======
-from sglang.srt.managers.schedule_batch import global_server_args_dict
->>>>>>> 70cc0749
 
 # this value is dynamically adjusted before model load at model_runner
 REDUCE_TRITON_TYPE = tl.bfloat16
