--- conflicted
+++ resolved
@@ -4,13 +4,7 @@
 import torch
 import triton
 import triton.language as tl
-<<<<<<< HEAD
 # from sglang.srt.server import global_server_args_dict
-from sglang.srt.utils import wrap_kernel_launcher
-=======
-
-from sglang.srt.server import global_server_args_dict
->>>>>>> 7b597475
 
 # TODO FIXME why do we need this param?
 # if global_server_args_dict.get("attention_reduce_in_fp32", False):
