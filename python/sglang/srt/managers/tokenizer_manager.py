"""TokenizerManager is a process that tokenizes the text."""

import asyncio
import concurrent.futures
import dataclasses
import logging
import multiprocessing as mp
import os
from typing import Dict, List

import numpy as np
import transformers
import uvloop
from fastapi import BackgroundTasks
from sglang.srt.hf_transformers_utils import (
    get_config,
    get_context_length,
    get_processor,
    get_tokenizer,
)
from sglang.srt.managers.io_struct import (
    AbortReq,
    BatchStrOut,
    BatchTokenIDOut,
    DetokenizeReqInput,
    FlushCacheReq,
    GenerateReqInput,
    TokenizedGenerateReqInput,
)
from sglang.srt.mm_utils import expand2square, process_anyres_image
from sglang.srt.sampling_params import SamplingParams
from sglang.srt.server_args import ServerArgs
from sglang.srt.utils import is_multimodal_model, load_image
from sglang.utils import find_printable_text, get_exception_traceback
from sglang.srt.managers.controller.infer_batch import FINISH_MATCHED_STR


asyncio.set_event_loop_policy(uvloop.EventLoopPolicy())

logger = logging.getLogger(__name__)

@dataclasses.dataclass
class DecodeStatus:
    decoded_text: str
    decode_ids: List[int]
    surr_offset: int
    read_offset: int

@dataclasses.dataclass
class ReqState:
    out_list: List[dict]
    finished: bool
    event: asyncio.Event


THREAD_POOL = concurrent.futures.ThreadPoolExecutor(max_workers=8)


class TokenizerManager:
    def __init__(
            self,
            server_args: ServerArgs,
            router_chan: mp.Queue,
            detokenizer_chan: mp.Queue,
            idle_chan: mp.Queue,
            model_overide_args: dict = None,
    ):
        # num of pending requests
        self.pending = 0

        self.server_args = server_args
        self.router_chan = router_chan
        self.detokenizer_chan = detokenizer_chan
        self.idle_chan = idle_chan

        self.model_path = server_args.model_path
        self.hf_config = get_config(
            self.model_path,
            trust_remote_code=server_args.trust_remote_code,
            model_overide_args=model_overide_args,
        )
        if server_args.context_length is not None:
            self.context_len = server_args.context_length
        else:
            self.context_len = get_context_length(self.hf_config)

        if is_multimodal_model(self.model_path):
            self.processor = get_processor(
                server_args.tokenizer_path,
                tokenizer_mode=server_args.tokenizer_mode,
                trust_remote_code=server_args.trust_remote_code,
            )
            self.tokenizer = self.processor.tokenizer
            os.environ["TOKENIZERS_PARALLELISM"] = "false"
            self.executor = concurrent.futures.ProcessPoolExecutor(
                initializer=init_global_processor,
                mp_context=mp.get_context("fork"),
                initargs=(server_args,),
            )
        else:
            self.tokenizer = get_tokenizer(
                server_args.tokenizer_path,
                tokenizer_mode=server_args.tokenizer_mode,
                trust_remote_code=server_args.trust_remote_code,
            )

        self.to_create_loop = True
        self.rid_to_state: Dict[str, ReqState] = {}
        self.decoder_task = None

        self.decode_status = {}

    async def start(self):
        if self.decoder_task is None:
            # TODO FIXME make sure sglang loads only the FAST tokenizers which rust based
            print("tokenizer generate_request decoder loop")
            self.decoder_task = asyncio.create_task(self.decoder_loop())

    async def get_pixel_values(self, image_data):
        aspect_ratio = getattr(self.hf_config, "image_aspect_ratio", None)
        grid_pinpoints = (
            self.hf_config.image_grid_pinpoints if aspect_ratio == "anyres" else None
        )
        if self.executor is not None:
            loop = asyncio.get_event_loop()
            return await loop.run_in_executor(
                self.executor,
                get_pixel_values,
                image_data,
                aspect_ratio,
                grid_pinpoints,
            )
        else:
            return get_pixel_values(
                image_data, aspect_ratio, grid_pinpoints, self.processor
            )

    async def generate_request(self, obj: GenerateReqInput, request=None):
        await self.start()

        obj.post_init()
        is_single = obj.is_single
<<<<<<< HEAD
        if is_single:
            rid = obj.rid

            if obj.input_ids is None:
                input_ids = await asyncio.get_event_loop().run_in_executor(THREAD_POOL, self.tokenizer.encode, obj.text)
            else:
                input_ids = obj.input_ids
=======
>>>>>>> 7b597475

        if is_single:
            async for response in self._handle_single_request(obj, request):
                yield response
        else:
            if obj.stream:
                raise ValueError("Do not support stream for batch mode.")

            async for response in self._handle_batch_request(obj, request):
                yield response

    async def _handle_single_request(self, obj, request, index=None, is_prefill=False):
        if is_prefill:
            if isinstance(obj.text, list):
                input_text = obj.text[index]
                rid = obj.rid[index]
            else:
                input_text = obj.text
                rid = obj.rid[0]
            input_ids = self.tokenizer.encode(input_text)
            sampling_params = SamplingParams(**obj.sampling_params[0])
            sampling_params.max_new_tokens = 0
            pixel_values, image_hash, image_size = await self._get_pixel_values(
                obj.image_data[0]
            )
<<<<<<< HEAD
            # print("tokenized_obj",tokenized_obj)
            # no need to wait
            asyncio.get_event_loop().run_in_executor(THREAD_POOL, self.router_chan.put_nowait, tokenized_obj)

            event = asyncio.Event()
            state = ReqState([], False, event)
            self.rid_to_state[rid] = state
            self.pending += 1
            # print(f"PENDING {self.pending}")
            # print(f"tokenizer generate_request single request")

            while True:
                # print(f"tokenizer generate request single wait for event rid: {rid}")
                try:
                    await asyncio.wait_for(event.wait(), timeout=4)
                except asyncio.TimeoutError:
                    if request is not None and await request.is_disconnected():
                        self.abort_request(rid)
                        raise ValueError(f"Abort request {rid}")
=======
            return_logprob = obj.return_logprob[0]
            logprob_start_len = obj.logprob_start_len[0]
            top_logprobs_num = obj.top_logprobs_num[0]
        else:
            rid = obj.rid if index is None else obj.rid[index]
            input_text = obj.text if index is None else obj.text[index]
            input_ids = (
                self.tokenizer.encode(input_text)
                if obj.input_ids is None
                else obj.input_ids
            )
            if index is not None and obj.input_ids:
                input_ids = obj.input_ids[index]

            self._validate_input_length(input_ids)
            sampling_params = self._get_sampling_params(
                obj.sampling_params if index is None else obj.sampling_params[index]
            )
            pixel_values, image_hash, image_size = await self._get_pixel_values(
                obj.image_data if index is None else obj.image_data[index]
            )
            return_logprob = (
                obj.return_logprob if index is None else obj.return_logprob[index]
            )
            logprob_start_len = (
                obj.logprob_start_len if index is None else obj.logprob_start_len[index]
            )
            top_logprobs_num = (
                obj.top_logprobs_num if index is None else obj.top_logprobs_num[index]
            )

        tokenized_obj = TokenizedGenerateReqInput(
            rid,
            input_text,
            input_ids,
            pixel_values,
            image_hash,
            image_size,
            sampling_params,
            return_logprob,
            logprob_start_len,
            top_logprobs_num,
            obj.stream,
        )
        self.send_to_router.send_pyobj(tokenized_obj)

        event = asyncio.Event()
        state = ReqState([], False, event)
        self.rid_to_state[rid] = state
        if is_prefill:
            await self._wait_for_prefill_response(event, state, obj, request, rid)
            yield input_ids
        else:
            async for response in self._wait_for_response(
                event, state, obj, rid, request
            ):
                yield response

    async def _handle_batch_request(self, obj, request):
        batch_size = obj.batch_size
        parallel_sample_num = obj.sampling_params[0].get("n", 1)

        if parallel_sample_num != 1:
            ## send prefill requests
            parallel_sample_num += 1
            input_id_result = [] if obj.input_ids is None else None
            for i in range(batch_size):
                async for input_id in self._handle_single_request(
                    obj, request, index=i, is_prefill=True
                ):
                    if input_id_result is not None:
                        input_id_result.append(input_id)
                    pass
            if len(input_id_result) > 1 and input_id_result is not None:
                obj.input_ids = input_id_result
            elif input_id_result is not None:
                obj.input_ids = input_id_result[0]
        # First send out all requests
        for i in range(batch_size):
            for j in range(parallel_sample_num):
                if j == 0 and parallel_sample_num != 1:
>>>>>>> 7b597475
                    continue
                index = i * parallel_sample_num + j
                if parallel_sample_num != 1:
                    # Here when using parallel sampling we shoul consider prefill stage so the index is :  j + i * (parallel_sample_num-1) + batch_size - 1
                    index += batch_size - 1 - i
                rid = obj.rid[index]
                if parallel_sample_num == 1:
                    ## select operation
                    if obj.input_ids is None:
                        input_text = obj.text[i]
                        input_ids = self.tokenizer.encode(obj.text[i])
                    else:
                        input_text = None
                        input_ids = obj.input_ids[i]
                else:
                    if batch_size == 1:
                        input_text = obj.text
                        input_ids = obj.input_ids
                    else:
                        input_text = obj.text[i]
                        input_ids = obj.input_ids[i]
                sampling_params = self._get_sampling_params(obj.sampling_params[index])
                pixel_values, image_hash, image_size = await self._get_pixel_values(
                    obj.image_data[index]
                )

<<<<<<< HEAD
                if self.server_args.log_requests and state.finished:
                    logger.info(f"in={obj.text}, out={out}")

                # print(f"tokenizer generate request single wait for event done rid: {rid}")
                state.out_list = []
                if state.finished:
                    self.pending -= 1
                    assert self.pending >= 0
                    if self.pending == 0:
                        # print("PENDING state.finished => empty rid_stats! signal!")
                        asyncio.get_event_loop().run_in_executor(THREAD_POOL, self.idle_chan.put_nowait, [True])
                    else:
                        pass
                        # print(f"PENDING size: {self.pending}")

                    del self.rid_to_state[rid]

                    yield out

                    break

                event.clear()

                yield out
        else:
            # print(f"tokenizer generate_request multiple request")
            assert obj.stream is False
            if obj.stream:
                raise ValueError("Do not support stream for batch mode.")

            if obj.input_ids is None:
                bs = len(obj.text)
            else:
                bs = len(obj.input_ids)
            self.pending += bs
            # print(f"PENDING {self.pending}")

            for i in range(bs):
                rid = obj.rid[i]

                if obj.input_ids is None:
                    input_text = obj.text[i]
                    input_ids = self.tokenizer.encode(obj.text[i])
                else:
                    input_text = None
                    input_ids = obj.input_ids[i]

                sampling_params = SamplingParams(**obj.sampling_params[i])
                if sampling_params.max_new_tokens != 0:
                    sampling_params.normalize(self.tokenizer)
                    sampling_params.verify()
                if obj.image_data[i] is None:
                    pixel_values, image_hash, image_size = None, None, None
                else:
                    pixel_values, image_hash, image_size = await self.get_pixel_values(
                        obj.image_data[i]
                    )
=======
>>>>>>> 7b597475
                tokenized_obj = TokenizedGenerateReqInput(
                    rid,
                    input_text,
                    input_ids,
                    pixel_values,
                    image_hash,
                    image_size,
                    sampling_params,
                    obj.return_logprob[index],
                    obj.logprob_start_len[index],
                    obj.top_logprobs_num[index],
                    obj.stream,
                )

                # print(f"tokenizer generate_request router_chan put")
                # no need to wait
                asyncio.get_event_loop().run_in_executor(THREAD_POOL, self.router_chan.put_nowait, tokenized_obj)
                # print(f"tokenizer generate_request router_chan put done")

                event = asyncio.Event()
                state = ReqState([], False, event)
                self.rid_to_state[rid] = state

        # Then wait for all responses
        output_list = []
        for i in range(batch_size):
            for j in range(parallel_sample_num):
                if j == 0 and parallel_sample_num != 1:
                    continue
                index = i * parallel_sample_num + j
                if parallel_sample_num != 1:
                    index += batch_size - 1 - i
                rid = obj.rid[index]
                state = self.rid_to_state[rid]
                # print("tokenizer generate request multiple wait for event")
                try:
                    await asyncio.wait_for(state.event.wait(), timeout=4)
                    break
                except asyncio.TimeoutError:
                    if request is not None and await request.is_disconnected():
                        for rid in obj.rid:
                            self.abort_request(rid)
                        raise ValueError(f"Abort request {rid}")

<<<<<<< HEAD
                # print("tokenizer generate request multiple wait for event complete")
=======
                while True:
                    try:
                        await asyncio.wait_for(state.event.wait(), timeout=4)
                        break
                    except asyncio.TimeoutError:
                        if request is not None and await request.is_disconnected():
                            for rid in obj.rid:
                                self.abort_request(rid)
                            raise ValueError(f"Abort request {rid}")
                        continue
>>>>>>> 7b597475
                output_list.append(
                    self.convert_logprob_style(
                        state.out_list[-1],
                        obj.return_logprob[index],
                        obj.top_logprobs_num[index],
                        obj.return_text_in_logprobs,
                    )
                )
                assert state.finished

                del self.rid_to_state[rid]

<<<<<<< HEAD
                self.pending -= 1
                assert self.pending >= 0
                if self.pending == 0:
                    # print("PENDING state.finished => empty rid_stats! signal!")
                    asyncio.get_event_loop().run_in_executor(THREAD_POOL, self.idle_chan.put_nowait, [True])
                else:
                    pass
                    # print(f"PENDING size: {self.pending}")

            yield output_list
=======
        yield output_list

    def _validate_input_length(self, input_ids):
        if len(input_ids) >= self.context_len:
            raise ValueError(
                f"The input ({len(input_ids)} tokens) is longer than the "
                f"model's context length ({self.context_len} tokens)."
            )

    def _get_sampling_params(self, sampling_params_data, max_new_tokens=None):
        sampling_params = SamplingParams(**sampling_params_data)
        if max_new_tokens is not None:
            sampling_params.max_new_tokens = max_new_tokens
        if sampling_params.max_new_tokens != 0:
            sampling_params.normalize(self.tokenizer)
            sampling_params.verify()
        return sampling_params

    async def _get_pixel_values(self, image_data):
        if isinstance(image_data, list) and len(image_data) > 0:
            return await self.get_pixel_values(image_data[0])
        elif isinstance(image_data, str):
            return await self.get_pixel_values(image_data)
        else:
            return None, None, None

    async def _wait_for_response(self, event, state, obj, rid, request):
        while True:
            try:
                await asyncio.wait_for(event.wait(), timeout=4)
            except asyncio.TimeoutError:
                if request is not None and await request.is_disconnected():
                    self.abort_request(rid)
                    raise ValueError(f"Abort request {rid}")
                continue

            out = self.convert_logprob_style(
                state.out_list[-1],
                obj.return_logprob,
                obj.top_logprobs_num,
                obj.return_text_in_logprobs,
            )

            if self.server_args.log_requests and state.finished:
                logger.info(f"in={obj.text}, out={out}")

            state.out_list = []
            if state.finished:
                del self.rid_to_state[rid]
                yield out
                break

            event.clear()
            yield out

    async def _wait_for_prefill_response(self, event, state, obj, request, rid):
        while True:
            try:
                await asyncio.wait_for(state.event.wait(), timeout=4)
                break
            except asyncio.TimeoutError:
                if request is not None and await request.is_disconnected():
                    for rid in obj.rid:
                        self.abort_request(rid)
                    raise ValueError(f"Abort request {rid}")
                continue

        assert state.finished
        del self.rid_to_state[rid]
>>>>>>> 7b597475

    def detokenize(self, obj: DetokenizeReqInput):
        token_texts = self.tokenizer.convert_ids_to_tokens(obj.input_ids)
        return [t.decode() if isinstance(t, bytes) else t for t in token_texts]

    async def flush_cache(self):
        flush_cache_req = FlushCacheReq()
        # self.send_to_router.send_pyobj(flush_cache_req)
        asyncio.get_event_loop().run_in_executor(THREAD_POOL, self.router_chan.put_nowait, flush_cache_req)

    def abort_request(self, rid):
        if rid not in self.rid_to_state:
            return
        del self.rid_to_state[rid]
        req = AbortReq(rid)
        # self.send_to_router.send_pyobj(req)
        asyncio.get_event_loop().run_in_executor(THREAD_POOL, self.router_chan.put_nowait, req)

        # Pause the loop in ControllerSingle.loop_for_forward() to avoid wasting CPU resources.
        self.pending = 0
        # print("Abort request, signal to IDLE Chan!")
        asyncio.get_event_loop().run_in_executor(THREAD_POOL, self.idle_chan.put_nowait, [True])

    def create_abort_task(self, obj: GenerateReqInput):
        # Abort the request if the client is disconnected.
        async def abort_request():
            await asyncio.sleep(3)
            if obj.is_single:
                self.abort_request(obj.rid)
            else:
                for rid in obj.rids:
                    self.abort_request(rid)

        background_tasks = BackgroundTasks()
        background_tasks.add_task(abort_request)
        return background_tasks

    # def create_handle_loop(self):
    #     self.to_create_loop = False
    #     loop = asyncio.get_event_loop()
    #     loop.create_task(self.handle_loop())

    async def decoder_loop(self):
        print("in decoder_loop ")
        while True:
            # print(f"detokenizer detokenizer_chan get wait...")
            recv_token_out: BatchTokenIDOut = await asyncio.get_event_loop().run_in_executor(THREAD_POOL, self.detokenizer_chan.get)
            assert isinstance(recv_token_out, BatchTokenIDOut)
            # print(f"detokenizer detokenizer_chan get done: {recv_token_out}")

            # The following code is from handle_loop() in detokenizer_manager.py
            bs = len(recv_token_out.rids)
            # FIXME: incremental detokenize is not compatible with jump forward
            # Initialize decode status
            read_ids, surr_ids = [], []
            for i in range(bs):
                rid = recv_token_out.rids[i]
                if rid not in self.decode_status:
                    s = DecodeStatus(
                        decoded_text=recv_token_out.decoded_texts[i],
                        decode_ids=recv_token_out.decode_ids[i],
                        surr_offset=0,
                        read_offset=recv_token_out.read_offsets[i],
                    )
                    self.decode_status[rid] = s
                else:
                    s = self.decode_status[rid]
                    s.decode_ids = recv_token_out.decode_ids[i]

                read_ids.append(s.decode_ids[s.surr_offset:])
                surr_ids.append(s.decode_ids[s.surr_offset: s.read_offset])

            # TODO(lmzheng): handle skip_special_tokens/spaces_between_special_tokens per request
            def batch_decode_surr():
                return self.tokenizer.batch_decode(surr_ids,
                                                   skip_special_tokens=recv_token_out.skip_special_tokens[0],
                                                   spaces_between_special_tokens=
                                                   recv_token_out.spaces_between_special_tokens[0])
            def batch_decode_read():
                return self.tokenizer.batch_decode(read_ids,
                                                   skip_special_tokens=recv_token_out.skip_special_tokens[0],
                                                   spaces_between_special_tokens=
                                                   recv_token_out.spaces_between_special_tokens[0])

            surr_texts = await asyncio.get_event_loop().run_in_executor(THREAD_POOL, batch_decode_surr)
            read_texts = await asyncio.get_event_loop().run_in_executor(THREAD_POOL, batch_decode_read)

            # Trim stop str
            # TODO(lmzheng): handle the case where multiple stop strs are hit
            output_strs = []
            for i in range(len(recv_token_out.rids)):
                new_text = read_texts[i][len(surr_texts[i]):]
                if recv_token_out.finished_reason[i] is None:
                    new_text = find_printable_text(new_text)
                output_strs.append(recv_token_out.decoded_texts[i] + new_text)
                if isinstance(recv_token_out.finished_reason[i], FINISH_MATCHED_STR):
                    pos = output_strs[i].find(recv_token_out.finished_reason[i].matched)
                    if pos != -1:
                        output_strs[i] = output_strs[i][:pos]

            # The following code is from handle_loop() in tokenizer_manager.py

            # print(f"detokenizer tokenizer_chan put",recv_token_out.rids)
            str_output = BatchStrOut(
                rids=recv_token_out.rids,
                output_strs=output_strs,
                meta_info=recv_token_out.meta_info,
                finished_reason=recv_token_out.finished_reason,
            )

            # previously in another thread/loop
            for i, rid in enumerate(str_output.rids):
                state = self.rid_to_state.get(rid, None)
                if state is None:
                    continue

                str_output.meta_info[i]["id"] = rid
                out_dict = {
                    "text": str_output.output_strs[i],
                    "meta_info": str_output.meta_info[i],
                }

                state.out_list.append(out_dict)
                state.finished = str_output.finished_reason[i] is not None
                # print(f"tokenizer state.event.set ready rid: {rid}")
                state.event.set()
                # print(f"tokenizer state.event.set ready done rid: {rid}")

    def convert_logprob_style(
            self, ret, return_logprob, top_logprobs_num, return_text_in_logprobs
    ):
        if return_logprob:
            ret["meta_info"]["prefill_token_logprobs"] = self.detokenize_logprob_tokens(
                ret["meta_info"]["prefill_token_logprobs"], return_text_in_logprobs
            )
            ret["meta_info"]["decode_token_logprobs"] = self.detokenize_logprob_tokens(
                ret["meta_info"]["decode_token_logprobs"], return_text_in_logprobs
            )

            if top_logprobs_num > 0:
                ret["meta_info"]["prefill_top_logprobs"] = (
                    self.detokenize_top_logprobs_tokens(
                        ret["meta_info"]["prefill_top_logprobs"],
                        return_text_in_logprobs,
                    )
                )
                ret["meta_info"]["decode_top_logprobs"] = (
                    self.detokenize_top_logprobs_tokens(
                        ret["meta_info"]["decode_top_logprobs"], return_text_in_logprobs
                    )
                )
        return ret

    def detokenize_logprob_tokens(self, token_logprobs, decode_to_text):
        if not decode_to_text:
            return [(logprob, token_id, None) for logprob, token_id in token_logprobs]

        token_ids = [tid for _, tid in token_logprobs]
        token_texts = self.tokenizer.batch_decode(token_ids)
        return [
            (logprob, token_id, token_text)
            for (logprob, token_id), token_text, in zip(token_logprobs, token_texts)
        ]

    def detokenize_top_logprobs_tokens(self, top_logprobs, decode_to_text):
        for i, t in enumerate(top_logprobs):
            if t:
                top_logprobs[i] = self.detokenize_logprob_tokens(t, decode_to_text)
        return top_logprobs


global global_processor


def init_global_processor(server_args: ServerArgs):
    global global_processor
    transformers.logging.set_verbosity_error()
    global_processor = get_processor(
        server_args.tokenizer_path,
        tokenizer_mode=server_args.tokenizer_mode,
        trust_remote_code=server_args.trust_remote_code,
    )


def get_pixel_values(
        image_data, image_aspect_ratio=None, image_grid_pinpoints=None, processor=None
):
    try:
        processor = processor or global_processor
        image, image_size = load_image(image_data)
        if image_size is not None:
            image_hash = hash(image_data)
            pixel_values = processor.image_processor(image)["pixel_values"]
            for _ in range(len(pixel_values)):
                pixel_values[_] = pixel_values[_].astype(np.float16)
            pixel_values = np.stack(pixel_values, axis=0)
            return pixel_values, image_hash, image_size
        else:
            image_hash = hash(image_data)
            if image_aspect_ratio == "pad":
                image = expand2square(
                    image,
                    tuple(int(x * 255) for x in processor.image_processor.image_mean),
                )
                pixel_values = processor.image_processor(image)["pixel_values"][0]
            elif image_aspect_ratio == "anyres":
                pixel_values = process_anyres_image(
                    image, processor.image_processor, image_grid_pinpoints
                )
            else:
                pixel_values = processor.image_processor(image)["pixel_values"][0]
            pixel_values = pixel_values.astype(np.float16)
            return pixel_values, image_hash, image.size
    except Exception:
        print("Exception in TokenizerManager:\n" + get_exception_traceback())<|MERGE_RESOLUTION|>--- conflicted
+++ resolved
@@ -140,16 +140,6 @@
 
         obj.post_init()
         is_single = obj.is_single
-<<<<<<< HEAD
-        if is_single:
-            rid = obj.rid
-
-            if obj.input_ids is None:
-                input_ids = await asyncio.get_event_loop().run_in_executor(THREAD_POOL, self.tokenizer.encode, obj.text)
-            else:
-                input_ids = obj.input_ids
-=======
->>>>>>> 7b597475
 
         if is_single:
             async for response in self._handle_single_request(obj, request):
@@ -175,27 +165,6 @@
             pixel_values, image_hash, image_size = await self._get_pixel_values(
                 obj.image_data[0]
             )
-<<<<<<< HEAD
-            # print("tokenized_obj",tokenized_obj)
-            # no need to wait
-            asyncio.get_event_loop().run_in_executor(THREAD_POOL, self.router_chan.put_nowait, tokenized_obj)
-
-            event = asyncio.Event()
-            state = ReqState([], False, event)
-            self.rid_to_state[rid] = state
-            self.pending += 1
-            # print(f"PENDING {self.pending}")
-            # print(f"tokenizer generate_request single request")
-
-            while True:
-                # print(f"tokenizer generate request single wait for event rid: {rid}")
-                try:
-                    await asyncio.wait_for(event.wait(), timeout=4)
-                except asyncio.TimeoutError:
-                    if request is not None and await request.is_disconnected():
-                        self.abort_request(rid)
-                        raise ValueError(f"Abort request {rid}")
-=======
             return_logprob = obj.return_logprob[0]
             logprob_start_len = obj.logprob_start_len[0]
             top_logprobs_num = obj.top_logprobs_num[0]
@@ -240,11 +209,17 @@
             top_logprobs_num,
             obj.stream,
         )
-        self.send_to_router.send_pyobj(tokenized_obj)
+        # print("tokenized_obj",tokenized_obj)
+        # no need to wait
+        asyncio.get_event_loop().run_in_executor(THREAD_POOL, self.router_chan.put_nowait, tokenized_obj)
 
         event = asyncio.Event()
         state = ReqState([], False, event)
         self.rid_to_state[rid] = state
+        self.pending += 1
+        # print(f"PENDING {self.pending}")
+        # print(f"tokenizer generate_request single request")
+
         if is_prefill:
             await self._wait_for_prefill_response(event, state, obj, request, rid)
             yield input_ids
@@ -255,6 +230,7 @@
                 yield response
 
     async def _handle_batch_request(self, obj, request):
+        # print(f"tokenizer generate_request multiple request")
         batch_size = obj.batch_size
         parallel_sample_num = obj.sampling_params[0].get("n", 1)
 
@@ -277,7 +253,6 @@
         for i in range(batch_size):
             for j in range(parallel_sample_num):
                 if j == 0 and parallel_sample_num != 1:
->>>>>>> 7b597475
                     continue
                 index = i * parallel_sample_num + j
                 if parallel_sample_num != 1:
@@ -304,66 +279,6 @@
                     obj.image_data[index]
                 )
 
-<<<<<<< HEAD
-                if self.server_args.log_requests and state.finished:
-                    logger.info(f"in={obj.text}, out={out}")
-
-                # print(f"tokenizer generate request single wait for event done rid: {rid}")
-                state.out_list = []
-                if state.finished:
-                    self.pending -= 1
-                    assert self.pending >= 0
-                    if self.pending == 0:
-                        # print("PENDING state.finished => empty rid_stats! signal!")
-                        asyncio.get_event_loop().run_in_executor(THREAD_POOL, self.idle_chan.put_nowait, [True])
-                    else:
-                        pass
-                        # print(f"PENDING size: {self.pending}")
-
-                    del self.rid_to_state[rid]
-
-                    yield out
-
-                    break
-
-                event.clear()
-
-                yield out
-        else:
-            # print(f"tokenizer generate_request multiple request")
-            assert obj.stream is False
-            if obj.stream:
-                raise ValueError("Do not support stream for batch mode.")
-
-            if obj.input_ids is None:
-                bs = len(obj.text)
-            else:
-                bs = len(obj.input_ids)
-            self.pending += bs
-            # print(f"PENDING {self.pending}")
-
-            for i in range(bs):
-                rid = obj.rid[i]
-
-                if obj.input_ids is None:
-                    input_text = obj.text[i]
-                    input_ids = self.tokenizer.encode(obj.text[i])
-                else:
-                    input_text = None
-                    input_ids = obj.input_ids[i]
-
-                sampling_params = SamplingParams(**obj.sampling_params[i])
-                if sampling_params.max_new_tokens != 0:
-                    sampling_params.normalize(self.tokenizer)
-                    sampling_params.verify()
-                if obj.image_data[i] is None:
-                    pixel_values, image_hash, image_size = None, None, None
-                else:
-                    pixel_values, image_hash, image_size = await self.get_pixel_values(
-                        obj.image_data[i]
-                    )
-=======
->>>>>>> 7b597475
                 tokenized_obj = TokenizedGenerateReqInput(
                     rid,
                     input_text,
@@ -408,9 +323,8 @@
                             self.abort_request(rid)
                         raise ValueError(f"Abort request {rid}")
 
-<<<<<<< HEAD
                 # print("tokenizer generate request multiple wait for event complete")
-=======
+
                 while True:
                     try:
                         await asyncio.wait_for(state.event.wait(), timeout=4)
@@ -421,7 +335,7 @@
                                 self.abort_request(rid)
                             raise ValueError(f"Abort request {rid}")
                         continue
->>>>>>> 7b597475
+
                 output_list.append(
                     self.convert_logprob_style(
                         state.out_list[-1],
@@ -434,7 +348,6 @@
 
                 del self.rid_to_state[rid]
 
-<<<<<<< HEAD
                 self.pending -= 1
                 assert self.pending >= 0
                 if self.pending == 0:
@@ -445,7 +358,6 @@
                     # print(f"PENDING size: {self.pending}")
 
             yield output_list
-=======
         yield output_list
 
     def _validate_input_length(self, input_ids):
@@ -473,6 +385,7 @@
             return None, None, None
 
     async def _wait_for_response(self, event, state, obj, rid, request):
+        # print(f"tokenizer _wait_for_response for event rid: {rid}")
         while True:
             try:
                 await asyncio.wait_for(event.wait(), timeout=4)
@@ -492,16 +405,29 @@
             if self.server_args.log_requests and state.finished:
                 logger.info(f"in={obj.text}, out={out}")
 
+            # print(f"tokenizer generate request single wait for event done rid: {rid}")
             state.out_list = []
             if state.finished:
+                self.pending -= 1
+                assert self.pending >= 0
+                if self.pending == 0:
+                    # print("PENDING state.finished => empty rid_stats! signal!")
+                    asyncio.get_event_loop().run_in_executor(THREAD_POOL, self.idle_chan.put_nowait, [True])
+                else:
+                    pass
+                    # print(f"PENDING size: {self.pending}")
+
                 del self.rid_to_state[rid]
+
                 yield out
+
                 break
 
             event.clear()
             yield out
 
     async def _wait_for_prefill_response(self, event, state, obj, request, rid):
+        # print(f"tokenizer _wait_for_prefill_response for event rid: {rid}")
         while True:
             try:
                 await asyncio.wait_for(state.event.wait(), timeout=4)
@@ -514,8 +440,16 @@
                 continue
 
         assert state.finished
+        self.pending -= 1
+        assert self.pending >= 0
+        if self.pending == 0:
+            # print("PENDING state.finished => empty rid_stats! signal!")
+            asyncio.get_event_loop().run_in_executor(THREAD_POOL, self.idle_chan.put_nowait, [True])
+        else:
+            pass
+            # print(f"PENDING size: {self.pending}")
+
         del self.rid_to_state[rid]
->>>>>>> 7b597475
 
     def detokenize(self, obj: DetokenizeReqInput):
         token_texts = self.tokenizer.convert_ids_to_tokens(obj.input_ids)
