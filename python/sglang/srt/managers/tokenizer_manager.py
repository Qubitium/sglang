import asyncio
import concurrent.futures
import dataclasses
import logging
import multiprocessing as mp
import os
from typing import List
import numpy as np
import transformers
import uvloop
from sglang.srt.hf_transformers_utils import (
    get_config,
    get_context_length,
    get_processor,
    get_tokenizer,
)
from sglang.srt.managers.io_struct import (
    BatchStrOut,
    DetokenizeReqInput,
    FlushCacheReq,
    GenerateReqInput,
    TokenizedGenerateReqInput,
)
from sglang.srt.mm_utils import expand2square, process_anyres_image
from sglang.srt.sampling_params import SamplingParams
from sglang.srt.server_args import ServerArgs
from sglang.srt.utils import get_exception_traceback, is_multimodal_model, load_image

asyncio.set_event_loop_policy(uvloop.EventLoopPolicy())

logger = logging.getLogger(__name__)


@dataclasses.dataclass
class ReqState:
    out_list: List[dict]
    finished: bool
    event: asyncio.Event


global global_processor

THREAD_POOL = concurrent.futures.ThreadPoolExecutor(max_workers=8)


def init_global_processor(server_args: ServerArgs):
    global global_processor
    transformers.logging.set_verbosity_error()
    global_processor = get_processor(
        server_args.tokenizer_path,
        tokenizer_mode=server_args.tokenizer_mode,
        trust_remote_code=server_args.trust_remote_code,
    )


def get_pixel_values(
        image_data, image_aspect_ratio=None, image_grid_pinpoints=None, processor=None
):
    try:
        processor = processor or global_processor
        image = load_image(image_data)
        image_hash = hash(image_data)
        if image_aspect_ratio == "pad":
            image = expand2square(
                image, tuple(int(x * 255) for x in processor.image_processor.image_mean)
            )
            pixel_values = processor.image_processor(image)["pixel_values"][0]
        elif image_aspect_ratio == "anyres":
            pixel_values = process_anyres_image(
                image, processor.image_processor, image_grid_pinpoints
            )
        else:
            pixel_values = processor.image_processor(image)["pixel_values"][0]
        pixel_values = pixel_values.astype(np.float16)
        return pixel_values, image_hash, image.size
    except Exception:
        print("Exception in TokenizerManager:\n" + get_exception_traceback())


class TokenizerManager:
    def __init__(
            self,
            server_args: ServerArgs,
            router_chan: mp.Queue,
            detokenizer_chan: mp.Queue,
            idle_chan: mp.Queue,
    ):
        # num of pending requests
        self.pending = 0

        self.server_args = server_args
        self.router_chan = router_chan
        self.detokenizer_chan = detokenizer_chan
        self.idle_chan = idle_chan

        self.model_path = server_args.model_path
        self.hf_config = get_config(
            self.model_path, trust_remote_code=server_args.trust_remote_code
        )

        self.context_len = get_context_length(self.hf_config)

        if is_multimodal_model(self.model_path):
            self.processor = get_processor(
                server_args.tokenizer_path,
                tokenizer_mode=server_args.tokenizer_mode,
                trust_remote_code=server_args.trust_remote_code,
            )
            self.tokenizer = self.processor.tokenizer
            os.environ["TOKENIZERS_PARALLELISM"] = "false"
            self.executor = concurrent.futures.ProcessPoolExecutor(
                initializer=init_global_processor,
                mp_context=mp.get_context("fork"),
                initargs=(server_args,),
            )
        else:
            self.tokenizer = get_tokenizer(
                server_args.tokenizer_path,
                tokenizer_mode=server_args.tokenizer_mode,
                trust_remote_code=server_args.trust_remote_code,
            )

        self.to_create_loop = True
        self.rid_to_state = {}  # Dict[str -> ReqState]
        self.decoder_task = None

    async def start(self):
        if self.decoder_task is None:
            # TODO FIXME make sure sglang loads only the FAST tokenizers which rust based
            print("tokenizer generate_request decoder loop")
            self.decoder_task = asyncio.create_task(self.decoder_loop())

    async def get_pixel_values(self, image_data):
        aspect_ratio = getattr(self.hf_config, "image_aspect_ratio", None)
        grid_pinpoints = (
            self.hf_config.image_grid_pinpoints if aspect_ratio == "anyres" else None
        )
        if self.executor is not None:
            loop = asyncio.get_event_loop()
            return await loop.run_in_executor(
                self.executor,
                get_pixel_values,
                image_data,
                aspect_ratio,
                grid_pinpoints,
            )
        else:
            return get_pixel_values(
                image_data, aspect_ratio, grid_pinpoints, self.processor
            )

    async def generate_request(self, obj: GenerateReqInput):
        await self.start()

        is_single = obj.is_single
        if is_single:
            self.pending += 1
            # print(f"PENDING {self.pending}")
            # print(f"tokenizer generate_request single request")
            rid = obj.rid

<<<<<<< HEAD
            input_ids = await asyncio.get_event_loop().run_in_executor(THREAD_POOL, self.tokenizer.encode, obj.text)
=======
            if obj.input_ids is None:
                input_ids = self.tokenizer.encode(obj.text)
            else:
                input_ids = obj.input_ids
>>>>>>> 04c0b214

            sampling_params = SamplingParams(**obj.sampling_params)
            if sampling_params.max_new_tokens != 0:
                sampling_params.normalize(self.tokenizer)
                sampling_params.verify()

            if isinstance(obj.image_data, list) and len(obj.image_data) > 0:
                pixel_values, image_hash, image_size = await self.get_pixel_values(
                    obj.image_data[0]
                )
            elif isinstance(obj.image_data, str):
                pixel_values, image_hash, image_size = await self.get_pixel_values(
                    obj.image_data
                )
            else:
                pixel_values, image_hash, image_size = None, None, None
            tokenized_obj = TokenizedGenerateReqInput(
                rid=rid,
                input_text=obj.text,
                input_ids=input_ids,
                pixel_values=pixel_values,
                image_hash=image_hash,
                image_size=image_size,
                sampling_params=sampling_params,
                return_logprob=obj.return_logprob,
                logprob_start_len=obj.logprob_start_len,
                top_logprobs_num=obj.top_logprobs_num,
                stream=obj.stream,
            )

            event = asyncio.Event()
            state = ReqState([], False, event)
            self.rid_to_state[rid] = state

<<<<<<< HEAD
            # no need to wait
            asyncio.get_event_loop().run_in_executor(THREAD_POOL, self.router_chan.put_nowait, tokenized_obj)

            # print(f"tokenizer generate request single wait for event rid: {rid}")
            await event.wait()

            self.pending -= 1
            assert self.pending >= 0
            if self.pending == 0:
                # print("PENDING state.finished => empty rid_stats! signal!")
                asyncio.get_event_loop().run_in_executor(THREAD_POOL, self.idle_chan.put_nowait, [True])
            else:
                pass
                # print(f"PENDING size: {self.pending}")

            assert state.finished
            del self.rid_to_state[rid]

            # print(f"tokenizer generate request single wait for event done rid: {rid}")
            yield state.out_list[-1]

=======
            while True:
                await event.wait()
                out = self.convert_logprob_style(state.out_list[-1],
                                                 obj.return_logprob,
                                                 obj.top_logprobs_num,
                                                 obj.return_text_in_logprobs)

                if self.server_args.log_requests and state.finished:
                    logger.info(f"in={obj.text}, out={out}")

                yield out
                state.out_list = []
                if state.finished:
                    del self.rid_to_state[rid]
                    break
                event.clear()
>>>>>>> 04c0b214
        else:
            # print(f"tokenizer generate_request multiple request")
            assert obj.stream is False
<<<<<<< HEAD
            bs = len(obj.text)
            self.pending += bs
            # print(f"PENDING {self.pending}")
=======

            if obj.input_ids is None:
                bs = len(obj.text)
            else:
                bs = len(obj.input_ids)

>>>>>>> 04c0b214
            for i in range(bs):
                rid = obj.rid[i]

                if obj.input_ids is None:
                    input_text = obj.text[i]
                    input_ids = self.tokenizer.encode(obj.text[i])
                else:
                    input_text = None
                    input_ids = obj.input_ids[i]

                sampling_params = SamplingParams(**obj.sampling_params[i])
                if sampling_params.max_new_tokens != 0:
                    sampling_params.normalize(self.tokenizer)
                    sampling_params.verify()
                if obj.image_data[i] is None:
                    pixel_values, image_hash, image_size = None, None, None
                else:
                    pixel_values, image_hash, image_size = await self.get_pixel_values(
                        obj.image_data[i]
                    )
                tokenized_obj = TokenizedGenerateReqInput(
                    rid=rid,
                    input_text=input_text,
                    input_ids=input_ids,
                    pixel_values=pixel_values,
                    image_hash=image_hash,
                    image_size=image_size,
                    sampling_params=sampling_params,
                    return_logprob=obj.return_logprob[i],
                    logprob_start_len=obj.logprob_start_len[i],
                    top_logprobs_num=obj.top_logprobs_num[i],
                    stream=obj.stream,
                )

                # print(f"tokenizer generate_request router_chan put")
                # no need to wait
                asyncio.get_event_loop().run_in_executor(THREAD_POOL, self.router_chan.put_nowait, tokenized_obj)
                # print(f"tokenizer generate_request router_chan put done")

                event = asyncio.Event()
                state = ReqState([], False, event)
                self.rid_to_state[rid] = state

            output_list = []
            for i in range(bs):
                rid = obj.rid[i]
                state = self.rid_to_state[rid]
                # print("tokenizer generate request multiple wait for event")
                await state.event.wait()
<<<<<<< HEAD
                # print("tokenizer generate request multiple wait for event complete")
                output_list.append(state.out_list[-1])
=======
                output_list.append(
                    self.convert_logprob_style(state.out_list[-1],
                                               obj.return_logprob[i],
                                               obj.top_logprobs_num[i],
                                               obj.return_text_in_logprobs))
>>>>>>> 04c0b214
                assert state.finished

                del self.rid_to_state[rid]

                self.pending -= 1
                assert self.pending >= 0
                if self.pending == 0:
                    # print("PENDING state.finished => empty rid_stats! signal!")
                    asyncio.get_event_loop().run_in_executor(THREAD_POOL, self.idle_chan.put_nowait, [True])
                else:
                    pass
                    # print(f"PENDING size: {self.pending}")

            yield output_list

<<<<<<< HEAD
    def detokenize(self, obj: DetokenizeReqInput):
        token_texts = self.tokenizer.convert_ids_to_tokens(obj.input_ids)
        return [t.decode() if isinstance(t, bytes) else t for t in token_texts]

=======
>>>>>>> 04c0b214
    async def flush_cache(self):
        flush_cache_req = FlushCacheReq()
        # self.send_to_router.send_pyobj(flush_cache_req)
        self.router_chan.put_nowait(flush_cache_req)

    async def decoder_loop(self):
        print("in decoder_loop ")
        while True:
<<<<<<< HEAD
            # print(f"detokenizer detokenizer_chan get wait...")
            recv_obj = await asyncio.get_event_loop().run_in_executor(THREAD_POOL, self.detokenizer_chan.get)
            # print(f"detokenizer detokenizer_chan get done: {recv_obj}")

            output_tokens = recv_obj.output_tokens

            # TODO(lmzheng): handle skip_special_tokens per request
            output_strs = await asyncio.get_event_loop().run_in_executor(THREAD_POOL, self.tokenizer.batch_decode,
                                                                         output_tokens, recv_obj.skip_special_tokens[0]
                                                                         )

            # Trim stop str
            # TODO(lmzheng): handle the case where multiple stop strs are hit
            for i in range(len(output_strs)):
                if recv_obj.hit_stop_str[i] is not None:
                    pos = output_strs[i].find(recv_obj.hit_stop_str[i])
                    if pos != -1:
                        output_strs[i] = output_strs[i][:pos]

                if len(output_tokens[i]) > 0:
                    first_token = await asyncio.get_event_loop().run_in_executor(THREAD_POOL,
                                                                                 self.tokenizer.convert_ids_to_tokens,
                                                                                 int(output_tokens[i][0])
                                                                                 )

                    if not isinstance(first_token, str):
                        first_token = first_token.decode("utf-8", errors="ignore")
                    if first_token.startswith("▁"):
                        output_strs[i] = " " + output_strs[i]

                output_strs[i] = (
                        recv_obj.output_and_jump_forward_strs[i] + output_strs[i]
                )

            # print(f"detokenizer tokenizer_chan put")
            output = BatchStrOut(
                recv_obj.rids,
                output_strs,
                recv_obj.meta_info,
                recv_obj.finished,
            )

            # previously in another thread/loop
            for i, rid in enumerate(output.rids):
                output.meta_info[i]["id"] = rid
                out_dict = {
                    "text": output.output_str[i],
                    "meta_info": output.meta_info[i],
                }
                state = self.rid_to_state[rid]

                state.out_list.append(out_dict)
                state.finished = output.finished[i]
                # print(f"tokenizer state.event.set ready rid: {rid}")
                state.event.set()
                # print(f"tokenizer state.event.set ready done rid: {rid}")
=======
            recv_obj = await self.recv_from_detokenizer.recv_pyobj()

            if isinstance(recv_obj, BatchStrOut):
                for i, rid in enumerate(recv_obj.rids):
                    recv_obj.meta_info[i]["id"] = rid
                    out_dict = {
                        "text": recv_obj.output_str[i],
                        "meta_info": recv_obj.meta_info[i],
                    }
                    state = self.rid_to_state[rid]
                    state.out_list.append(out_dict)
                    state.finished = recv_obj.finished[i]
                    state.event.set()
            else:
                raise ValueError(f"Invalid object: {recv_obj}")

    def convert_logprob_style(self, ret, return_logprob, top_logprobs_num, return_text_in_logprobs):
        if return_logprob:
            ret["meta_info"]["prefill_token_logprobs"] = self.detokenize_logprob_tokens(
                ret["meta_info"]["prefill_token_logprobs"], return_text_in_logprobs
            )
            ret["meta_info"]["decode_token_logprobs"] = self.detokenize_logprob_tokens(
                ret["meta_info"]["decode_token_logprobs"], return_text_in_logprobs
            )
        if top_logprobs_num > 0:
            ret["meta_info"]["prefill_top_logprobs"] = self.detokenize_top_logprobs_tokens(
                ret["meta_info"]["prefill_top_logprobs"], return_text_in_logprobs
            )
            ret["meta_info"]["decode_top_logprobs"] = self.detokenize_top_logprobs_tokens(
                ret["meta_info"]["decode_top_logprobs"], return_text_in_logprobs
            )
        return ret

    def detokenize_logprob_tokens(self, token_logprobs, decode_to_text):
        if not decode_to_text:
            return [(logprob, token_id, None) for logprob, token_id in token_logprobs]

        token_ids = [tid for _, tid in token_logprobs]
        token_texts = self.tokenizer.batch_decode(token_ids)
        return [
            (logprob, token_id, token_text)
            for (logprob, token_id), token_text, in zip(token_logprobs, token_texts)
        ]

    def detokenize_top_logprobs_tokens(self, top_logprobs, decode_to_text):
        for i, t in enumerate(top_logprobs):
            if t:
                top_logprobs[i] = self.detokenize_logprob_tokens(t, decode_to_text)
        return top_logprobs
>>>>>>> 04c0b214
<|MERGE_RESOLUTION|>--- conflicted
+++ resolved
@@ -159,14 +159,10 @@
             # print(f"tokenizer generate_request single request")
             rid = obj.rid
 
-<<<<<<< HEAD
-            input_ids = await asyncio.get_event_loop().run_in_executor(THREAD_POOL, self.tokenizer.encode, obj.text)
-=======
             if obj.input_ids is None:
-                input_ids = self.tokenizer.encode(obj.text)
+                input_ids = await asyncio.get_event_loop().run_in_executor(THREAD_POOL, self.tokenizer.encode, obj.text)
             else:
                 input_ids = obj.input_ids
->>>>>>> 04c0b214
 
             sampling_params = SamplingParams(**obj.sampling_params)
             if sampling_params.max_new_tokens != 0:
@@ -201,7 +197,6 @@
             state = ReqState([], False, event)
             self.rid_to_state[rid] = state
 
-<<<<<<< HEAD
             # no need to wait
             asyncio.get_event_loop().run_in_executor(THREAD_POOL, self.router_chan.put_nowait, tokenized_obj)
 
@@ -221,41 +216,19 @@
             del self.rid_to_state[rid]
 
             # print(f"tokenizer generate request single wait for event done rid: {rid}")
-            yield state.out_list[-1]
-
-=======
-            while True:
-                await event.wait()
-                out = self.convert_logprob_style(state.out_list[-1],
+            yield self.convert_logprob_style(state.out_list[-1],
                                                  obj.return_logprob,
                                                  obj.top_logprobs_num,
                                                  obj.return_text_in_logprobs)
 
-                if self.server_args.log_requests and state.finished:
-                    logger.info(f"in={obj.text}, out={out}")
-
-                yield out
-                state.out_list = []
-                if state.finished:
-                    del self.rid_to_state[rid]
-                    break
-                event.clear()
->>>>>>> 04c0b214
         else:
             # print(f"tokenizer generate_request multiple request")
             assert obj.stream is False
-<<<<<<< HEAD
+
             bs = len(obj.text)
             self.pending += bs
             # print(f"PENDING {self.pending}")
-=======
-
-            if obj.input_ids is None:
-                bs = len(obj.text)
-            else:
-                bs = len(obj.input_ids)
-
->>>>>>> 04c0b214
+
             for i in range(bs):
                 rid = obj.rid[i]
 
@@ -305,16 +278,13 @@
                 state = self.rid_to_state[rid]
                 # print("tokenizer generate request multiple wait for event")
                 await state.event.wait()
-<<<<<<< HEAD
+
                 # print("tokenizer generate request multiple wait for event complete")
-                output_list.append(state.out_list[-1])
-=======
                 output_list.append(
                     self.convert_logprob_style(state.out_list[-1],
                                                obj.return_logprob[i],
                                                obj.top_logprobs_num[i],
                                                obj.return_text_in_logprobs))
->>>>>>> 04c0b214
                 assert state.finished
 
                 del self.rid_to_state[rid]
@@ -330,13 +300,10 @@
 
             yield output_list
 
-<<<<<<< HEAD
     def detokenize(self, obj: DetokenizeReqInput):
         token_texts = self.tokenizer.convert_ids_to_tokens(obj.input_ids)
         return [t.decode() if isinstance(t, bytes) else t for t in token_texts]
 
-=======
->>>>>>> 04c0b214
     async def flush_cache(self):
         flush_cache_req = FlushCacheReq()
         # self.send_to_router.send_pyobj(flush_cache_req)
@@ -345,7 +312,6 @@
     async def decoder_loop(self):
         print("in decoder_loop ")
         while True:
-<<<<<<< HEAD
             # print(f"detokenizer detokenizer_chan get wait...")
             recv_obj = await asyncio.get_event_loop().run_in_executor(THREAD_POOL, self.detokenizer_chan.get)
             # print(f"detokenizer detokenizer_chan get done: {recv_obj}")
@@ -402,22 +368,6 @@
                 # print(f"tokenizer state.event.set ready rid: {rid}")
                 state.event.set()
                 # print(f"tokenizer state.event.set ready done rid: {rid}")
-=======
-            recv_obj = await self.recv_from_detokenizer.recv_pyobj()
-
-            if isinstance(recv_obj, BatchStrOut):
-                for i, rid in enumerate(recv_obj.rids):
-                    recv_obj.meta_info[i]["id"] = rid
-                    out_dict = {
-                        "text": recv_obj.output_str[i],
-                        "meta_info": recv_obj.meta_info[i],
-                    }
-                    state = self.rid_to_state[rid]
-                    state.out_list.append(out_dict)
-                    state.finished = recv_obj.finished[i]
-                    state.event.set()
-            else:
-                raise ValueError(f"Invalid object: {recv_obj}")
 
     def convert_logprob_style(self, ret, return_logprob, top_logprobs_num, return_text_in_logprobs):
         if return_logprob:
@@ -451,5 +401,4 @@
         for i, t in enumerate(top_logprobs):
             if t:
                 top_logprobs[i] = self.detokenize_logprob_tokens(t, decode_to_text)
-        return top_logprobs
->>>>>>> 04c0b214
+        return top_logprobs