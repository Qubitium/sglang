--- conflicted
+++ resolved
@@ -6,12 +6,8 @@
 import logging
 import multiprocessing as mp
 import os
-<<<<<<< HEAD
-from typing import List, Dict
-=======
 from typing import Dict, List
 
->>>>>>> fb9296f0
 import numpy as np
 import transformers
 import uvloop
@@ -26,10 +22,7 @@
     AbortReq,
     BatchStrOut,
     BatchTokenIDOut,
-<<<<<<< HEAD
     DetokenizeReqInput,
-=======
->>>>>>> fb9296f0
     FlushCacheReq,
     GenerateReqInput,
     TokenizedGenerateReqInput,
@@ -104,7 +97,6 @@
 
         self.to_create_loop = True
         self.rid_to_state: Dict[str, ReqState] = {}
-<<<<<<< HEAD
         self.decoder_task = None
 
     async def start(self):
@@ -112,8 +104,6 @@
             # TODO FIXME make sure sglang loads only the FAST tokenizers which rust based
             print("tokenizer generate_request decoder loop")
             self.decoder_task = asyncio.create_task(self.decoder_loop())
-=======
->>>>>>> fb9296f0
 
     async def get_pixel_values(self, image_data):
         aspect_ratio = getattr(self.hf_config, "image_aspect_ratio", None)
@@ -429,10 +419,7 @@
                 state.finished = output.finished_reason[i] is not None
                 # print(f"tokenizer state.event.set ready rid: {rid}")
                 state.event.set()
-<<<<<<< HEAD
                 # print(f"tokenizer state.event.set ready done rid: {rid}")
-=======
->>>>>>> fb9296f0
 
     def convert_logprob_style(
             self, ret, return_logprob, top_logprobs_num, return_text_in_logprobs
