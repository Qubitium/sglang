"""TokenizerManager is a process that tokenizes the text."""

import asyncio
import concurrent.futures
import dataclasses
import logging
import multiprocessing as mp
import os
from typing import Dict, List

import numpy as np
import transformers
import uvloop
from fastapi import BackgroundTasks
from sglang.srt.hf_transformers_utils import (
    get_config,
    get_context_length,
    get_processor,
    get_tokenizer,
)
from sglang.srt.managers.io_struct import (
    AbortReq,
    BatchStrOut,
    BatchTokenIDOut,
    DetokenizeReqInput,
    FlushCacheReq,
    GenerateReqInput,
    TokenizedGenerateReqInput,
)
from sglang.srt.mm_utils import expand2square, process_anyres_image
from sglang.srt.sampling_params import SamplingParams
from sglang.srt.server_args import ServerArgs
from sglang.srt.utils import is_multimodal_model, load_image
from sglang.utils import get_exception_traceback
from sglang.srt.managers.controller.infer_batch import FINISH_MATCHED_STR


asyncio.set_event_loop_policy(uvloop.EventLoopPolicy())

logger = logging.getLogger(__name__)


@dataclasses.dataclass
class ReqState:
    out_list: List[dict]
    finished: bool
    event: asyncio.Event


THREAD_POOL = concurrent.futures.ThreadPoolExecutor(max_workers=8)


class TokenizerManager:
    def __init__(
            self,
            server_args: ServerArgs,
            router_chan: mp.Queue,
            detokenizer_chan: mp.Queue,
            idle_chan: mp.Queue,
            model_overide_args: dict = None,
    ):
        # num of pending requests
        self.pending = 0

        self.server_args = server_args
        self.router_chan = router_chan
        self.detokenizer_chan = detokenizer_chan
        self.idle_chan = idle_chan

        self.model_path = server_args.model_path
        self.hf_config = get_config(
            self.model_path,
            trust_remote_code=server_args.trust_remote_code,
            model_overide_args=model_overide_args,
        )
        self.context_len = get_context_length(self.hf_config)

        if is_multimodal_model(self.model_path):
            self.processor = get_processor(
                server_args.tokenizer_path,
                tokenizer_mode=server_args.tokenizer_mode,
                trust_remote_code=server_args.trust_remote_code,
            )
            self.tokenizer = self.processor.tokenizer
            os.environ["TOKENIZERS_PARALLELISM"] = "false"
            self.executor = concurrent.futures.ProcessPoolExecutor(
                initializer=init_global_processor,
                mp_context=mp.get_context("fork"),
                initargs=(server_args,),
            )
        else:
            self.tokenizer = get_tokenizer(
                server_args.tokenizer_path,
                tokenizer_mode=server_args.tokenizer_mode,
                trust_remote_code=server_args.trust_remote_code,
            )

        self.to_create_loop = True
        self.rid_to_state: Dict[str, ReqState] = {}
        self.decoder_task = None

    async def start(self):
        if self.decoder_task is None:
            # TODO FIXME make sure sglang loads only the FAST tokenizers which rust based
            print("tokenizer generate_request decoder loop")
            self.decoder_task = asyncio.create_task(self.decoder_loop())

    async def get_pixel_values(self, image_data):
        aspect_ratio = getattr(self.hf_config, "image_aspect_ratio", None)
        grid_pinpoints = (
            self.hf_config.image_grid_pinpoints if aspect_ratio == "anyres" else None
        )
        if self.executor is not None:
            loop = asyncio.get_event_loop()
            return await loop.run_in_executor(
                self.executor,
                get_pixel_values,
                image_data,
                aspect_ratio,
                grid_pinpoints,
            )
        else:
            return get_pixel_values(
                image_data, aspect_ratio, grid_pinpoints, self.processor
            )

    async def generate_request(self, obj: GenerateReqInput, request=None):
        await self.start()

        obj.post_init()
        is_single = obj.is_single
        if is_single:
            rid = obj.rid

            if obj.input_ids is None:
                input_ids = await asyncio.get_event_loop().run_in_executor(THREAD_POOL, self.tokenizer.encode, obj.text)
            else:
                input_ids = obj.input_ids

            if len(input_ids) >= self.context_len:
                raise ValueError(
                    f"The input ({len(input_ids)} tokens) is longer than the "
                    f"model's context length ({self.context_len} tokens)."
                )

            sampling_params = SamplingParams(**obj.sampling_params)
            if sampling_params.max_new_tokens != 0:
                sampling_params.normalize(self.tokenizer)
                sampling_params.verify()

            if isinstance(obj.image_data, list) and len(obj.image_data) > 0:
                pixel_values, image_hash, image_size = await self.get_pixel_values(
                    obj.image_data[0]
                )
            elif isinstance(obj.image_data, str):
                pixel_values, image_hash, image_size = await self.get_pixel_values(
                    obj.image_data
                )
            else:
                pixel_values, image_hash, image_size = None, None, None
            tokenized_obj = TokenizedGenerateReqInput(
                rid=rid,
                input_text=obj.text,
                input_ids=input_ids,
                pixel_values=pixel_values,
                image_hash=image_hash,
                image_size=image_size,
                sampling_params=sampling_params,
                return_logprob=obj.return_logprob,
                logprob_start_len=obj.logprob_start_len,
                top_logprobs_num=obj.top_logprobs_num,
                stream=obj.stream,
            )

            # no need to wait
            asyncio.get_event_loop().run_in_executor(THREAD_POOL, self.router_chan.put_nowait, tokenized_obj)

            event = asyncio.Event()
            state = ReqState([], False, event)
            self.rid_to_state[rid] = state
            self.pending += 1
            # print(f"PENDING {self.pending}")
            # print(f"tokenizer generate_request single request")

            while True:
                # print(f"tokenizer generate request single wait for event rid: {rid}")
                try:
                    await asyncio.wait_for(event.wait(), timeout=4)
                except asyncio.TimeoutError:
                    if request is not None and await request.is_disconnected():
                        self.abort_request(rid)
                        raise ValueError(f"Abort request {rid}")
                    continue

                out = self.convert_logprob_style(
                    state.out_list[-1],
                    obj.return_logprob,
                    obj.top_logprobs_num,
                    obj.return_text_in_logprobs,
                )

                if self.server_args.log_requests and state.finished:
                    logger.info(f"in={obj.text}, out={out}")

                # print(f"tokenizer generate request single wait for event done rid: {rid}")
                state.out_list = []
                if state.finished:
                    self.pending -= 1
                    assert self.pending >= 0
                    if self.pending == 0:
                        # print("PENDING state.finished => empty rid_stats! signal!")
                        asyncio.get_event_loop().run_in_executor(THREAD_POOL, self.idle_chan.put_nowait, [True])
                    else:
                        pass
                        # print(f"PENDING size: {self.pending}")

                    del self.rid_to_state[rid]

                    yield out

                    break

                event.clear()

                yield out
        else:
            # print(f"tokenizer generate_request multiple request")
            assert obj.stream is False
            if obj.stream:
                raise ValueError("Do not support stream for batch mode.")

            if obj.input_ids is None:
                bs = len(obj.text)
            else:
                bs = len(obj.input_ids)
            self.pending += bs
            # print(f"PENDING {self.pending}")

            for i in range(bs):
                rid = obj.rid[i]

                if obj.input_ids is None:
                    input_text = obj.text[i]
                    input_ids = self.tokenizer.encode(obj.text[i])
                else:
                    input_text = None
                    input_ids = obj.input_ids[i]

                sampling_params = SamplingParams(**obj.sampling_params[i])
                if sampling_params.max_new_tokens != 0:
                    sampling_params.normalize(self.tokenizer)
                    sampling_params.verify()
                if obj.image_data[i] is None:
                    pixel_values, image_hash, image_size = None, None, None
                else:
                    pixel_values, image_hash, image_size = await self.get_pixel_values(
                        obj.image_data[i]
                    )
                tokenized_obj = TokenizedGenerateReqInput(
                    rid=rid,
                    input_text=input_text,
                    input_ids=input_ids,
                    pixel_values=pixel_values,
                    image_hash=image_hash,
                    image_size=image_size,
                    sampling_params=sampling_params,
                    return_logprob=obj.return_logprob[i],
                    logprob_start_len=obj.logprob_start_len[i],
                    top_logprobs_num=obj.top_logprobs_num[i],
                    stream=obj.stream,
                )

                # print(f"tokenizer generate_request router_chan put")
                # no need to wait
                asyncio.get_event_loop().run_in_executor(THREAD_POOL, self.router_chan.put_nowait, tokenized_obj)
                # print(f"tokenizer generate_request router_chan put done")

                event = asyncio.Event()
                state = ReqState([], False, event)
                self.rid_to_state[rid] = state

            output_list = []
            for i in range(bs):
                rid = obj.rid[i]
                state = self.rid_to_state[rid]
                # print("tokenizer generate request multiple wait for event")
                try:
                    await asyncio.wait_for(state.event.wait(), timeout=4)
                    break
                except asyncio.TimeoutError:
                    if request is not None and await request.is_disconnected():
                        for rid in obj.rid:
                            self.abort_request(rid)
                        raise ValueError(f"Abort request {rid}")

                # print("tokenizer generate request multiple wait for event complete")
                output_list.append(
                    self.convert_logprob_style(
                        state.out_list[-1],
                        obj.return_logprob[i],
                        obj.top_logprobs_num[i],
                        obj.return_text_in_logprobs,
                    )
                )
                assert state.finished

                del self.rid_to_state[rid]

                self.pending -= 1
                assert self.pending >= 0
                if self.pending == 0:
                    # print("PENDING state.finished => empty rid_stats! signal!")
                    asyncio.get_event_loop().run_in_executor(THREAD_POOL, self.idle_chan.put_nowait, [True])
                else:
                    pass
                    # print(f"PENDING size: {self.pending}")

            yield output_list

    def detokenize(self, obj: DetokenizeReqInput):
        token_texts = self.tokenizer.convert_ids_to_tokens(obj.input_ids)
        return [t.decode() if isinstance(t, bytes) else t for t in token_texts]

    async def flush_cache(self):
        flush_cache_req = FlushCacheReq()
        # self.send_to_router.send_pyobj(flush_cache_req)
        asyncio.get_event_loop().run_in_executor(THREAD_POOL, self.router_chan.put_nowait, flush_cache_req)

    def abort_request(self, rid):
        if rid not in self.rid_to_state:
            return
        del self.rid_to_state[rid]
        req = AbortReq(rid)
        # self.send_to_router.send_pyobj(req)
        asyncio.get_event_loop().run_in_executor(THREAD_POOL, self.router_chan.put_nowait, req)

        # Pause the loop in ControllerSingle.loop_for_forward() to avoid wasting CPU resources.
        self.pending = 0
        # print("Abort request, signal to IDLE Chan!")
        asyncio.get_event_loop().run_in_executor(THREAD_POOL, self.idle_chan.put_nowait, [True])

    def create_abort_task(self, obj: GenerateReqInput):
        # Abort the request if the client is disconnected.
        async def abort_request():
            await asyncio.sleep(3)
            if obj.is_single:
                self.abort_request(obj.rid)
            else:
                for rid in obj.rids:
                    self.abort_request(rid)

        background_tasks = BackgroundTasks()
        background_tasks.add_task(abort_request)
        return background_tasks

    # def create_handle_loop(self):
    #     self.to_create_loop = False
    #     loop = asyncio.get_event_loop()
    #     loop.create_task(self.handle_loop())

    async def decoder_loop(self):
        print("in decoder_loop ")
        while True:
            # print(f"detokenizer detokenizer_chan get wait...")
            recv_obj = await asyncio.get_event_loop().run_in_executor(THREAD_POOL, self.detokenizer_chan.get)
            assert isinstance(recv_obj, BatchTokenIDOut)
            # print(f"detokenizer detokenizer_chan get done: {recv_obj}")

            # The following code is from handle_loop() in detokenizer_manager.py

            # TODO(lmzheng): handle skip_special_tokens/spaces_between_special_tokens per request
            def batch_decode_surr():
                return self.tokenizer.batch_decode(recv_obj.surr_output_ids,
                                                   skip_special_tokens=recv_obj.skip_special_tokens[0],
                                                   spaces_between_special_tokens=
                                                   recv_obj.spaces_between_special_tokens[0])
            def batch_decode_read():
                return self.tokenizer.batch_decode(recv_obj.read_output_ids,
                                                   skip_special_tokens=recv_obj.skip_special_tokens[0],
                                                   spaces_between_special_tokens=
                                                   recv_obj.spaces_between_special_tokens[0])

            surr_texts = await asyncio.get_event_loop().run_in_executor(THREAD_POOL, batch_decode_surr)
            read_texts = await asyncio.get_event_loop().run_in_executor(THREAD_POOL, batch_decode_read)

            # Trim stop str
            # TODO(lmzheng): handle the case where multiple stop strs are hit
            output_strs = []
            for i in range(len(recv_obj.rids)):
                new_text = read_texts[i][len(surr_texts[i]):]
                output_strs.append(recv_obj.decoded_texts[i] + new_text)
                if isinstance(recv_obj.finished_reason[i], FINISH_MATCHED_STR):
                    pos = output_strs[i].find(recv_obj.finished_reason[i].matched)
                    if pos != -1:
                        output_strs[i] = output_strs[i][:pos]

            # The following code is from handle_loop() in tokenizer_manager.py

            # print(f"detokenizer tokenizer_chan put",recv_obj.rids)
            output = BatchStrOut(
                recv_obj.rids,
                output_strs,
                recv_obj.meta_info,
                recv_obj.finished_reason,
            )

            # previously in another thread/loop
            for i, rid in enumerate(output.rids):
                state = self.rid_to_state.get(rid, None)
                if state is None:
                    continue

                output.meta_info[i]["id"] = rid
                out_dict = {
<<<<<<< HEAD
                    "text": output.output_str[i],
                    "meta_info": output.meta_info[i],
=======
                    "text": recv_obj.output_strs[i],
                    "meta_info": recv_obj.meta_info[i],
>>>>>>> 0877f1e7
                }

                state.out_list.append(out_dict)
                state.finished = recv_obj.finished_reason[i] is not None
                # print(f"tokenizer state.event.set ready rid: {rid}")
                state.event.set()
                # print(f"tokenizer state.event.set ready done rid: {rid}")

    def convert_logprob_style(
            self, ret, return_logprob, top_logprobs_num, return_text_in_logprobs
    ):
        if return_logprob:
            ret["meta_info"]["prefill_token_logprobs"] = self.detokenize_logprob_tokens(
                ret["meta_info"]["prefill_token_logprobs"], return_text_in_logprobs
            )
            ret["meta_info"]["decode_token_logprobs"] = self.detokenize_logprob_tokens(
                ret["meta_info"]["decode_token_logprobs"], return_text_in_logprobs
            )
        if top_logprobs_num > 0:
            ret["meta_info"]["prefill_top_logprobs"] = (
                self.detokenize_top_logprobs_tokens(
                    ret["meta_info"]["prefill_top_logprobs"], return_text_in_logprobs
                )
            )
            ret["meta_info"]["decode_top_logprobs"] = (
                self.detokenize_top_logprobs_tokens(
                    ret["meta_info"]["decode_top_logprobs"], return_text_in_logprobs
                )
            )
        return ret

    def detokenize_logprob_tokens(self, token_logprobs, decode_to_text):
        if not decode_to_text:
            return [(logprob, token_id, None) for logprob, token_id in token_logprobs]

        token_ids = [tid for _, tid in token_logprobs]
        token_texts = self.tokenizer.batch_decode(token_ids)
        return [
            (logprob, token_id, token_text)
            for (logprob, token_id), token_text, in zip(token_logprobs, token_texts)
        ]

    def detokenize_top_logprobs_tokens(self, top_logprobs, decode_to_text):
        for i, t in enumerate(top_logprobs):
            if t:
                top_logprobs[i] = self.detokenize_logprob_tokens(t, decode_to_text)
        return top_logprobs


global global_processor


def init_global_processor(server_args: ServerArgs):
    global global_processor
    transformers.logging.set_verbosity_error()
    global_processor = get_processor(
        server_args.tokenizer_path,
        tokenizer_mode=server_args.tokenizer_mode,
        trust_remote_code=server_args.trust_remote_code,
    )


def get_pixel_values(
        image_data, image_aspect_ratio=None, image_grid_pinpoints=None, processor=None
):
    try:
        processor = processor or global_processor
        image, image_size = load_image(image_data)
        if image_size != None:
            image_hash = hash(image_data)
            pixel_values = processor.image_processor(image)["pixel_values"]
            for _ in range(len(pixel_values)):
                pixel_values[_] = pixel_values[_].astype(np.float16)
            pixel_values = np.stack(pixel_values, axis=0)
            return pixel_values, image_hash, image_size
        else:
            image_hash = hash(image_data)
            if image_aspect_ratio == "pad":
                image = expand2square(
                    image,
                    tuple(int(x * 255) for x in processor.image_processor.image_mean),
                )
                pixel_values = processor.image_processor(image)["pixel_values"][0]
            elif image_aspect_ratio == "anyres":
                pixel_values = process_anyres_image(
                    image, processor.image_processor, image_grid_pinpoints
                )
            else:
                pixel_values = processor.image_processor(image)["pixel_values"][0]
            pixel_values = pixel_values.astype(np.float16)
            return pixel_values, image_hash, image.size
    except Exception:
        print("Exception in TokenizerManager:\n" + get_exception_traceback())<|MERGE_RESOLUTION|>--- conflicted
+++ resolved
@@ -31,7 +31,7 @@
 from sglang.srt.sampling_params import SamplingParams
 from sglang.srt.server_args import ServerArgs
 from sglang.srt.utils import is_multimodal_model, load_image
-from sglang.utils import get_exception_traceback
+from sglang.utils import find_printable_text, get_exception_traceback
 from sglang.srt.managers.controller.infer_batch import FINISH_MATCHED_STR
 
 
@@ -362,7 +362,7 @@
         print("in decoder_loop ")
         while True:
             # print(f"detokenizer detokenizer_chan get wait...")
-            recv_obj = await asyncio.get_event_loop().run_in_executor(THREAD_POOL, self.detokenizer_chan.get)
+            recv_obj: BatchTokenIDOut = await asyncio.get_event_loop().run_in_executor(THREAD_POOL, self.detokenizer_chan.get)
             assert isinstance(recv_obj, BatchTokenIDOut)
             # print(f"detokenizer detokenizer_chan get done: {recv_obj}")
 
@@ -388,6 +388,8 @@
             output_strs = []
             for i in range(len(recv_obj.rids)):
                 new_text = read_texts[i][len(surr_texts[i]):]
+                if recv_obj.finished_reason[i] is None:
+                    new_text = find_printable_text(new_text)
                 output_strs.append(recv_obj.decoded_texts[i] + new_text)
                 if isinstance(recv_obj.finished_reason[i], FINISH_MATCHED_STR):
                     pos = output_strs[i].find(recv_obj.finished_reason[i].matched)
@@ -398,10 +400,11 @@
 
             # print(f"detokenizer tokenizer_chan put",recv_obj.rids)
             output = BatchStrOut(
-                recv_obj.rids,
-                output_strs,
-                recv_obj.meta_info,
-                recv_obj.finished_reason,
+                rids=recv_obj.rids,
+                output_strs=output_strs,
+                meta_info=recv_obj.meta_info,
+                finished=recv_obj.finished_reason,
+                finished_reason=recv_obj.finished_reason,
             )
 
             # previously in another thread/loop
@@ -412,13 +415,8 @@
 
                 output.meta_info[i]["id"] = rid
                 out_dict = {
-<<<<<<< HEAD
-                    "text": output.output_str[i],
-                    "meta_info": output.meta_info[i],
-=======
                     "text": recv_obj.output_strs[i],
                     "meta_info": recv_obj.meta_info[i],
->>>>>>> 0877f1e7
                 }
 
                 state.out_list.append(out_dict)
