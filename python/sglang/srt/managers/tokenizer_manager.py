--- conflicted
+++ resolved
@@ -305,34 +305,13 @@
             await self._wait_for_cache_prefill_response(event, state, obj, rid, request)
             yield input_ids
 
-<<<<<<< HEAD
-    async def _handle_batch_request(self, obj: GenerateReqInput, request):
-        # print(f"tokenizer generate_request multiple request")
-        batch_size = obj.batch_size
-        parallel_sample_num = obj.parallel_sample_num
-
-        if parallel_sample_num != 1:
-            # Send prefill requests to cache the common input
-            parallel_sample_num += 1
-            input_id_result = [] if obj.input_ids is None else None
-            for i in range(batch_size):
-                async for input_id in self._handle_single_request(
-                        obj, request, index=i, is_cache_for_prefill=True
-                ):
-                    if input_id_result is not None:
-                        input_id_result.append(input_id)
-            if input_id_result is not None and len(input_id_result) > 1:
-                obj.input_ids = input_id_result
-            elif input_id_result is not None:
-                obj.input_ids = input_id_result[0]
-=======
     async def _handle_batch_request(
         self, obj: Union[GenerateReqInput, EmbeddingReqInput], request
     ):
+        # print(f"tokenizer generate_request multiple request")
         batch_size = obj.batch_size
         if self.is_generation:
             parallel_sample_num = obj.parallel_sample_num
-
             if parallel_sample_num != 1:
                 # Send prefill requests to cache the common input
                 parallel_sample_num += 1
@@ -349,7 +328,6 @@
                     obj.input_ids = input_id_result[0]
         else:
             parallel_sample_num = 1
->>>>>>> 82076370
 
         # First send out all requests
         for i in range(batch_size):
@@ -379,26 +357,6 @@
                         input_ids = obj.input_ids[i]
                 sampling_params = self._get_sampling_params(obj.sampling_params[index])
 
-<<<<<<< HEAD
-                tokenized_obj = TokenizedGenerateReqInput(
-                    rid,
-                    input_text,
-                    input_ids,
-                    pixel_values,
-                    image_hash,
-                    image_size,
-                    sampling_params,
-                    obj.return_logprob[index],
-                    obj.logprob_start_len[index],
-                    obj.top_logprobs_num[index],
-                    obj.stream,
-                )
-
-                # print(f"tokenizer generate_request router_chan put")
-                # no need to wait
-                asyncio.get_event_loop().run_in_executor(THREAD_POOL, self.router_chan.put_nowait, tokenized_obj)
-                # print(f"tokenizer generate_request router_chan put done")
-=======
                 if self.is_generation:
                     pixel_values, image_hash, image_size = await self._get_pixel_values(
                         obj.image_data[index]
@@ -424,8 +382,10 @@
                         input_ids,
                         sampling_params,
                     )
-                self.send_to_router.send_pyobj(tokenized_obj)
->>>>>>> 82076370
+                # print(f"tokenizer generate_request router_chan put")
+                # no need to wait
+                asyncio.get_event_loop().run_in_executor(THREAD_POOL, self.router_chan.put_nowait, tokenized_obj)
+                # print(f"tokenizer generate_request router_chan put done")
 
                 event = asyncio.Event()
                 state = ReqState([], False, event)
@@ -464,15 +424,7 @@
                                 self.abort_request(rid)
                             raise ValueError(f"Abort request {rid}")
                         continue
-<<<<<<< HEAD
-
-                output_list.append(
-                    self.convert_logprob_style(
-                        state.out_list[-1],
-                        obj.return_logprob[index],
-                        obj.top_logprobs_num[index],
-                        obj.return_text_in_logprobs,
-=======
+
                 if self.is_generation:
                     output_list.append(
                         self.convert_logprob_style(
@@ -481,7 +433,6 @@
                             obj.top_logprobs_num[index],
                             obj.return_text_in_logprobs,
                         )
->>>>>>> 82076370
                     )
                 else:
                     output_list.append(state.out_list[-1])
