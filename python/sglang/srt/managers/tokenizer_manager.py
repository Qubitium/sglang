--- conflicted
+++ resolved
@@ -246,14 +246,11 @@
                     stream=obj.stream,
                 )
 
-<<<<<<< HEAD
                 # print(f"tokenizer generate_request router_chan put")
                 # no need to wait
                 asyncio.get_event_loop().run_in_executor(THREAD_POOL, self.router_chan.put_nowait, tokenized_obj)
                 # print(f"tokenizer generate_request router_chan put done")
 
-=======
->>>>>>> 24e59f53
                 event = asyncio.Event()
                 state = ReqState([], False, event)
                 self.rid_to_state[rid] = state
