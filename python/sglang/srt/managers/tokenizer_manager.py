--- conflicted
+++ resolved
@@ -51,7 +51,7 @@
 from sglang.srt.managers.schedule_batch import FINISH_MATCHED_STR
 from sglang.srt.mm_utils import expand2square, process_anyres_image
 from sglang.srt.sampling.sampling_params import SamplingParams
-from sglang.srt.server_args import ServerArgs
+from sglang.srt.server_args import PortArgs, ServerArgs
 from sglang.srt.utils import is_generation_model, is_multimodal_model, load_image
 from sglang.utils import find_printable_text, get_exception_traceback
 
@@ -86,36 +86,20 @@
     """TokenizerManager is a process that tokenizes the text."""
 
     def __init__(
-<<<<<<< HEAD
             self,
             server_args: ServerArgs,
+            port_args: PortArgs,
             router_chan: mp.Queue,
             detokenizer_chan: mp.Queue,
             idle_chan: mp.Queue,
-            model_overide_args: dict = None,
-=======
-        self,
-        server_args: ServerArgs,
-        port_args: PortArgs,
->>>>>>> 067d8e16
     ):
         # num of pending requests
         self.pending = 0
 
-<<<<<<< HEAD
         self.server_args = server_args
         self.router_chan = router_chan
         self.detokenizer_chan = detokenizer_chan
         self.idle_chan = idle_chan
-=======
-        # Init inter-process communication
-        context = zmq.asyncio.Context(2)
-        self.recv_from_detokenizer = context.socket(zmq.PULL)
-        self.recv_from_detokenizer.bind(f"tcp://127.0.0.1:{port_args.tokenizer_port}")
-
-        self.send_to_controller = context.socket(zmq.PUSH)
-        self.send_to_controller.connect(f"tcp://127.0.0.1:{port_args.controller_port}")
->>>>>>> 067d8e16
 
         # Read model args
         self.model_path = server_args.model_path
@@ -177,7 +161,6 @@
         self.model_update_lock = asyncio.Lock()
         self.model_update_result = None
 
-<<<<<<< HEAD
     async def get_pixel_values(self, image_data, aspect_ratio=None):
         aspect_ratio = (
             getattr(self.hf_config, "image_aspect_ratio", None)
@@ -235,17 +218,12 @@
                 image_data, aspect_ratio, grid_pinpoints, self.processor
             )
 
-    async def generate_request(self, obj: GenerateReqInput, request=None):
-        await self.start()
-=======
     async def generate_request(
         self,
         obj: Union[GenerateReqInput, EmbeddingReqInput],
         request: Optional[fastapi.Request] = None,
     ):
-        if self.to_create_loop:
-            self.create_handle_loop()
->>>>>>> 067d8e16
+        await self.start()
 
         while self.model_update_lock.locked():
             await asyncio.sleep(0.001)
@@ -261,19 +239,11 @@
                 yield response
 
     async def _handle_single_request(
-<<<<<<< HEAD
-            self,
-            obj: Union[GenerateReqInput, EmbeddingReqInput],
-            request,
-            index=None,
-            is_cache_for_prefill=False,
-=======
         self,
         obj: Union[GenerateReqInput, EmbeddingReqInput],
         request: Optional[fastapi.Request] = None,
         index: Optional[int] = None,
         is_cache_for_prefill: Optional[bool] = False,
->>>>>>> 067d8e16
     ):
         if not is_cache_for_prefill:  # The normal case with a single prompt
             not_use_index = index is None
@@ -383,16 +353,11 @@
                 input_ids,
                 sampling_params,
             )
-        self.send_to_controller.send_pyobj(tokenized_obj)
-
-<<<<<<< HEAD
         # print("tokenized_obj",tokenized_obj)
         # no need to wait
         asyncio.get_event_loop().run_in_executor(THREAD_POOL, self.router_chan.put_nowait, tokenized_obj)
 
-=======
         # Recv results
->>>>>>> 067d8e16
         event = asyncio.Event()
         state = ReqState([], False, event)
         self.rid_to_state[rid] = state
@@ -400,13 +365,7 @@
         # print(f"single request PENDING {self.pending}")
 
         if not is_cache_for_prefill:
-<<<<<<< HEAD
-            async for response in self._wait_for_response(
-                    event, state, obj, rid, request
-            ):
-=======
             async for response in self._wait_for_response(state, obj, rid, request):
->>>>>>> 067d8e16
                 yield response
         else:
             assert self.is_generation
@@ -500,14 +459,10 @@
                         input_ids,
                         sampling_params,
                     )
-<<<<<<< HEAD
                 # print(f"tokenizer generate_request router_chan put")
                 # no need to wait
                 asyncio.get_event_loop().run_in_executor(THREAD_POOL, self.router_chan.put_nowait, tokenized_obj)
                 # print(f"tokenizer generate_request router_chan put done")
-=======
-                self.send_to_controller.send_pyobj(tokenized_obj)
->>>>>>> 067d8e16
 
                 event = asyncio.Event()
                 state = ReqState([], False, event)
@@ -633,20 +588,11 @@
             yield out
 
     async def _wait_for_cache_prefill_response(
-<<<<<<< HEAD
-            self,
-            event: asyncio.Event,
-            state: ReqState,
-            obj: GenerateReqInput,
-            rid: str,
-            request,
-=======
         self,
         state: ReqState,
         obj: GenerateReqInput,
         rid: str,
         request: Optional[fastapi.Request] = None,
->>>>>>> 067d8e16
     ):
         # print(f"tokenizer _wait_for_prefill_response for event rid: {rid}")
         while True:
@@ -672,23 +618,22 @@
 
         del self.rid_to_state[rid]
 
-<<<<<<< HEAD
-    async def flush_cache(self):
-        flush_cache_req = FlushCacheReq()
-        # self.send_to_router.send_pyobj(flush_cache_req)
-        asyncio.get_event_loop().run_in_executor(THREAD_POOL, self.router_chan.put_nowait, flush_cache_req)
-=======
     def flush_cache(self):
         req = FlushCacheReq()
-        self.send_to_controller.send_pyobj(req)
+        asyncio.get_event_loop().run_in_executor(THREAD_POOL, self.router_chan.put_nowait, req)
 
     def abort_request(self, rid: str):
         if rid not in self.rid_to_state:
             return
         del self.rid_to_state[rid]
         req = AbortReq(rid)
-        self.send_to_controller.send_pyobj(req)
->>>>>>> 067d8e16
+        # self.send_to_router.send_pyobj(req)
+        asyncio.get_event_loop().run_in_executor(THREAD_POOL, self.router_chan.put_nowait, req)
+
+        # Pause the loop in ControllerSingle.loop_for_forward() to avoid wasting CPU resources.
+        self.pending = 0
+        # print("Abort request, signal to IDLE Chan!")
+        asyncio.get_event_loop().run_in_executor(THREAD_POOL, self.idle_chan.put_nowait, [True])
 
     async def update_weights(
         self, obj: UpdateWeightReqInput, request: Optional[fastapi.Request] = None
@@ -716,22 +661,6 @@
         else:
             return False, "Another update is in progress. Please try again later."
 
-<<<<<<< HEAD
-    def abort_request(self, rid: str):
-        if rid not in self.rid_to_state:
-            return
-        del self.rid_to_state[rid]
-        req = AbortReq(rid)
-        # self.send_to_router.send_pyobj(req)
-        asyncio.get_event_loop().run_in_executor(THREAD_POOL, self.router_chan.put_nowait, req)
-
-        # Pause the loop in ControllerSingle.loop_for_forward() to avoid wasting CPU resources.
-        self.pending = 0
-        # print("Abort request, signal to IDLE Chan!")
-        asyncio.get_event_loop().run_in_executor(THREAD_POOL, self.idle_chan.put_nowait, [True])
-
-=======
->>>>>>> 067d8e16
     def create_abort_task(self, obj: GenerateReqInput):
         # Abort the request if the client is disconnected.
         async def abort_request():
@@ -746,7 +675,6 @@
         background_tasks.add_task(abort_request)
         return background_tasks
 
-<<<<<<< HEAD
     # def create_handle_loop(self):
     #     self.to_create_loop = False
     #     loop = asyncio.get_event_loop()
@@ -754,19 +682,6 @@
 
     async def decoder_loop(self):
         print("in decoder_loop ")
-=======
-    def create_handle_loop(self):
-        if not self.to_create_loop:
-            return
-
-        self.to_create_loop = False
-        loop = asyncio.get_event_loop()
-        loop.create_task(self.handle_loop())
-
-    async def handle_loop(self):
-        """The event loop that handles requests"""
-
->>>>>>> 067d8e16
         while True:
             recv_obj: Union[
                 BatchStrOut, BatchEmbeddingOut, BatchTokenIDOut, UpdateWeightReqOutput
@@ -1041,16 +956,11 @@
     )
 
 
-<<<<<<< HEAD
-def get_pixel_values(
-        image_data, image_aspect_ratio=None, image_grid_pinpoints=None, processor=None
-=======
 def _process_single_image_task(
     image_data: Union[str, bytes],
     image_aspect_ratio: Optional[str] = None,
     image_grid_pinpoints: Optional[str] = None,
     processor=None,
->>>>>>> 067d8e16
 ):
     try:
         processor = processor or global_processor
