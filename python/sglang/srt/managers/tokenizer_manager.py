--- conflicted
+++ resolved
@@ -8,13 +8,7 @@
 import numpy as np
 import transformers
 import uvloop
-<<<<<<< HEAD
-=======
-import zmq
-import zmq.asyncio
 from fastapi import BackgroundTasks
-
->>>>>>> 1a57e416
 from sglang.srt.hf_transformers_utils import (
     get_config,
     get_context_length,
@@ -24,20 +18,16 @@
 from sglang.srt.managers.io_struct import (
     AbortReq,
     BatchStrOut,
+    DetokenizeReqInput,
     FlushCacheReq,
     GenerateReqInput,
     TokenizedGenerateReqInput,
 )
 from sglang.srt.mm_utils import expand2square, process_anyres_image
 from sglang.srt.sampling_params import SamplingParams
-<<<<<<< HEAD
-from sglang.srt.server_args import ServerArgs
-from sglang.srt.utils import get_exception_traceback, is_multimodal_model, load_image
-=======
 from sglang.srt.server_args import PortArgs, ServerArgs
 from sglang.srt.utils import is_multimodal_model, load_image
 from sglang.utils import get_exception_traceback
->>>>>>> 1a57e416
 
 asyncio.set_event_loop_policy(uvloop.EventLoopPolicy())
 
@@ -51,44 +41,7 @@
     event: asyncio.Event
 
 
-<<<<<<< HEAD
-global global_processor
-
 THREAD_POOL = concurrent.futures.ThreadPoolExecutor(max_workers=8)
-
-
-def init_global_processor(server_args: ServerArgs):
-    global global_processor
-    transformers.logging.set_verbosity_error()
-    global_processor = get_processor(
-        server_args.tokenizer_path,
-        tokenizer_mode=server_args.tokenizer_mode,
-        trust_remote_code=server_args.trust_remote_code,
-    )
-
-
-def get_pixel_values(
-        image_data, image_aspect_ratio=None, image_grid_pinpoints=None, processor=None
-):
-    try:
-        processor = processor or global_processor
-        image = load_image(image_data)
-        image_hash = hash(image_data)
-        if image_aspect_ratio == "pad":
-            image = expand2square(
-                image, tuple(int(x * 255) for x in processor.image_processor.image_mean)
-            )
-            pixel_values = processor.image_processor(image)["pixel_values"][0]
-        elif image_aspect_ratio == "anyres":
-            pixel_values = process_anyres_image(
-                image, processor.image_processor, image_grid_pinpoints
-            )
-        else:
-            pixel_values = processor.image_processor(image)["pixel_values"][0]
-        pixel_values = pixel_values.astype(np.float16)
-        return pixel_values, image_hash, image.size
-    except Exception:
-        print("Exception in TokenizerManager:\n" + get_exception_traceback())
 
 
 class TokenizerManager:
@@ -98,14 +51,7 @@
             router_chan: mp.Queue,
             detokenizer_chan: mp.Queue,
             idle_chan: mp.Queue,
-=======
-class TokenizerManager:
-    def __init__(
-        self,
-        server_args: ServerArgs,
-        port_args: PortArgs,
-        model_overide_args: dict = None,
->>>>>>> 1a57e416
+            model_overide_args: dict = None,
     ):
         # num of pending requests
         self.pending = 0
@@ -172,14 +118,8 @@
                 image_data, aspect_ratio, grid_pinpoints, self.processor
             )
 
-<<<<<<< HEAD
-    async def generate_request(self, obj: GenerateReqInput):
+    async def generate_request(self, obj: GenerateReqInput, request=None):
         await self.start()
-=======
-    async def generate_request(self, obj: GenerateReqInput, request=None):
-        if self.to_create_loop:
-            self.create_handle_loop()
->>>>>>> 1a57e416
 
         obj.post_init()
         is_single = obj.is_single
@@ -233,12 +173,17 @@
             state = ReqState([], False, event)
             self.rid_to_state[rid] = state
 
-<<<<<<< HEAD
             # no need to wait
             asyncio.get_event_loop().run_in_executor(THREAD_POOL, self.router_chan.put_nowait, tokenized_obj)
 
             # print(f"tokenizer generate request single wait for event rid: {rid}")
             await event.wait()
+            # try:
+            #     await asyncio.wait_for(event.wait(), timeout=4)
+            # except asyncio.TimeoutError:
+            #     if request is not None and await request.is_disconnected():
+            #         self.abort_request(rid)
+            #         raise ValueError(f"Abort request {rid}")
 
             self.pending -= 1
             assert self.pending >= 0
@@ -254,36 +199,16 @@
 
             # print(f"tokenizer generate request single wait for event done rid: {rid}")
             yield self.convert_logprob_style(state.out_list[-1],
-                                                 obj.return_logprob,
-                                                 obj.top_logprobs_num,
-                                                 obj.return_text_in_logprobs)
-=======
-            while True:
-                try:
-                    await asyncio.wait_for(event.wait(), timeout=4)
-                except asyncio.TimeoutError:
-                    if request is not None and await request.is_disconnected():
-                        self.abort_request(rid)
-                        raise ValueError(f"Abort request {rid}")
-                    continue
-
-                out = self.convert_logprob_style(
-                    state.out_list[-1],
-                    obj.return_logprob,
-                    obj.top_logprobs_num,
-                    obj.return_text_in_logprobs,
-                )
->>>>>>> 1a57e416
+                                             obj.return_logprob,
+                                             obj.top_logprobs_num,
+                                             obj.return_text_in_logprobs)
 
         else:
-<<<<<<< HEAD
             # print(f"tokenizer generate_request multiple request")
             assert obj.stream is False
-=======
             if obj.stream:
                 raise ValueError("Do not support stream for batch mode.")
 
->>>>>>> 1a57e416
             if obj.input_ids is None:
                 bs = len(obj.text)
             else:
@@ -338,25 +263,18 @@
             for i in range(bs):
                 rid = obj.rid[i]
                 state = self.rid_to_state[rid]
-<<<<<<< HEAD
                 # print("tokenizer generate request multiple wait for event")
                 await state.event.wait()
+                # try:
+                #     await asyncio.wait_for(state.event.wait(), timeout=4)
+                #     break
+                # except asyncio.TimeoutError:
+                #     if request is not None and await request.is_disconnected():
+                #         for rid in obj.rid:
+                #             self.abort_request(rid)
+                #         raise ValueError(f"Abort request {rid}")
 
                 # print("tokenizer generate request multiple wait for event complete")
-=======
-
-                while True:
-                    try:
-                        await asyncio.wait_for(state.event.wait(), timeout=4)
-                        break
-                    except asyncio.TimeoutError:
-                        if request is not None and await request.is_disconnected():
-                            for rid in obj.rid:
-                                self.abort_request(rid)
-                            raise ValueError(f"Abort request {rid}")
-                        continue
-
->>>>>>> 1a57e416
                 output_list.append(
                     self.convert_logprob_style(
                         state.out_list[-1],
@@ -380,7 +298,6 @@
 
             yield output_list
 
-<<<<<<< HEAD
     def detokenize(self, obj: DetokenizeReqInput):
         token_texts = self.tokenizer.convert_ids_to_tokens(obj.input_ids)
         return [t.decode() if isinstance(t, bytes) else t for t in token_texts]
@@ -389,10 +306,6 @@
         flush_cache_req = FlushCacheReq()
         # self.send_to_router.send_pyobj(flush_cache_req)
         self.router_chan.put_nowait(flush_cache_req)
-=======
-    def flush_cache(self):
-        req = FlushCacheReq()
-        self.send_to_router.send_pyobj(req)
 
     def abort_request(self, rid):
         if rid not in self.rid_to_state:
@@ -415,16 +328,14 @@
         background_tasks.add_task(abort_request)
         return background_tasks
 
-    def create_handle_loop(self):
-        self.to_create_loop = False
-        loop = asyncio.get_event_loop()
-        loop.create_task(self.handle_loop())
->>>>>>> 1a57e416
+    # def create_handle_loop(self):
+    #     self.to_create_loop = False
+    #     loop = asyncio.get_event_loop()
+    #     loop.create_task(self.handle_loop())
 
     async def decoder_loop(self):
         print("in decoder_loop ")
         while True:
-<<<<<<< HEAD
             # print(f"detokenizer detokenizer_chan get wait...")
             recv_obj = await asyncio.get_event_loop().run_in_executor(THREAD_POOL, self.detokenizer_chan.get)
             # print(f"detokenizer detokenizer_chan get done: {recv_obj}")
@@ -432,18 +343,17 @@
             output_tokens = recv_obj.output_tokens
 
             # TODO(lmzheng): handle skip_special_tokens per request
-            output_strs = await asyncio.get_event_loop().run_in_executor(THREAD_POOL, self.tokenizer.batch_decode,
-                                                                         output_tokens, recv_obj.skip_special_tokens[0]
-                                                                         )
+            def batch_decode():
+                return self.tokenizer.batch_decode(output_tokens,
+                                                   skip_special_tokens=recv_obj.skip_special_tokens[0],
+                                                   spaces_between_special_tokens=
+                                                   recv_obj.spaces_between_special_tokens[0])
+
+            output_strs = await asyncio.get_event_loop().run_in_executor(THREAD_POOL, batch_decode)
 
             # Trim stop str
             # TODO(lmzheng): handle the case where multiple stop strs are hit
             for i in range(len(output_strs)):
-                if recv_obj.hit_stop_str[i] is not None:
-                    pos = output_strs[i].find(recv_obj.hit_stop_str[i])
-                    if pos != -1:
-                        output_strs[i] = output_strs[i][:pos]
-
                 if len(output_tokens[i]) > 0:
                     first_token = await asyncio.get_event_loop().run_in_executor(THREAD_POOL,
                                                                                  self.tokenizer.convert_ids_to_tokens,
@@ -455,9 +365,12 @@
                     if first_token.startswith("▁"):
                         output_strs[i] = " " + output_strs[i]
 
-                output_strs[i] = (
-                        recv_obj.output_and_jump_forward_strs[i] + output_strs[i]
-                )
+                output_strs[i] = recv_obj.prev_output_strs[i] + output_strs[i]
+
+                if recv_obj.hit_stop_str[i] is not None:
+                    pos = output_strs[i].find(recv_obj.hit_stop_str[i])
+                    if pos != -1:
+                        output_strs[i] = output_strs[i][:pos]
 
             # print(f"detokenizer tokenizer_chan put")
             output = BatchStrOut(
@@ -481,29 +394,9 @@
                 # print(f"tokenizer state.event.set ready rid: {rid}")
                 state.event.set()
                 # print(f"tokenizer state.event.set ready done rid: {rid}")
-=======
-            recv_obj = await self.recv_from_detokenizer.recv_pyobj()
-
-            if isinstance(recv_obj, BatchStrOut):
-                for i, rid in enumerate(recv_obj.rids):
-                    state = self.rid_to_state.get(rid, None)
-                    if state is None:
-                        continue
-
-                    recv_obj.meta_info[i]["id"] = rid
-                    out_dict = {
-                        "text": recv_obj.output_str[i],
-                        "meta_info": recv_obj.meta_info[i],
-                    }
-                    state.out_list.append(out_dict)
-                    state.finished = recv_obj.finished[i]
-                    state.event.set()
-            else:
-                raise ValueError(f"Invalid object: {recv_obj}.")
->>>>>>> 1a57e416
 
     def convert_logprob_style(
-        self, ret, return_logprob, top_logprobs_num, return_text_in_logprobs
+            self, ret, return_logprob, top_logprobs_num, return_text_in_logprobs
     ):
         if return_logprob:
             ret["meta_info"]["prefill_token_logprobs"] = self.detokenize_logprob_tokens(
@@ -557,7 +450,7 @@
 
 
 def get_pixel_values(
-    image_data, image_aspect_ratio=None, image_grid_pinpoints=None, processor=None
+        image_data, image_aspect_ratio=None, image_grid_pinpoints=None, processor=None
 ):
     try:
         processor = processor or global_processor
