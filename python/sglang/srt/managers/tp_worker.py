--- conflicted
+++ resolved
@@ -100,198 +100,9 @@
         )[0]
         set_random_seed(self.random_seed)
 
-<<<<<<< HEAD
-            if not new_batch.is_empty():
-                if self.running_batch is None:
-                    self.running_batch = new_batch
-                else:
-                    self.running_batch.merge(new_batch)
-        else:
-            # Run a decode batch
-            if self.running_batch is not None:
-                # TODO: hardcoded value here is never optimal.
-                #  1. We want to merge new requests into batch
-                #  2. This code wants to do at least 10 decode_steps before merging new requests
-                #  3. We need a healthy test of 1 and 2 and avoid using a static value here.
-                # Run a few decode batches continuously for reducing overhead
-                for _ in range(global_config.num_continue_decode_steps):
-                    self.num_generated_tokens += len(self.running_batch.reqs)
-                    self.forward_decode_batch(self.running_batch)
-
-                    # Print stats
-                    if self.tp_rank == 0 and self.decode_forward_ct % 40 == 0:
-                        self.print_decode_stats()
-
-                    if self.running_batch.is_empty():
-                        self.running_batch = None
-                        break
-
-                    if self.out_pyobjs and self.running_batch.has_stream:
-                        break
-            else:
-                self.check_memory()
-                self.new_token_ratio = global_config.init_new_token_ratio
-
-    def print_decode_stats(self):
-        num_used = self.max_total_num_tokens - (
-            self.token_to_kv_pool.available_size() + self.tree_cache.evictable_size()
-        )
-        throughput = self.num_generated_tokens / (time.time() - self.last_stats_tic)
-        self.num_generated_tokens = 0
-        self.last_stats_tic = time.time()
-        logger.info(
-            f"Decode batch. "
-            f"#running-req: {len(self.running_batch.reqs)}, "
-            f"#token: {num_used}, "
-            f"token usage: {num_used / self.max_total_num_tokens:.2f}, "
-            f"gen throughput (token/s): {throughput:.2f}, "
-            f"#queue-req: {len(self.waiting_queue)}"
-        )
-
-    def check_memory(self):
-        available_size = (
-            self.token_to_kv_pool.available_size() + self.tree_cache.evictable_size()
-        )
-        if available_size != self.max_total_num_tokens:
-            warnings.warn(
-                "Warning: "
-                f"available_size={available_size}, max_total_num_tokens={self.max_total_num_tokens}\n"
-                "KV cache pool leak detected!"
-            )
-            exit(1) if crash_on_warning else None
-
-        if len(self.req_to_token_pool.free_slots) != self.req_to_token_pool.size:
-            warnings.warn(
-                "Warning: "
-                f"available req slots={len(self.req_to_token_pool.free_slots)}, "
-                f"total slots={self.req_to_token_pool.size}\n"
-                "Memory pool leak detected!"
-            )
-            exit(1) if crash_on_warning else None
-
-    def handle_generate_request(
-        self,
-        recv_req: TokenizedGenerateReqInput,
-    ):
-        if isinstance(recv_req, TokenizedGenerateReqInput):
-            req = Req(
-                recv_req.rid,
-                recv_req.input_text,
-                recv_req.input_ids,
-                lora_path=recv_req.lora_path,
-            )
-        else:
-            req = Req(recv_req.rid, recv_req.input_text, recv_req.input_ids)
-        req.tokenizer = self.tokenizer
-        req.sampling_params = recv_req.sampling_params
-        req.pixel_values = recv_req.pixel_values
-        if req.pixel_values is not None:
-            # Use image hash as fake token_ids, which is then used
-            # for prefix matching
-            image_hash = hash(tuple(recv_req.image_hashes))
-            req.pad_value = [
-                (image_hash) % self.model_config.vocab_size,
-                (image_hash >> 16) % self.model_config.vocab_size,
-                (image_hash >> 32) % self.model_config.vocab_size,
-                (image_hash >> 64) % self.model_config.vocab_size,
-            ]
-            req.image_sizes = recv_req.image_sizes
-            (
-                req.origin_input_ids,
-                req.image_offsets,
-            ) = self.model_runner.model.pad_input_ids(
-                req.origin_input_ids_unpadded,
-                req.pad_value,
-                req.pixel_values,
-                req.image_sizes,
-            )
-            # Only when pixel values is not None we have modalities
-            req.modalities = recv_req.modalites
-        req.return_logprob = recv_req.return_logprob
-        req.top_logprobs_num = recv_req.top_logprobs_num
-        req.stream = recv_req.stream
-        req.logprob_start_len = recv_req.logprob_start_len
-
-        if req.logprob_start_len == -1:
-            # By default, only return the logprobs for output tokens
-            req.logprob_start_len = len(recv_req.input_ids) - 1
-
-        # Init regex FSM
-        if (
-            req.sampling_params.json_schema is not None
-            or req.sampling_params.regex is not None
-        ):
-            if req.sampling_params.json_schema is not None:
-                req.regex_fsm, computed_regex_string = self.regex_fsm_cache.query(
-                    ("json", req.sampling_params.json_schema)
-                )
-            elif req.sampling_params.regex is not None:
-                req.regex_fsm, computed_regex_string = self.regex_fsm_cache.query(
-                    ("regex", req.sampling_params.regex)
-                )
-            if not self.disable_regex_jump_forward:
-                req.jump_forward_map = self.jump_forward_cache.query(
-                    computed_regex_string
-                )
-
-        # Truncate prompts that are too long
-        if len(req.origin_input_ids) >= self.max_req_input_len:
-            logger.warning(
-                "Request length is longer than the KV cache pool size or "
-                "the max context length. Truncated!!!"
-            )
-            req.origin_input_ids = req.origin_input_ids[: self.max_req_input_len]
-        req.sampling_params.max_new_tokens = min(
-            (
-                req.sampling_params.max_new_tokens
-                if req.sampling_params.max_new_tokens is not None
-                else 1 << 30
-            ),
-            self.max_req_input_len - 1 - len(req.origin_input_ids),
-        )
-
-        self.waiting_queue.append(req)
-
-    def handle_embedding_request(
-        self,
-        recv_req: TokenizedEmbeddingReqInput,
-    ):
-        req = Req(recv_req.rid, recv_req.input_text, recv_req.input_ids)
-        req.tokenizer = self.tokenizer
-        req.sampling_params = recv_req.sampling_params
-
-        # Truncate prompts that are too long
-        if len(req.origin_input_ids) >= self.max_req_input_len:
-            logger.warning(
-                "Request length is longer than the KV cache pool size or "
-                "the max context length. Truncated!!!"
-            )
-            req.origin_input_ids = req.origin_input_ids[: self.max_req_input_len]
-
-        self.waiting_queue.append(req)
-
-    def get_new_prefill_batch(self) -> Optional[ScheduleBatch]:
-        running_bs = (
-            len(self.running_batch.reqs) if self.running_batch is not None else 0
-        )
-        if running_bs >= self.max_running_requests:
-            return None
-
-        # Get priority queue
-        prefix_computed = self.scheduler.calc_priority(self.waiting_queue)
-
-        num_mixed_running = running_bs if self.is_mixed_chunk else 0
-
-        adder = PrefillAdder(
-            self.tree_cache,
-            self.running_batch,
-            self.new_token_ratio,
-            self.token_to_kv_pool.available_size() + self.tree_cache.evictable_size(),
-=======
     def get_token_and_memory_info(self):
         return (
             self.max_total_num_tokens,
->>>>>>> 5d0ba403
             self.max_prefill_tokens,
             self.max_running_requests,
             self.max_req_input_len,
@@ -310,271 +121,7 @@
         embeddings = logits_output.embeddings.tolist()
         return embeddings
 
-<<<<<<< HEAD
-            if (
-                req.logprob_start_len == 0
-            ):  # The first token does not have logprob, pad it.
-                req.input_token_logprobs = [
-                    (None, req.fill_ids[0])
-                ] + req.input_token_logprobs
-
-        if req.last_update_decode_tokens != 0:
-            # Some decode tokens are re-computed in an extend batch
-            req.output_token_logprobs.extend(
-                list(
-                    zip(
-                        output.input_token_logprobs[
-                            pt
-                            + num_input_logprobs
-                            - 1
-                            - req.last_update_decode_tokens : pt
-                            + num_input_logprobs
-                            - 1
-                        ],
-                        req.fill_ids[
-                            len(req.fill_ids)
-                            - req.last_update_decode_tokens : len(req.fill_ids)
-                        ],
-                    )
-                )
-            )
-
-        if req.top_logprobs_num > 0:
-            if req.input_top_logprobs is None:
-                req.input_top_logprobs = output.input_top_logprobs[i]
-                if req.logprob_start_len == 0:
-                    req.input_top_logprobs = [None] + req.input_top_logprobs
-
-            if req.last_update_decode_tokens != 0:
-                req.output_top_logprobs.extend(
-                    output.input_top_logprobs[i][-req.last_update_decode_tokens :]
-                )
-            req.output_top_logprobs.append(output.output_top_logprobs[i])
-
-        return num_input_logprobs
-
-    def forward_decode_batch(self, batch: ScheduleBatch):
-        # Check if decode out of memory
-        if not batch.check_decode_mem():
-            old_ratio = self.new_token_ratio
-
-            retracted_reqs, new_token_ratio = batch.retract_decode()
-            self.new_token_ratio = new_token_ratio
-
-            logger.info(
-                "Decode out of memory happened. "
-                f"#retracted_reqs: {len(retracted_reqs)}, "
-                f"#new_token_ratio: {old_ratio:.4f} -> {self.new_token_ratio:.4f}"
-            )
-            self.waiting_queue.extend(retracted_reqs)
-        else:
-            self.new_token_ratio = max(
-                self.new_token_ratio - self.new_token_ratio_decay,
-                self.min_new_token_ratio,
-            )
-
-        if not self.disable_regex_jump_forward:
-            # Check for jump-forward
-            jump_forward_reqs = batch.check_for_jump_forward(self.model_runner)
-            self.waiting_queue.extend(jump_forward_reqs)
-            if batch.is_empty():
-                return
-
-        # Update batch tensors
-        self.decode_forward_ct = (self.decode_forward_ct + 1) % (1 << 30)
-        batch.prepare_for_decode()
-
-        # Forward and sample the next tokens
-        logits_output = self.model_runner.forward(batch)
-        next_token_ids = self.model_runner.sample(logits_output, batch)
-        batch.sampling_info.penalizer_orchestrator.cumulate_output_tokens(
-            next_token_ids
-        )
-
-        # Move logprobs to cpu
-        if logits_output.next_token_logprobs is not None:
-            next_token_logprobs = logits_output.next_token_logprobs[
-                torch.arange(len(next_token_ids), device=next_token_ids.device),
-                next_token_ids,
-            ].tolist()
-
-        next_token_ids = next_token_ids.tolist()
-
-        # Check finish condition
-        has_finished = False
-        for i, (req, next_token_id) in enumerate(zip(batch.reqs, next_token_ids)):
-            req.completion_tokens_wo_jump_forward += 1
-            req.output_ids.append(next_token_id)
-            req.check_finished()
-
-            if req.regex_fsm is not None:
-                req.regex_fsm_state = req.regex_fsm.get_next_state(
-                    req.regex_fsm_state, next_token_id
-                )
-
-            if req.finished():
-                self.tree_cache.cache_finished_req(req)
-                has_finished = True
-
-            if req.return_logprob:
-                req.output_token_logprobs.append(
-                    (next_token_logprobs[i], next_token_id)
-                )
-                if req.top_logprobs_num > 0:
-                    req.output_top_logprobs.append(logits_output.output_top_logprobs[i])
-
-        if not has_finished:
-            self.do_not_get_new_batch = True
-
-        self.handle_finished_requests(batch)
-
-    def handle_finished_requests(self, batch: ScheduleBatch):
-        output_rids = []
-        output_meta_info = []
-        output_finished_reason: List[BaseFinishReason] = []
-        if self.model_runner.is_generation:
-            output_vids = []
-            decoded_texts = []
-            output_read_ids = []
-            output_read_offsets = []
-            output_skip_special_tokens = []
-            output_spaces_between_special_tokens = []
-        else:  # for embedding model
-            output_embeddings = []
-        unfinished_indices = []
-
-        for i, req in enumerate(batch.reqs):
-            if not req.finished() and req is not self.current_inflight_req:
-                unfinished_indices.append(i)
-
-            if req.finished() or (
-                req.stream
-                and (
-                    self.decode_forward_ct % self.stream_interval == 0
-                    or len(req.output_ids) == 1
-                )
-            ):
-                output_rids.append(req.rid)
-                output_finished_reason.append(req.finished_reason)
-                if self.model_runner.is_generation:
-                    output_vids.append(req.vid)
-                    decoded_texts.append(req.decoded_text)
-                    read_ids, read_offset = req.init_incremental_detokenize()
-                    output_read_ids.append(read_ids)
-                    output_read_offsets.append(read_offset)
-                    output_skip_special_tokens.append(
-                        req.sampling_params.skip_special_tokens
-                    )
-                    output_spaces_between_special_tokens.append(
-                        req.sampling_params.spaces_between_special_tokens
-                    )
-
-                    meta_info = {
-                        "prompt_tokens": len(req.origin_input_ids),
-                        "prompt_tokens_ids": req.origin_input_ids,
-                        "completion_tokens": len(req.output_ids),
-                        "completion_tokens_ids": req.output_ids,
-                        "completion_tokens_wo_jump_forward": req.completion_tokens_wo_jump_forward,
-                        "finish_reason": (
-                            req.finished_reason.to_json()
-                            if req.finished_reason is not None
-                            else None
-                        ),
-                    }
-                    if req.return_logprob:
-                        (
-                            meta_info["input_token_logprobs"],
-                            meta_info["output_token_logprobs"],
-                            meta_info["input_top_logprobs"],
-                            meta_info["output_top_logprobs"],
-                            meta_info["normalized_prompt_logprob"],
-                        ) = (
-                            req.input_token_logprobs,
-                            req.output_token_logprobs,
-                            req.input_top_logprobs,
-                            req.output_top_logprobs,
-                            req.normalized_prompt_logprob,
-                        )
-                    output_meta_info.append(meta_info)
-                else:  # for embedding model
-                    output_embeddings.append(req.embedding)
-                    meta_info = {
-                        "prompt_tokens": len(req.origin_input_ids),
-                    }
-                    output_meta_info.append(meta_info)
-
-        # Send to detokenizer
-        if output_rids:
-            if self.model_runner.is_generation:
-                self.out_pyobjs.append(
-                    BatchTokenIDOut(
-                        output_rids,
-                        output_vids,
-                        decoded_texts,
-                        output_read_ids,
-                        output_read_offsets,
-                        output_skip_special_tokens,
-                        output_spaces_between_special_tokens,
-                        output_meta_info,
-                        output_finished_reason,
-                    )
-                )
-            else:  # for embedding model
-                self.out_pyobjs.append(
-                    BatchEmbeddingOut(
-                        output_rids,
-                        output_embeddings,
-                        output_meta_info,
-                        output_finished_reason,
-                    )
-                )
-
-        # Remove finished reqs: update batch tensors
-        batch.filter_batch(unfinished_indices)
-
-    def flush_cache(self):
-        if len(self.waiting_queue) == 0 and (
-            self.running_batch is None or len(self.running_batch.reqs) == 0
-        ):
-            self.tree_cache.reset()
-            self.tree_cache_metrics = {"total": 0, "hit": 0}
-            self.regex_fsm_cache.reset()
-            self.req_to_token_pool.clear()
-            self.token_to_kv_pool.clear()
-            torch.cuda.empty_cache()
-            logger.info("Cache flushed successfully!")
-            if_success = True
-        else:
-            logging.warning(
-                f"Cache not flushed because there are pending requests. "
-                f"#queue-req: {len(self.waiting_queue)}, "
-                f"#running-req: {0 if self.running_batch is None else len(self.running_batch.reqs)}"
-            )
-            if_success = False
-        return if_success
-
-    def abort_request(self, recv_req):
-        # Delete requests in the waiting queue
-        to_del = None
-        for i, req in enumerate(self.waiting_queue):
-            if req.rid == recv_req.rid:
-                to_del = i
-                break
-
-        if to_del is not None:
-            del self.waiting_queue[to_del]
-
-        # Delete requests in the running batch
-        if self.running_batch:
-            for req in self.running_batch.reqs:
-                if req.rid == recv_req.rid:
-                    req.finished_reason = FINISH_ABORT()
-                    break
-
-    def update_weights(self, recv_req):
-=======
     def update_weights(self, recv_req: UpdateWeightReqInput):
->>>>>>> 5d0ba403
         success, message = self.model_runner.update_weights(
             recv_req.model_path, recv_req.load_format
         )
