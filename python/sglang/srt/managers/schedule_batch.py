--- conflicted
+++ resolved
@@ -51,12 +51,9 @@
 from sglang.srt.sampling.sampling_params import SamplingParams
 from sglang.srt.server_args import ServerArgs
 
-<<<<<<< HEAD
-=======
 if TYPE_CHECKING:
     from sglang.srt.speculative.spec_info import SpecInfo, SpeculativeAlgorithm
 
->>>>>>> a4d6d6f1
 
 INIT_INCREMENTAL_DETOKENIZATION_OFFSET = 5
 
@@ -323,7 +320,6 @@
         else:
             self.image_inputs.merge(image_inputs)
 
-<<<<<<< HEAD
     def previous_token(self) -> int:
         # If there are no output_ids yet, we take the last one from prompt.
         if len(self.output_ids) == 0:
@@ -332,8 +328,6 @@
             return self.output_ids[-1]
 
     # whether request reached finished condition
-=======
->>>>>>> a4d6d6f1
     def finished(self) -> bool:
         # Whether request reached finished condition
         return self.finished_reason is not None
@@ -625,7 +619,6 @@
     def is_empty(self):
         return len(self.reqs) == 0
 
-<<<<<<< HEAD
     def has_stream(self) -> bool:
         # Return whether batch has at least 1 streaming request
         return any(r.stream for r in self.reqs)
@@ -636,10 +629,7 @@
     def get_previous_tokens(self) -> List[int]:
         return [r.previous_token() for r in self.reqs]
 
-    def alloc_req_slots(self, num_reqs):
-=======
     def alloc_req_slots(self, num_reqs: int):
->>>>>>> a4d6d6f1
         req_pool_indices = self.req_to_token_pool.alloc(num_reqs)
         if req_pool_indices is None:
             raise RuntimeError(
@@ -1090,23 +1080,18 @@
             # No need to filter
             return
 
-<<<<<<< HEAD
-        self.reqs = [self.reqs[i] for i in unfinished_indices]
+        if self.model_config.is_encoder_decoder:
+            self.encoder_lens = self.encoder_lens[keep_indices]
+            self.encoder_lens_cpu = [self.encoder_lens_cpu[i] for i in keep_indices]
+
+        self.reqs = [self.reqs[i] for i in keep_indices]
         # lbx add: update logits_processors
         self.logits_processors=self.custom_logits_processors()
         self.previous_tokens=self.get_previous_tokens()
 
-        new_indices = torch.tensor(unfinished_indices, dtype=torch.int32, device="cuda")
-=======
-        if self.model_config.is_encoder_decoder:
-            self.encoder_lens = self.encoder_lens[keep_indices]
-            self.encoder_lens_cpu = [self.encoder_lens_cpu[i] for i in keep_indices]
-
-        self.reqs = [self.reqs[i] for i in keep_indices]
         new_indices = torch.tensor(keep_indices, dtype=torch.int32).to(
             self.device, non_blocking=True
         )
->>>>>>> a4d6d6f1
         self.req_pool_indices = self.req_pool_indices[new_indices]
         self.seq_lens = self.seq_lens[new_indices]
         self.out_cache_loc = None
@@ -1200,13 +1185,11 @@
             encoder_out_cache_loc=self.encoder_out_cache_loc,
             lora_paths=[req.lora_path for req in self.reqs],
             sampling_info=self.sampling_info,
-<<<<<<< HEAD
-            logits_processors=self.custom_logits_processors(),
-            previous_tokens=self.get_previous_tokens(),
-=======
             input_embeds=self.input_embeds,
             spec_algorithm=self.spec_algorithm,
             spec_info=self.spec_info,
+            logits_processors = self.custom_logits_processors(),
+            previous_tokens = self.get_previous_tokens(),
         )
 
     def copy(self):
@@ -1224,7 +1207,6 @@
         return (
             f"ScheduleBatch(forward_mode={self.forward_mode.name}, "
             f"#req={(len(self.reqs))})"
->>>>>>> a4d6d6f1
         )
 
 
@@ -1275,17 +1257,16 @@
     # Sampling info
     sampling_info: SamplingBatchInfo
 
-<<<<<<< HEAD
+    # The input Embeds
+    input_embeds: Optional[torch.tensor] = None
+
+    # Speculative decoding
+    spec_info: Optional[SpecInfo] = None
+    spec_algorithm: Optional[SpeculativeAlgorithm] = None
+
     # lbx add
     logits_processors: List[List[CustomLogitsProcessor]]
     previous_tokens: List[int]
-=======
-    # The input Embeds
-    input_embeds: Optional[torch.tensor] = None
-
-    # Speculative decoding
-    spec_info: Optional[SpecInfo] = None
-    spec_algorithm: Optional[SpeculativeAlgorithm] = None
 
 
 @triton.jit
@@ -1322,5 +1303,4 @@
             + pre_len,
             value,
             mask=mask,
-        )
->>>>>>> a4d6d6f1
+        )