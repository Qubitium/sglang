"""
A controller that manages multiple data parallel workers.
Each data parallel worker can manage multiple tensor parallel workers.
"""

import dataclasses
import logging
<<<<<<< HEAD
import queue
from enum import Enum, auto
from typing import Dict
import multiprocessing as mp
import os
import psutil
=======
import multiprocessing
import os
from enum import Enum, auto

import numpy as np
import zmq
>>>>>>> a9ef49c1

from sglang.srt.managers.controller.manager_single import (
    start_controller_process as start_controller_process_single,
)
from sglang.srt.managers.io_struct import (
    AbortReq,
    FlushCacheReq,
    TokenizedGenerateReqInput,
)
from sglang.srt.server_args import PortArgs, ServerArgs
from sglang.srt.utils import kill_parent_process
from sglang.utils import get_exception_traceback

from sglang.srt.utils import flush_queue

logger = logging.getLogger("srt.controller")


class LoadBalanceMethod(Enum):
    """Load balance method."""

    ROUND_ROBIN = auto()
    SHORTEST_QUEUE = auto()

    @classmethod
    def from_str(cls, method: str):
        method = method.upper()
        try:
            return cls[method]
        except KeyError as exc:
            raise ValueError(f"Invalid load balance method: {method}") from exc


@dataclasses.dataclass
class WorkerHandle:
    """Store the handle of a data parallel worker."""

    proc: multiprocessing.Process
    queue: multiprocessing.Queue


class ControllerMulti:
    """A controller that manages multiple data parallel workers."""

    def __init__(
<<<<<<< HEAD
            self,
            load_balance_method: str,
            server_args: ServerArgs,
            port_args: PortArgs,
            model_overide_args,
            router_chan: mp.Queue,
            detokenzier_chan: mp.Queue,
            idle_chan: mp.Queue
=======
        self,
        server_args: ServerArgs,
        port_args: PortArgs,
        model_overide_args,
>>>>>>> a9ef49c1
    ):
        # Parse args
        self.server_args = server_args
<<<<<<< HEAD
        # self.port_args = port_args
        self.router_chan = router_chan
        self.detokenizer_chan = detokenzier_chan
        self.idle_chan = idle_chan
=======
        self.port_args = port_args
        self.model_overide_args = model_overide_args
        self.load_balance_method = LoadBalanceMethod.from_str(
            server_args.load_balance_method
        )
>>>>>>> a9ef49c1

        # Init communication
        context = zmq.Context()
        self.recv_from_tokenizer = context.socket(zmq.PULL)
        self.recv_from_tokenizer.bind(f"tcp://127.0.0.1:{port_args.controller_port}")

        # Dispatch method
        self.round_robin_counter = 0
        dispatch_lookup = {
            LoadBalanceMethod.ROUND_ROBIN: self.round_robin_scheduler,
            LoadBalanceMethod.SHORTEST_QUEUE: self.shortest_queue_scheduler,
        }
<<<<<<< HEAD
        self.dispatching = self.dispatch_lookup[self.load_balance_method]

        # Init communication
        # context = zmq.asyncio.Context()
        # self.recv_from_tokenizer = context.socket(zmq.PULL)
        # self.recv_from_tokenizer.bind(f"tcp://127.0.0.1:{port_args.router_port}")

        # Init status
        self.recv_reqs = []

        # Start data parallel workers
        self.workers: Dict[int, DataParallelWorkerThread] = {}
        tp_size = server_args.tp_size

        def start_dp_worker(i):
            try:
                gpu_ids = list(range(i * tp_size, (i + 1) * tp_size))
                worker_thread = start_data_parallel_worker(
                    server_args, port_args, model_overide_args, gpu_ids, i, detokenzier_chan
                )
                self.workers[i] = worker_thread
            except Exception:
                logger.error(
                    f"Failed to start local worker {i}\n{get_exception_traceback()}"
                )

=======
        self.dispatching = dispatch_lookup[self.load_balance_method]

        # Start data parallel workers
        self.workers = []
>>>>>>> a9ef49c1
        for i in range(server_args.dp_size):
            self.start_dp_worker(i)

    def start_dp_worker(self, dp_worker_id: int):
        tp_size = self.server_args.tp_size

        pipe_controller_reader, pipe_controller_writer = multiprocessing.Pipe(
            duplex=False
        )

        gpu_ids = list(range(dp_worker_id * tp_size, (dp_worker_id + 1) * tp_size))
        queue = multiprocessing.Queue()
        proc = multiprocessing.Process(
            target=start_controller_process_single,
            args=(
                self.server_args,
                self.port_args,
                pipe_controller_writer,
                self.model_overide_args,
                True,
                gpu_ids,
                dp_worker_id,
                queue,
            ),
        )
        proc.start()

        controller_init_state = pipe_controller_reader.recv()
        if controller_init_state != "init ok":
            raise RuntimeError(
                f"Initialization failed. controller_init_state: {controller_init_state}"
            )
        self.workers.append(
            WorkerHandle(
                proc=proc,
                queue=queue,
            )
        )

    def round_robin_scheduler(self, input_requests):
        for r in input_requests:
            self.workers[self.round_robin_counter].queue.put(r)
            self.round_robin_counter = (self.round_robin_counter + 1) % len(
                self.workers
            )

    def shortest_queue_scheduler(self, input_requests):
        for r in input_requests:
<<<<<<< HEAD
            worker = min(
                self.workers, key=lambda w: self.workers[w].request_queue.qsize()
            )
            self.put_req_to_worker(worker, r)
        return

    async def remove_dead_workers(self):
        for i in list(self.workers.keys()):
            worker_thread = self.workers[i]
            if not worker_thread.liveness:
                worker_thread.join()
                # move unsuccessful requests back to the queue
                while not worker_thread.request_queue.empty():
                    self.recv_reqs.append(worker_thread.request_queue.get())
                del self.workers[i]
                logger.info(f"Stale worker {i} removed")

    # async def loop_for_forward(self):
    #     while True:
    #         print("multi loop_for_forward 1")
    #         await self.remove_dead_workers()
    #         print("multi loop_for_forward 2")
    #         if self.have_any_live_worker():
    #             next_step_input = list(self.recv_reqs)
    #             print("multi loop_for_forward 3",next_step_input)
    #             self.recv_reqs = []
    #             if next_step_input:
    #                 await self.dispatching(next_step_input)
    #         # else:
    #         #    logger.error("There is no live worker.")
    #
    #         await asyncio.sleep(global_config.wait_for_new_request_delay)

    async def loop_for_forward(self):
        idle = True
        while True:
            if not idle:
                # print("forward check IDLE.....")
                if not self.idle_chan.empty():
                    # print("forward GOT IDLE signal")
                    flush_queue(self.idle_chan)
                    idle = True

            recv_req = None
            if idle:
                # print("forward IDLE WAIT")
                recv_req = self.router_chan.get()
                idle = False
                # print("forward IDLE WAIT complete", recv_req)
            else:
                pass
                # print("CPU SPIN LOOP")

            self.put_to_request_queue(recv_req)

            wait_timeout = 0.010 if recv_req is not None else 0.0
            while True:
                try:
                    if wait_timeout == 0.0:
                        self.put_to_request_queue(self.router_chan.get(block=False))
                    else:
                        self.put_to_request_queue(self.router_chan.get(block=True, timeout=wait_timeout))
                        wait_timeout = max(0.0, wait_timeout - 0.02)
                except queue.Empty:
                    break

            await self.remove_dead_workers()

            if self.have_any_live_worker():
                next_step_input = list(self.recv_reqs)
                self.recv_reqs = []
                if next_step_input:
                    print(f"manager_multi dispatching Requests size: {len(next_step_input)}")
                    await self.dispatching(next_step_input)
            # else:
            #    logger.error("There is no live worker.")
=======
            queue_sizes = [worker.queue.qsize() for worker in self.workers]
            wid = np.argmin(queue_sizes)
            self.workers[wid].queue.put(r)

    def loop_for_forward(self):
        while True:
            recv_reqs = self.recv_requests()
            self.dispatching(recv_reqs)
>>>>>>> a9ef49c1

    def recv_requests(self):
        recv_reqs = []

<<<<<<< HEAD
    def put_to_request_queue(self, recv_req):
        if isinstance(recv_req, FlushCacheReq):
            # TODO(lsyin): apply more specific flushCacheReq
            for worker_thread in self.workers.values():
                worker_thread.request_queue.put(recv_req)
        elif isinstance(recv_req, TokenizedGenerateReqInput):
            self.recv_reqs.append(recv_req)
        elif isinstance(recv_req, AbortReq):
            in_queue = False
            for i, req in enumerate(self.recv_reqs):
                if req.rid == recv_req.rid:
                    self.recv_reqs[i] = recv_req
                    in_queue = True
                    break
            if not in_queue:
                # Send abort req to all TP groups
                for worker in list(self.workers.keys()):
                    self.put_req_to_worker(worker, recv_req)
        # else:
        #     logger.error(f"Invalid object: {recv_req}")
=======
        while True:
            try:
                recv_req = self.recv_from_tokenizer.recv_pyobj(zmq.NOBLOCK)
            except zmq.ZMQError:
                break

            if isinstance(recv_req, FlushCacheReq):
                # TODO(lsyin): apply more specific flushCacheReq
                for worker in self.workers:
                    worker.queue.put(recv_req)
            elif isinstance(recv_req, AbortReq):
                in_queue = False
                for i, req in enumerate(recv_reqs):
                    if req.rid == recv_req.rid:
                        recv_reqs[i] = recv_req
                        in_queue = True
                        break
                if not in_queue:
                    # Send abort req to all TP groups
                    for worker in self.workers:
                        worker.queue.put(recv_req)
            elif isinstance(recv_req, TokenizedGenerateReqInput):
                recv_reqs.append(recv_req)
            else:
                logger.error(f"Invalid object: {recv_req}")
>>>>>>> a9ef49c1

        return recv_reqs


def start_controller_process(
<<<<<<< HEAD
        server_args: ServerArgs,
        port_args: PortArgs,
        router_chan: mp.Queue,
        detokenizer_chan: mp.Queue,
        idle_chan: mp.Queue,
        startup_chan: mp.Queue,
        model_overide_args,
=======
    server_args: ServerArgs,
    port_args: PortArgs,
    pipe_writer,
    model_overide_args: dict,
>>>>>>> a9ef49c1
):
    """Start a controller process."""

    logging.basicConfig(
        level=getattr(logging, server_args.log_level.upper()),
        format="%(message)s",
    )

    try:
<<<<<<< HEAD
        controller = Controller(
            server_args.load_balance_method, server_args, port_args, model_overide_args, router_chan, detokenizer_chan,
            idle_chan
        )
=======
        controller = ControllerMulti(server_args, port_args, model_overide_args)
>>>>>>> a9ef49c1
    except Exception:
        startup_chan.put_nowait(get_exception_traceback())
        raise

<<<<<<< HEAD
    startup_chan.put_nowait("init ok")

    # blocking
    try:
        loop = asyncio.get_event_loop()
        asyncio.set_event_loop(loop)
        loop.run_until_complete(controller.loop_for_forward())
    except KeyboardInterrupt:
        print("Caught KeyboardInterrupt, terminating sglang process")
        try:
            cur_process = psutil.Process(os.getpid())
            parent = cur_process.parent()
        except psutil.NoSuchProcess:
            return
        children = cur_process.children(recursive=True)
        for child in children:
            child.kill()
        psutil.wait_procs(children, timeout=5)
        parent.kill()
        parent.wait(timeout=5)
=======
    pipe_writer.send("init ok")

    try:
        controller.loop_for_forward()
    except Exception:
        logger.error("Exception in ControllerMulti:\n" + get_exception_traceback())
    finally:
        for w in controller.workers:
            os.kill(w.proc.pid, 9)
        kill_parent_process()
>>>>>>> a9ef49c1
<|MERGE_RESOLUTION|>--- conflicted
+++ resolved
@@ -4,22 +4,16 @@
 """
 
 import dataclasses
+import asyncio
 import logging
-<<<<<<< HEAD
 import queue
 from enum import Enum, auto
 from typing import Dict
-import multiprocessing as mp
+import multiprocessing
 import os
 import psutil
-=======
-import multiprocessing
-import os
-from enum import Enum, auto
 
 import numpy as np
-import zmq
->>>>>>> a9ef49c1
 
 from sglang.srt.managers.controller.manager_single import (
     start_controller_process as start_controller_process_single,
@@ -65,81 +59,38 @@
     """A controller that manages multiple data parallel workers."""
 
     def __init__(
-<<<<<<< HEAD
             self,
             load_balance_method: str,
             server_args: ServerArgs,
             port_args: PortArgs,
             model_overide_args,
-            router_chan: mp.Queue,
-            detokenzier_chan: mp.Queue,
-            idle_chan: mp.Queue
-=======
-        self,
-        server_args: ServerArgs,
-        port_args: PortArgs,
-        model_overide_args,
->>>>>>> a9ef49c1
+            router_chan: multiprocessing.Queue,
+            detokenzier_chan: multiprocessing.Queue,
+            idle_chan: multiprocessing.Queue
     ):
-        # Parse args
+        self.load_balance_method = LoadBalanceMethod.from_str(load_balance_method)
         self.server_args = server_args
-<<<<<<< HEAD
+
         # self.port_args = port_args
         self.router_chan = router_chan
         self.detokenizer_chan = detokenzier_chan
         self.idle_chan = idle_chan
-=======
-        self.port_args = port_args
-        self.model_overide_args = model_overide_args
-        self.load_balance_method = LoadBalanceMethod.from_str(
-            server_args.load_balance_method
-        )
->>>>>>> a9ef49c1
-
-        # Init communication
-        context = zmq.Context()
-        self.recv_from_tokenizer = context.socket(zmq.PULL)
-        self.recv_from_tokenizer.bind(f"tcp://127.0.0.1:{port_args.controller_port}")
-
-        # Dispatch method
-        self.round_robin_counter = 0
-        dispatch_lookup = {
+
+        if self.load_balance_method == LoadBalanceMethod.ROUND_ROBIN:
+            self.round_robin_counter = 0
+
+        self.dispatch_lookup = {
             LoadBalanceMethod.ROUND_ROBIN: self.round_robin_scheduler,
             LoadBalanceMethod.SHORTEST_QUEUE: self.shortest_queue_scheduler,
         }
-<<<<<<< HEAD
         self.dispatching = self.dispatch_lookup[self.load_balance_method]
-
-        # Init communication
-        # context = zmq.asyncio.Context()
-        # self.recv_from_tokenizer = context.socket(zmq.PULL)
-        # self.recv_from_tokenizer.bind(f"tcp://127.0.0.1:{port_args.router_port}")
 
         # Init status
         self.recv_reqs = []
 
         # Start data parallel workers
-        self.workers: Dict[int, DataParallelWorkerThread] = {}
-        tp_size = server_args.tp_size
-
-        def start_dp_worker(i):
-            try:
-                gpu_ids = list(range(i * tp_size, (i + 1) * tp_size))
-                worker_thread = start_data_parallel_worker(
-                    server_args, port_args, model_overide_args, gpu_ids, i, detokenzier_chan
-                )
-                self.workers[i] = worker_thread
-            except Exception:
-                logger.error(
-                    f"Failed to start local worker {i}\n{get_exception_traceback()}"
-                )
-
-=======
-        self.dispatching = dispatch_lookup[self.load_balance_method]
-
-        # Start data parallel workers
         self.workers = []
->>>>>>> a9ef49c1
+
         for i in range(server_args.dp_size):
             self.start_dp_worker(i)
 
@@ -188,12 +139,10 @@
 
     def shortest_queue_scheduler(self, input_requests):
         for r in input_requests:
-<<<<<<< HEAD
-            worker = min(
-                self.workers, key=lambda w: self.workers[w].request_queue.qsize()
-            )
-            self.put_req_to_worker(worker, r)
-        return
+            queue_sizes = [worker.queue.qsize() for worker in self.workers]
+            wid = np.argmin(queue_sizes)
+            self.workers[wid].queue.put(r)
+
 
     async def remove_dead_workers(self):
         for i in list(self.workers.keys()):
@@ -257,36 +206,15 @@
 
             await self.remove_dead_workers()
 
-            if self.have_any_live_worker():
-                next_step_input = list(self.recv_reqs)
-                self.recv_reqs = []
-                if next_step_input:
-                    print(f"manager_multi dispatching Requests size: {len(next_step_input)}")
-                    await self.dispatching(next_step_input)
-            # else:
-            #    logger.error("There is no live worker.")
-=======
-            queue_sizes = [worker.queue.qsize() for worker in self.workers]
-            wid = np.argmin(queue_sizes)
-            self.workers[wid].queue.put(r)
-
-    def loop_for_forward(self):
-        while True:
-            recv_reqs = self.recv_requests()
-            self.dispatching(recv_reqs)
->>>>>>> a9ef49c1
-
-    def recv_requests(self):
-        recv_reqs = []
-
-<<<<<<< HEAD
+            next_step_input = list(self.recv_reqs)
+            self.recv_reqs = []
+            self.dispatching(next_step_input)
+
     def put_to_request_queue(self, recv_req):
         if isinstance(recv_req, FlushCacheReq):
             # TODO(lsyin): apply more specific flushCacheReq
-            for worker_thread in self.workers.values():
-                worker_thread.request_queue.put(recv_req)
-        elif isinstance(recv_req, TokenizedGenerateReqInput):
-            self.recv_reqs.append(recv_req)
+            for worker in self.workers:
+                worker.queue.put(recv_req)
         elif isinstance(recv_req, AbortReq):
             in_queue = False
             for i, req in enumerate(self.recv_reqs):
@@ -296,56 +224,22 @@
                     break
             if not in_queue:
                 # Send abort req to all TP groups
-                for worker in list(self.workers.keys()):
-                    self.put_req_to_worker(worker, recv_req)
+                for worker in self.workers:
+                    worker.queue.put(recv_req)
+        elif isinstance(recv_req, TokenizedGenerateReqInput):
+            self.recv_reqs.append(recv_req)
         # else:
         #     logger.error(f"Invalid object: {recv_req}")
-=======
-        while True:
-            try:
-                recv_req = self.recv_from_tokenizer.recv_pyobj(zmq.NOBLOCK)
-            except zmq.ZMQError:
-                break
-
-            if isinstance(recv_req, FlushCacheReq):
-                # TODO(lsyin): apply more specific flushCacheReq
-                for worker in self.workers:
-                    worker.queue.put(recv_req)
-            elif isinstance(recv_req, AbortReq):
-                in_queue = False
-                for i, req in enumerate(recv_reqs):
-                    if req.rid == recv_req.rid:
-                        recv_reqs[i] = recv_req
-                        in_queue = True
-                        break
-                if not in_queue:
-                    # Send abort req to all TP groups
-                    for worker in self.workers:
-                        worker.queue.put(recv_req)
-            elif isinstance(recv_req, TokenizedGenerateReqInput):
-                recv_reqs.append(recv_req)
-            else:
-                logger.error(f"Invalid object: {recv_req}")
->>>>>>> a9ef49c1
-
-        return recv_reqs
 
 
 def start_controller_process(
-<<<<<<< HEAD
         server_args: ServerArgs,
         port_args: PortArgs,
-        router_chan: mp.Queue,
-        detokenizer_chan: mp.Queue,
-        idle_chan: mp.Queue,
-        startup_chan: mp.Queue,
+        router_chan: multiprocessing.Queue,
+        detokenizer_chan: multiprocessing.Queue,
+        idle_chan: multiprocessing.Queue,
+        startup_chan: multiprocessing.Queue,
         model_overide_args,
-=======
-    server_args: ServerArgs,
-    port_args: PortArgs,
-    pipe_writer,
-    model_overide_args: dict,
->>>>>>> a9ef49c1
 ):
     """Start a controller process."""
 
@@ -355,19 +249,14 @@
     )
 
     try:
-<<<<<<< HEAD
-        controller = Controller(
+        controller = ControllerMulti(
             server_args.load_balance_method, server_args, port_args, model_overide_args, router_chan, detokenizer_chan,
             idle_chan
         )
-=======
-        controller = ControllerMulti(server_args, port_args, model_overide_args)
->>>>>>> a9ef49c1
     except Exception:
         startup_chan.put_nowait(get_exception_traceback())
         raise
 
-<<<<<<< HEAD
     startup_chan.put_nowait("init ok")
 
     # blocking
@@ -388,15 +277,9 @@
         psutil.wait_procs(children, timeout=5)
         parent.kill()
         parent.wait(timeout=5)
-=======
-    pipe_writer.send("init ok")
-
-    try:
-        controller.loop_for_forward()
     except Exception:
         logger.error("Exception in ControllerMulti:\n" + get_exception_traceback())
     finally:
         for w in controller.workers:
             os.kill(w.proc.pid, 9)
-        kill_parent_process()
->>>>>>> a9ef49c1
+        kill_parent_process()