--- conflicted
+++ resolved
@@ -82,15 +82,8 @@
     flashinfer_prefill_wrapper_paged: "BatchPrefillWithPagedKVCacheWrapper" = None
     flashinfer_decode_wrapper: "BatchDecodeWithPagedKVCacheWrapper" = None
 
-<<<<<<< HEAD
     logits_processors: Optional[List[List[CustomLogitsProcessor]]] = None
 
-    def init_flashinfer_args(self, model_runner, tp_size):
-        from flashinfer import (
-            BatchDecodeWithPagedKVCacheWrapper,
-            BatchPrefillWithPagedKVCacheWrapper,
-        )
-=======
     def init_flashinfer_args(self, num_qo_heads, num_kv_heads, head_dim):
         if (
             self.forward_mode == ForwardMode.PREFILL
@@ -100,7 +93,6 @@
             self.no_prefix = torch.all(self.prefix_lens == 0)
         else:
             paged_kernel_lens = self.seq_lens
->>>>>>> 0877f1e7
 
         self.kv_indptr = torch.zeros(
             (self.batch_size + 1,), dtype=torch.int32, device="cuda"
@@ -162,13 +154,8 @@
                 num_kv_heads,
                 head_dim,
                 1,
-<<<<<<< HEAD
-                "NONE",
-                model_runner.torch_dtype,
-=======
                 pos_encoding_mode="NONE",
                 data_type=self.token_to_kv_pool.kv_data[0].dtype,
->>>>>>> 0877f1e7
             )
 
     def init_extend_args(self):
@@ -192,13 +179,10 @@
         out_cache_cont_end=None,
         top_logprobs_nums=None,
         return_logprob=False,
-<<<<<<< HEAD
         logits_processors=None,
-=======
         flashinfer_prefill_wrapper_ragged=None,
         flashinfer_prefill_wrapper_paged=None,
         flashinfer_decode_wrapper=None,
->>>>>>> 0877f1e7
     ):
         batch_size = len(req_pool_indices)
         start_loc = torch.zeros((batch_size,), dtype=torch.int32, device="cuda")
@@ -248,29 +232,21 @@
             other_kv_index=other_kv_index,
             return_logprob=return_logprob,
             top_logprobs_nums=top_logprobs_nums,
-<<<<<<< HEAD
             logits_processors=logits_processors,
-=======
             flashinfer_prefill_wrapper_ragged=flashinfer_prefill_wrapper_ragged,
             flashinfer_prefill_wrapper_paged=flashinfer_prefill_wrapper_paged,
             flashinfer_decode_wrapper=flashinfer_decode_wrapper,
->>>>>>> 0877f1e7
         )
 
         if forward_mode == ForwardMode.EXTEND:
             ret.init_extend_args()
 
-<<<<<<< HEAD
-        if global_server_args_dict.get("enable_flashinfer", False):
-            ret.init_flashinfer_args(model_runner, tp_size)
-=======
         if not global_server_args_dict.get("disable_flashinfer", False):
             ret.init_flashinfer_args(
                 model_runner.model_config.num_attention_heads // tp_size,
                 model_runner.model_config.get_num_kv_heads(tp_size),
                 model_runner.model_config.head_dim,
             )
->>>>>>> 0877f1e7
 
         return ret
 
@@ -293,21 +269,8 @@
         self.tp_size = tp_size
         self.nccl_port = nccl_port
         self.server_args = server_args
-<<<<<<< HEAD
-
-        # following two dtypes are modified in load_model()
-        self.torch_dtype = torch.bfloat16
-        self.triton_dtype = triton.language.bfloat16
-
-        global global_server_args_dict
-        global_server_args_dict = {
-            "enable_flashinfer": server_args.enable_flashinfer,
-            "attention_reduce_in_fp32": server_args.attention_reduce_in_fp32,
-        }
-=======
         self.is_multimodal_model = is_multimodal_model(self.model_config)
         monkey_patch_vllm_dummy_weight_loader()
->>>>>>> 0877f1e7
 
         # Init torch distributed
         logger.info(f"[gpu_id={self.gpu_id}] Set cuda device.")
@@ -351,15 +314,13 @@
 
         # Load the model and create memory pool
         self.load_model()
-<<<<<<< HEAD
-        self.init_memory_pool(total_gpu_memory, self.torch_dtype)
-
-        self.is_multimodal_model = is_multimodal_model(self.model_config)
-=======
         self.init_memory_pool(total_gpu_memory)
         self.init_cublas()
         self.init_flash_infer()
->>>>>>> 0877f1e7
+
+        # following two dtypes are modified in load_model()
+        self.torch_dtype = torch.bfloat16
+        self.triton_dtype = triton.language.bfloat16
 
     def load_model(self):
         logger.info(
@@ -420,15 +381,11 @@
             tokenizer=None,
             tokenizer_mode=None,
             trust_remote_code=self.server_args.trust_remote_code,
-<<<<<<< HEAD
             dtype=self.torch_dtype,
-=======
-            dtype=self.server_args.dtype,
->>>>>>> 0877f1e7
             seed=42,
             skip_tokenizer_init=True,
         )
-        self.dtype = vllm_model_config.dtype
+        self.dtype = self.torch_dtype
         if self.model_config.model_overide_args is not None:
             vllm_model_config.hf_config.update(self.model_config.model_overide_args)
 
@@ -437,7 +394,7 @@
             device_config=device_config,
             load_config=load_config,
             lora_config=None,
-            multimodal_config=None,
+            vision_language_config=None,
             parallel_config=None,
             scheduler_config=None,
             cache_config=None,
@@ -468,7 +425,7 @@
         max_num_token = int(rest_memory * (1 << 30) // cell_size)
         return max_num_token
 
-    def init_memory_pool(self, total_gpu_memory, dtype=torch.float16):
+    def init_memory_pool(self, total_gpu_memory):
         self.max_total_num_tokens = self.profile_max_num_token(total_gpu_memory)
 
         if self.max_total_num_tokens <= 0:
@@ -482,11 +439,7 @@
         )
         self.token_to_kv_pool = TokenToKVPool(
             self.max_total_num_tokens,
-<<<<<<< HEAD
-            dtype=dtype,
-=======
             dtype=self.dtype,
->>>>>>> 0877f1e7
             head_num=self.model_config.get_num_kv_heads(self.tp_size),
             head_dim=self.model_config.head_dim,
             layer_num=self.model_config.num_hidden_layers,
@@ -553,13 +506,10 @@
             out_cache_loc=batch.out_cache_loc,
             top_logprobs_nums=batch.top_logprobs_nums,
             return_logprob=batch.return_logprob,
-<<<<<<< HEAD
             logits_processors=batch.custom_logits_processors(),
-=======
             flashinfer_prefill_wrapper_ragged=self.flashinfer_prefill_wrapper_ragged,
             flashinfer_prefill_wrapper_paged=self.flashinfer_prefill_wrapper_paged,
             flashinfer_decode_wrapper=self.flashinfer_decode_wrapper,
->>>>>>> 0877f1e7
         )
         return self.model.forward(
             batch.input_ids, input_metadata.positions, input_metadata
@@ -578,13 +528,10 @@
             out_cache_loc=batch.out_cache_loc,
             top_logprobs_nums=batch.top_logprobs_nums,
             return_logprob=batch.return_logprob,
-<<<<<<< HEAD
             logits_processors=batch.custom_logits_processors(),
-=======
             flashinfer_prefill_wrapper_ragged=self.flashinfer_prefill_wrapper_ragged,
             flashinfer_prefill_wrapper_paged=self.flashinfer_prefill_wrapper_paged,
             flashinfer_decode_wrapper=self.flashinfer_decode_wrapper,
->>>>>>> 0877f1e7
         )
         return self.model.forward(
             batch.input_ids, input_metadata.positions, input_metadata
@@ -605,13 +552,10 @@
             out_cache_cont_end=batch.out_cache_cont_end,
             top_logprobs_nums=batch.top_logprobs_nums,
             return_logprob=batch.return_logprob,
-<<<<<<< HEAD
             logits_processors=batch.custom_logits_processors(),
-=======
             flashinfer_prefill_wrapper_ragged=self.flashinfer_prefill_wrapper_ragged,
             flashinfer_prefill_wrapper_paged=self.flashinfer_prefill_wrapper_paged,
             flashinfer_decode_wrapper=self.flashinfer_decode_wrapper,
->>>>>>> 0877f1e7
         )
         return self.model.forward(
             batch.input_ids, input_metadata.positions, input_metadata
@@ -630,13 +574,10 @@
             out_cache_loc=batch.out_cache_loc,
             top_logprobs_nums=batch.top_logprobs_nums,
             return_logprob=batch.return_logprob,
-<<<<<<< HEAD
             logits_processors=batch.custom_logits_processors(),
-=======
             flashinfer_prefill_wrapper_ragged=self.flashinfer_prefill_wrapper_ragged,
             flashinfer_prefill_wrapper_paged=self.flashinfer_prefill_wrapper_paged,
             flashinfer_decode_wrapper=self.flashinfer_decode_wrapper,
->>>>>>> 0877f1e7
         )
         return self.model.forward(
             batch.input_ids,
