--- conflicted
+++ resolved
@@ -12,7 +12,6 @@
 from vllm.model_executor.layers.quantization.awq import AWQConfig
 from vllm.model_executor.layers.quantization.gptq import GPTQConfig
 from vllm.model_executor.layers.quantization.marlin import MarlinConfig
-from vllm.distributed import init_distributed_environment
 
 from typing import List, Optional, Type
 
@@ -262,19 +261,14 @@
         logger.info(f"[gpu_id={self.gpu_id}] Set cuda device.")
         torch.cuda.set_device(self.gpu_id)
         logger.info(f"[gpu_id={self.gpu_id}] Init nccl begin.")
-<<<<<<< HEAD
-
-=======
+
         monkey_patch_vllm_p2p_access_check()
->>>>>>> 542bc733
+
         init_distributed_environment(
             backend="nccl",
             world_size=self.tp_size,
             rank=self.tp_rank,
-<<<<<<< HEAD
-=======
             local_rank=self.gpu_id,
->>>>>>> 542bc733
             distributed_init_method=f"tcp://127.0.0.1:{self.nccl_port}",
         )
 
