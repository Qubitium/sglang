"""ModelRunner runs the forward passes of the models."""

import importlib
import importlib.resources
import logging
import pkgutil
from dataclasses import dataclass
from functools import lru_cache

import triton
from sglang.srt.layers import token_attention

from vllm.model_executor.layers.quantization.awq import AWQConfig
from vllm.model_executor.layers.quantization.gptq import GPTQConfig
from vllm.model_executor.layers.quantization.marlin import MarlinConfig

from typing import List, Optional, Type

import numpy as np
import torch
import torch.nn as nn
from vllm.config import DeviceConfig, LoadConfig
from vllm.config import ModelConfig as VllmModelConfig
from vllm.distributed import init_distributed_environment, initialize_model_parallel
from vllm.model_executor.model_loader import get_model
from vllm.model_executor.models import ModelRegistry


from sglang.srt.managers.controller.infer_batch import Batch, ForwardMode
from sglang.srt.memory_pool import ReqToTokenPool, TokenToKVPool
from sglang.srt.server_args import ServerArgs
<<<<<<< HEAD
from sglang.srt.utils import get_available_gpu_memory, is_multimodal_model, monkey_patch_vllm_p2p_access_check

from sglang.srt.sampling_params import CustomLogitsProcessor

QUANTIONCONFIG_MAPPING = {"awq": AWQConfig, "gptq": GPTQConfig, "marlin": MarlinConfig}
=======
from sglang.srt.utils import (
    get_available_gpu_memory,
    is_multimodal_model,
    monkey_patch_vllm_p2p_access_check,
)
>>>>>>> fb9296f0

logger = logging.getLogger("srt.model_runner")

# for server args in model endpoints
global_server_args_dict = {}


@dataclass
class InputMetadata:
    model_runner: "ModelRunner"
    forward_mode: ForwardMode
    batch_size: int
    total_num_tokens: int
    max_seq_len: int
    req_pool_indices: torch.Tensor
    start_loc: torch.Tensor
    seq_lens: torch.Tensor
    prefix_lens: torch.Tensor
    positions: torch.Tensor
    req_to_token_pool: ReqToTokenPool
    token_to_kv_pool: TokenToKVPool

    # for extend
    extend_seq_lens: torch.Tensor = None
    extend_start_loc: torch.Tensor = None
    max_extend_len: int = 0

    out_cache_loc: torch.Tensor = None
    out_cache_cont_start: torch.Tensor = None
    out_cache_cont_end: torch.Tensor = None

    other_kv_index: torch.Tensor = None
    return_logprob: bool = False
    top_logprobs_nums: List[int] = None

    # for flashinfer
    qo_indptr: torch.Tensor = None
    kv_indptr: torch.Tensor = None
    kv_indices: torch.Tensor = None
    kv_last_page_len: torch.Tensor = None
    prefill_wrapper = None
    decode_wrapper = None

    logits_processors: Optional[List[List[CustomLogitsProcessor]]] = None

    def init_flashinfer_args(self, model_runner, tp_size):
        from flashinfer import (
            BatchDecodeWithPagedKVCacheWrapper,
            BatchPrefillWithPagedKVCacheWrapper,
        )

        self.kv_indptr = torch.zeros(
            (self.batch_size + 1,), dtype=torch.int32, device="cuda"
        )
        self.kv_indptr[1:] = torch.cumsum(self.seq_lens, dim=0)
        self.kv_last_page_len = torch.ones(
            (self.batch_size,), dtype=torch.int32, device="cuda"
        )
        req_pool_indices_cpu = self.req_pool_indices.cpu().numpy()
        seq_lens_cpu = self.seq_lens.cpu().numpy()
        self.kv_indices = torch.cat(
            [
                self.req_to_token_pool.req_to_token[
                    req_pool_indices_cpu[i], : seq_lens_cpu[i]
                ]
                for i in range(self.batch_size)
            ],
            dim=0,
        ).contiguous()

        workspace_buffer = torch.empty(
            32 * 1024 * 1024, dtype=torch.int8, device="cuda"
        )
        if (
            self.forward_mode == ForwardMode.PREFILL
            or self.forward_mode == ForwardMode.EXTEND
        ):
            self.qo_indptr = torch.zeros(
                (self.batch_size + 1,), dtype=torch.int32, device="cuda"
            )
            self.qo_indptr[1:] = torch.cumsum(self.extend_seq_lens, dim=0)
            self.prefill_wrapper = BatchPrefillWithPagedKVCacheWrapper(
                workspace_buffer, "NHD"
            )
            args = [
                self.qo_indptr,
                self.kv_indptr,
                self.kv_indices,
                self.kv_last_page_len,
                self.model_runner.model_config.num_attention_heads // tp_size,
                self.model_runner.model_config.num_key_value_heads // tp_size,
                self.model_runner.model_config.head_dim,
            ]

            self.prefill_wrapper.begin_forward(*args)
        else:
            self.decode_wrapper = BatchDecodeWithPagedKVCacheWrapper(
                workspace_buffer, "NHD"
            )
            self.decode_wrapper.begin_forward(
                self.kv_indptr,
                self.kv_indices,
                self.kv_last_page_len,
                self.model_runner.model_config.num_attention_heads // tp_size,
                self.model_runner.model_config.num_key_value_heads // tp_size,
                self.model_runner.model_config.head_dim,
                1,
                "NONE",
                model_runner.torch_dtype,
            )

    def init_extend_args(self):
        self.extend_seq_lens = self.seq_lens - self.prefix_lens
        self.extend_start_loc = torch.zeros_like(self.seq_lens)
        self.extend_start_loc[1:] = torch.cumsum(self.extend_seq_lens[:-1], dim=0)
        self.max_extend_len = int(torch.max(self.extend_seq_lens))

    @classmethod
    def create(
        cls,
        model_runner,
        tp_size,
        forward_mode,
        req_pool_indices,
        seq_lens,
        prefix_lens,
        position_ids_offsets,
        out_cache_loc,
        out_cache_cont_start=None,
        out_cache_cont_end=None,
        top_logprobs_nums=None,
        return_logprob=False,
        logits_processors=None,
    ):
        batch_size = len(req_pool_indices)
        start_loc = torch.zeros((batch_size,), dtype=torch.int32, device="cuda")
        start_loc[1:] = torch.cumsum(seq_lens[:-1], dim=0)
        total_num_tokens = int(torch.sum(seq_lens))
        max_seq_len = int(torch.max(seq_lens))

        if forward_mode == ForwardMode.DECODE:
            positions = ((seq_lens - 1) + position_ids_offsets).to(torch.int64)
            other_kv_index = model_runner.req_to_token_pool.req_to_token[
                req_pool_indices[0], seq_lens[0] - 1
            ].item()
        else:
            seq_lens_cpu = seq_lens.cpu().numpy()
            prefix_lens_cpu = prefix_lens.cpu().numpy()
            position_ids_offsets_cpu = position_ids_offsets.cpu().numpy()
            positions = torch.tensor(
                np.concatenate(
                    [
                        np.arange(
                            prefix_lens_cpu[i] + position_ids_offsets_cpu[i],
                            seq_lens_cpu[i] + position_ids_offsets_cpu[i],
                        )
                        for i in range(batch_size)
                    ],
                    axis=0,
                ),
                device="cuda",
            )
            other_kv_index = None

        ret = cls(
            model_runner=model_runner,
            forward_mode=forward_mode,
            batch_size=batch_size,
            total_num_tokens=total_num_tokens,
            max_seq_len=max_seq_len,
            req_pool_indices=req_pool_indices,
            start_loc=start_loc,
            seq_lens=seq_lens,
            prefix_lens=prefix_lens,
            positions=positions,
            req_to_token_pool=model_runner.req_to_token_pool,
            token_to_kv_pool=model_runner.token_to_kv_pool,
            out_cache_loc=out_cache_loc,
            out_cache_cont_start=out_cache_cont_start,
            out_cache_cont_end=out_cache_cont_end,
            other_kv_index=other_kv_index,
            return_logprob=return_logprob,
            top_logprobs_nums=top_logprobs_nums,
            logits_processors=logits_processors,
        )

        if forward_mode == ForwardMode.EXTEND:
            ret.init_extend_args()

        if global_server_args_dict.get("enable_flashinfer", False):
            ret.init_flashinfer_args(model_runner, tp_size)

        return ret


class ModelRunner:
    def __init__(
        self,
        model_config,
        mem_fraction_static: float,
        gpu_id: int,
        tp_rank: int,
        tp_size: int,
        nccl_port: int,
        server_args: ServerArgs,
    ):
        self.model_config = model_config
        self.mem_fraction_static = mem_fraction_static
        self.gpu_id = gpu_id
        self.tp_rank = tp_rank
        self.tp_size = tp_size
        self.nccl_port = nccl_port
        self.server_args = server_args

        # following two dtypes are modified in load_model()
        self.torch_dtype = torch.bfloat16
        self.triton_dtype = triton.language.bfloat16

        global global_server_args_dict
        global_server_args_dict = {
            "enable_flashinfer": server_args.enable_flashinfer,
            "attention_reduce_in_fp32": server_args.attention_reduce_in_fp32,
        }

        # Init torch distributed
        logger.info(f"[gpu_id={self.gpu_id}] Set cuda device.")
        torch.cuda.set_device(self.gpu_id)
        logger.info(f"[gpu_id={self.gpu_id}] Init nccl begin.")
<<<<<<< HEAD

        monkey_patch_vllm_p2p_access_check(self.gpu_id)

=======
        monkey_patch_vllm_p2p_access_check(self.gpu_id)
>>>>>>> fb9296f0
        init_distributed_environment(
            backend="nccl",
            world_size=self.tp_size,
            rank=self.tp_rank,
            local_rank=self.gpu_id,
            distributed_init_method=f"tcp://127.0.0.1:{self.nccl_port}",
        )

        initialize_model_parallel(tensor_model_parallel_size=self.tp_size)
        
        total_gpu_memory = get_available_gpu_memory(
            self.gpu_id, distributed=self.tp_size > 1
        )

        if self.tp_size > 1:
            total_local_gpu_memory = get_available_gpu_memory(self.gpu_id)
            if total_local_gpu_memory < total_gpu_memory * 0.9:
                raise ValueError(
                    "The memory capacity is unbalanced. Some GPUs may be occupied by other processes."
                )

        self.load_model()
        self.init_memory_pool(total_gpu_memory, self.torch_dtype)

        self.is_multimodal_model = is_multimodal_model(self.model_config)

    def load_model(self):
        logger.info(
            f"[gpu_id={self.gpu_id}] Load weight begin. "
            f"avail mem={get_available_gpu_memory(self.gpu_id):.2f} GB"
        )

        # Load weights
        quant_cfg = getattr(
            self.model_config.hf_config, "quantization_config", None
        )

        import triton

        model_type = getattr(
            self.model_config.hf_config, "model_type", None
        )

        # quant models can only operate in  float16 and non-quant has no such limitation
        if quant_cfg is not None or model_type == "llava":  # llava only supports float16.
            self.torch_dtype = torch.float16
            self.triton_dtype = triton.language.float16
        else:
            self.torch_dtype = torch.bfloat16
            self.triton_dtype = triton.language.bfloat16

        token_attention.REDUCE_TRITON_TYPE = self.triton_dtype
        token_attention.REDUCE_TORCH_TYPE = self.torch_dtype

        # load quant linear_method
        if quant_cfg is not None:
            quant_method = quant_cfg.get("quant_method", "").lower()
            is_method_gptq = quant_method == "gptq"
            # compat: some hf models use quant_method=marlin
            is_method_marlin = quant_method == "marlin"
            # compat: autogptq >0.7.1 use checkpoint_format: str
            # compat: autogptq <=0.71 is_marlin_format: bool
            is_format_marlin = (quant_cfg.get("checkpoint_format") == "marlin"
                                or quant_cfg.get("is_marlin_format"))

            # Use marlin if the GPTQ model is serialized in marlin format.
            if is_method_marlin or (is_method_gptq and is_format_marlin):
                quant_method = "marlin"

            quant_config_class = QUANTIONCONFIG_MAPPING.get(quant_method)

            if quant_config_class is None:
                raise ValueError(f"Unsupported quantization method: {quant_method}")

            quant_config = quant_config_class.from_config(quant_cfg)
            logger.info(f"quant_config: {quant_config}")

        device_config = DeviceConfig()
        load_config = LoadConfig(load_format=self.server_args.load_format)
        vllm_model_config = VllmModelConfig(
            model=self.server_args.model_path,
            quantization=self.server_args.quantization,
            tokenizer=None,
            tokenizer_mode=None,
            trust_remote_code=self.server_args.trust_remote_code,
            dtype=self.torch_dtype,
            seed=42,
            skip_tokenizer_init=True,
        )
        if self.model_config.model_overide_args is not None:
            vllm_model_config.hf_config.update(self.model_config.model_overide_args)

        self.model = get_model(
            model_config=vllm_model_config,
            device_config=device_config,
            load_config=load_config,
            lora_config=None,
            vision_language_config=None,
            parallel_config=None,
            scheduler_config=None,
            cache_config=None,
        )
        logger.info(
            f"[gpu_id={self.gpu_id}] Load weight end. "
            f"type={type(self.model).__name__}, "
            f"avail mem={get_available_gpu_memory(self.gpu_id):.2f} GB"
        )

    def profile_max_num_token(self, total_gpu_memory):
        available_gpu_memory = get_available_gpu_memory(
            self.gpu_id, distributed=self.tp_size > 1
        )
        head_dim = self.model_config.head_dim
        head_num = self.model_config.num_key_value_heads // self.tp_size
        cell_size = head_num * head_dim * self.model_config.num_hidden_layers * 2 * 2
        rest_memory = available_gpu_memory - total_gpu_memory * (
            1 - self.mem_fraction_static
        )
        max_num_token = int(rest_memory * (1 << 30) // cell_size)
        return max_num_token

    def init_memory_pool(self, total_gpu_memory, dtype=torch.float16):
        self.max_total_num_tokens = self.profile_max_num_token(total_gpu_memory)

        if self.max_total_num_tokens <= 0:
            raise RuntimeError(
                "Not enought memory. Please try to increase --mem-fraction-static."
            )

        self.req_to_token_pool = ReqToTokenPool(
            int(self.max_total_num_tokens / self.model_config.context_len * 256),
            self.model_config.context_len + 8,
        )
        self.token_to_kv_pool = TokenToKVPool(
            self.max_total_num_tokens,
<<<<<<< HEAD
            dtype=dtype,
=======
            dtype=torch.float16,
>>>>>>> fb9296f0
            head_num=self.model_config.get_num_kv_heads(self.tp_size),
            head_dim=self.model_config.head_dim,
            layer_num=self.model_config.num_hidden_layers,
        )
        logger.info(
            f"[gpu_id={self.gpu_id}] Memory pool end. "
            f"avail mem={get_available_gpu_memory(self.gpu_id):.2f} GB"
        )

    @torch.inference_mode()
    def forward_prefill(self, batch: Batch):
        input_metadata = InputMetadata.create(
            self,
            forward_mode=ForwardMode.PREFILL,
            tp_size=self.tp_size,
            req_pool_indices=batch.req_pool_indices,
            seq_lens=batch.seq_lens,
            prefix_lens=batch.prefix_lens,
            position_ids_offsets=batch.position_ids_offsets,
            out_cache_loc=batch.out_cache_loc,
            top_logprobs_nums=batch.top_logprobs_nums,
            return_logprob=batch.return_logprob,
            logits_processors=batch.custom_logits_processors(),
        )
        return self.model.forward(
            batch.input_ids, input_metadata.positions, input_metadata
        )

    @torch.inference_mode()
    def forward_extend(self, batch: Batch):
        input_metadata = InputMetadata.create(
            self,
            forward_mode=ForwardMode.EXTEND,
            tp_size=self.tp_size,
            req_pool_indices=batch.req_pool_indices,
            seq_lens=batch.seq_lens,
            prefix_lens=batch.prefix_lens,
            position_ids_offsets=batch.position_ids_offsets,
            out_cache_loc=batch.out_cache_loc,
            top_logprobs_nums=batch.top_logprobs_nums,
            return_logprob=batch.return_logprob,
            logits_processors=batch.custom_logits_processors(),
        )
        return self.model.forward(
            batch.input_ids, input_metadata.positions, input_metadata
        )

    @torch.inference_mode()
    def forward_decode(self, batch: Batch):
        input_metadata = InputMetadata.create(
            self,
            forward_mode=ForwardMode.DECODE,
            tp_size=self.tp_size,
            req_pool_indices=batch.req_pool_indices,
            seq_lens=batch.seq_lens,
            prefix_lens=batch.prefix_lens,
            position_ids_offsets=batch.position_ids_offsets,
            out_cache_loc=batch.out_cache_loc,
            out_cache_cont_start=batch.out_cache_cont_start,
            out_cache_cont_end=batch.out_cache_cont_end,
            top_logprobs_nums=batch.top_logprobs_nums,
            return_logprob=batch.return_logprob,
            logits_processors=batch.custom_logits_processors(),
        )
        return self.model.forward(
            batch.input_ids, input_metadata.positions, input_metadata
        )

    @torch.inference_mode()
    def forward_extend_multi_modal(self, batch: Batch):
        input_metadata = InputMetadata.create(
            self,
            forward_mode=ForwardMode.EXTEND,
            tp_size=self.tp_size,
            req_pool_indices=batch.req_pool_indices,
            seq_lens=batch.seq_lens,
            prefix_lens=batch.prefix_lens,
            position_ids_offsets=batch.position_ids_offsets,
            out_cache_loc=batch.out_cache_loc,
            top_logprobs_nums=batch.top_logprobs_nums,
            return_logprob=batch.return_logprob,
            logits_processors=batch.custom_logits_processors(),
        )
        return self.model.forward(
            batch.input_ids,
            input_metadata.positions,
            input_metadata,
            batch.pixel_values,
            batch.image_sizes,
            batch.image_offsets,
        )

    def forward(self, batch: Batch, forward_mode: ForwardMode):
        if self.is_multimodal_model and forward_mode == ForwardMode.EXTEND:
            return self.forward_extend_multi_modal(batch)
        elif forward_mode == ForwardMode.DECODE:
            return self.forward_decode(batch)
        elif forward_mode == ForwardMode.EXTEND:
            return self.forward_extend(batch)
        elif forward_mode == ForwardMode.PREFILL:
            return self.forward_prefill(batch)
        else:
            raise ValueError(f"Invaid forward mode: {forward_mode}")


@lru_cache()
def import_model_classes():
    model_arch_name_to_cls = {}
    package_name = "sglang.srt.models"
    package = importlib.import_module(package_name)
    for _, name, ispkg in pkgutil.iter_modules(package.__path__, package_name + "."):
        if not ispkg:
            module = importlib.import_module(name)
            if hasattr(module, "EntryClass"):
                entry = module.EntryClass
                if isinstance(
                    entry, list
                ):  # To support multiple model classes in one module
                    for tmp in entry:
                        model_arch_name_to_cls[tmp.__name__] = tmp
                else:
                    model_arch_name_to_cls[entry.__name__] = entry

            # compat: some models such as chatglm has incorrect class set in config.json
            # usage: [ tuple("From_Entry_Class_Name": EntryClass), ]
            if hasattr(module, "EntryClassRemapping") and isinstance(
                module.EntryClassRemapping, list
            ):
                for remap in module.EntryClassRemapping:
                    if isinstance(remap, tuple) and len(remap) == 2:
                        model_arch_name_to_cls[remap[0]] = remap[1]

    return model_arch_name_to_cls


def load_model_cls_srt(model_arch: str) -> Optional[Type[nn.Module]]:
    model_arch_name_to_cls = import_model_classes()

<<<<<<< HEAD
    if model_arch == "ChatGLMModel":
        model_arch = "ChatGLMForCausalLM"

=======
>>>>>>> fb9296f0
    if model_arch not in model_arch_name_to_cls:
        raise ValueError(
            f"Unsupported architectures: {model_arch}. "
            f"Supported list: {list(model_arch_name_to_cls.keys())}"
        )
    return model_arch_name_to_cls[model_arch]


# Monkey patch model loader
setattr(ModelRegistry, "load_model_cls", load_model_cls_srt)<|MERGE_RESOLUTION|>--- conflicted
+++ resolved
@@ -29,19 +29,15 @@
 from sglang.srt.managers.controller.infer_batch import Batch, ForwardMode
 from sglang.srt.memory_pool import ReqToTokenPool, TokenToKVPool
 from sglang.srt.server_args import ServerArgs
-<<<<<<< HEAD
-from sglang.srt.utils import get_available_gpu_memory, is_multimodal_model, monkey_patch_vllm_p2p_access_check
-
-from sglang.srt.sampling_params import CustomLogitsProcessor
-
-QUANTIONCONFIG_MAPPING = {"awq": AWQConfig, "gptq": GPTQConfig, "marlin": MarlinConfig}
-=======
 from sglang.srt.utils import (
     get_available_gpu_memory,
     is_multimodal_model,
     monkey_patch_vllm_p2p_access_check,
 )
->>>>>>> fb9296f0
+
+from sglang.srt.sampling_params import CustomLogitsProcessor
+
+QUANTIONCONFIG_MAPPING = {"awq": AWQConfig, "gptq": GPTQConfig, "marlin": MarlinConfig}
 
 logger = logging.getLogger("srt.model_runner")
 
@@ -270,13 +266,7 @@
         logger.info(f"[gpu_id={self.gpu_id}] Set cuda device.")
         torch.cuda.set_device(self.gpu_id)
         logger.info(f"[gpu_id={self.gpu_id}] Init nccl begin.")
-<<<<<<< HEAD
-
         monkey_patch_vllm_p2p_access_check(self.gpu_id)
-
-=======
-        monkey_patch_vllm_p2p_access_check(self.gpu_id)
->>>>>>> fb9296f0
         init_distributed_environment(
             backend="nccl",
             world_size=self.tp_size,
@@ -412,11 +402,7 @@
         )
         self.token_to_kv_pool = TokenToKVPool(
             self.max_total_num_tokens,
-<<<<<<< HEAD
             dtype=dtype,
-=======
-            dtype=torch.float16,
->>>>>>> fb9296f0
             head_num=self.model_config.get_num_kv_heads(self.tp_size),
             head_dim=self.model_config.head_dim,
             layer_num=self.model_config.num_hidden_layers,
@@ -554,13 +540,6 @@
 
 def load_model_cls_srt(model_arch: str) -> Optional[Type[nn.Module]]:
     model_arch_name_to_cls = import_model_classes()
-
-<<<<<<< HEAD
-    if model_arch == "ChatGLMModel":
-        model_arch = "ChatGLMForCausalLM"
-
-=======
->>>>>>> fb9296f0
     if model_arch not in model_arch_name_to_cls:
         raise ValueError(
             f"Unsupported architectures: {model_arch}. "
