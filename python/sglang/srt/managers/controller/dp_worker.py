--- conflicted
+++ resolved
@@ -75,10 +75,6 @@
 
             # async sleep for receiving the subsequent request and avoiding cache miss
             if len(out_pyobjs) != 0:
-<<<<<<< HEAD
-                # TODO remove comment after testing in DP
-=======
->>>>>>> 542bc733
                 has_finished = any([obj.finished_reason is not None for obj in out_pyobjs])
                 if has_finished:
                     await asyncio.sleep(self.request_dependency_delay)
