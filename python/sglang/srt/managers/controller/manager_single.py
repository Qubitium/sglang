"""A controller that manages a group of tensor parallel workers."""
import asyncio
import logging
<<<<<<< HEAD
import multiprocessing as mp
import os
import queue
import psutil
=======
import time
>>>>>>> 542bc733


from sglang.global_config import global_config
from sglang.srt.managers.controller.tp_worker import ModelTpClient
from sglang.srt.server_args import PortArgs, ServerArgs
from sglang.srt.utils import kill_parent_process
from sglang.utils import get_exception_traceback
from sglang.srt.utils import flush_queue

logger = logging.getLogger("srt.controller")


class ControllerSingle:
    def __init__(self, model_client: ModelTpClient, router_chan: mp.Queue, detokenzier_chan: mp.Queue,
                 idle_chan: mp.Queue):
        # Init status
        self.model_client = model_client
        self.router_chan = router_chan
        self.detokenizer_chan = detokenzier_chan
        self.idle_chan = idle_chan

        # Init some configs
        self.request_dependency_delay = global_config.request_dependency_delay

    async def loop_for_forward(self):
        idle = True
        while True:
<<<<<<< HEAD
            if not idle:
                # print("forward check IDLE.....")
                if not self.idle_chan.empty():
                    # print("forward GOT IDLE signal")
                    flush_queue(self.idle_chan)
                    idle = True

            next_step_input = []

            if idle:
                # print("forward IDLE WAIT")
                next_step_input.append(self.router_chan.get())
                idle = False
                # print("forward IDLE WAIT complete")
            else:
                pass
                # print("CPU SPIN LOOP")

            # if not idle, model is doing work, disable wait and set to 0ms
            wait_timeout = 0.010 if len(next_step_input) == 1 else 0.0
            while True:
                try:
                    if wait_timeout == 0.0:
                        next_step_input.append(self.router_chan.get(block=False))
                    else:
                        next_step_input.append(self.router_chan.get(block=True, timeout=wait_timeout))
                        wait_timeout = max(0.0, wait_timeout - 0.02)
                except queue.Empty:
                    break

            # print(f"model_client.step wait...")
            if len(next_step_input) > 0:
                print(f"manager_single Forward Requests batch size: {len(next_step_input)}")

            output = await self.model_client.step(next_step_input)

            for item in output:
                self.detokenizer_chan.put_nowait(item)
=======
            next_step_input = list(self.recv_reqs)
            self.recv_reqs = []
            out_pyobjs = await self.model_client.step(next_step_input)

            for obj in out_pyobjs:
                self.send_to_detokenizer.send_pyobj(obj)

            # async sleep for receiving the subsequent request and avoiding cache miss
            slept = False
            if len(out_pyobjs) != 0:
                has_finished = any([obj.finished_reason is not None for obj in out_pyobjs])
                if has_finished:
                    if self.request_dependency_delay > 0:
                        slept = True
                        await asyncio.sleep(self.request_dependency_delay)

            if not slept:
                await asyncio.sleep(global_config.wait_for_new_request_delay)

    async def loop_for_recv_requests(self):
        while True:
            recv_req = await self.recv_from_tokenizer.recv_pyobj()
            self.recv_reqs.append(recv_req)
>>>>>>> 542bc733


def start_controller_process(
        server_args: ServerArgs,
        port_args: PortArgs,
        router_chan: mp.Queue,
        detokenizer_chan: mp.Queue,
        idle_chan: mp.Queue,
        startup_chan: mp.Queue,
        model_overide_args,
):
    logging.basicConfig(
        level=getattr(logging, server_args.log_level.upper()),
        format="%(message)s",
    )

    try:
        model_client = ModelTpClient(
            list(range(server_args.tp_size)),
            server_args,
            port_args.model_port_args[0],
            model_overide_args,
        )
        controller = ControllerSingle(model_client, router_chan, detokenizer_chan, idle_chan)
    except Exception:
        startup_chan.put_nowait(get_exception_traceback())
        raise

    startup_chan.put_nowait("init ok")

<<<<<<< HEAD
    # blocking
    try:
        loop = asyncio.new_event_loop()
        asyncio.set_event_loop(loop)
        loop.run_until_complete(controller.loop_for_forward())
    except KeyboardInterrupt:
        print("Caught KeyboardInterrupt, terminating sglang process")
        try:
            cur_process = psutil.Process(os.getpid())
            parent = cur_process.parent()
        except psutil.NoSuchProcess:
            return
        children = cur_process.children(recursive=True)
        for child in children:
            child.kill()
        psutil.wait_procs(children, timeout=5)
        parent.kill()
        parent.wait(timeout=5)
=======
    loop = asyncio.new_event_loop()
    asyncio.set_event_loop(loop)
    loop.create_task(controller.loop_for_recv_requests())
    try:
        loop.run_until_complete(controller.loop_for_forward())
    except Exception:
        logger.error("Exception in ControllerSingle:\n" + get_exception_traceback())
    finally:
        kill_parent_process()
>>>>>>> 542bc733
<|MERGE_RESOLUTION|>--- conflicted
+++ resolved
@@ -1,14 +1,11 @@
 """A controller that manages a group of tensor parallel workers."""
 import asyncio
 import logging
-<<<<<<< HEAD
 import multiprocessing as mp
 import os
 import queue
 import psutil
-=======
 import time
->>>>>>> 542bc733
 
 
 from sglang.global_config import global_config
@@ -36,7 +33,6 @@
     async def loop_for_forward(self):
         idle = True
         while True:
-<<<<<<< HEAD
             if not idle:
                 # print("forward check IDLE.....")
                 if not self.idle_chan.empty():
@@ -75,31 +71,6 @@
 
             for item in output:
                 self.detokenizer_chan.put_nowait(item)
-=======
-            next_step_input = list(self.recv_reqs)
-            self.recv_reqs = []
-            out_pyobjs = await self.model_client.step(next_step_input)
-
-            for obj in out_pyobjs:
-                self.send_to_detokenizer.send_pyobj(obj)
-
-            # async sleep for receiving the subsequent request and avoiding cache miss
-            slept = False
-            if len(out_pyobjs) != 0:
-                has_finished = any([obj.finished_reason is not None for obj in out_pyobjs])
-                if has_finished:
-                    if self.request_dependency_delay > 0:
-                        slept = True
-                        await asyncio.sleep(self.request_dependency_delay)
-
-            if not slept:
-                await asyncio.sleep(global_config.wait_for_new_request_delay)
-
-    async def loop_for_recv_requests(self):
-        while True:
-            recv_req = await self.recv_from_tokenizer.recv_pyobj()
-            self.recv_reqs.append(recv_req)
->>>>>>> 542bc733
 
 
 def start_controller_process(
@@ -130,33 +101,11 @@
 
     startup_chan.put_nowait("init ok")
 
-<<<<<<< HEAD
-    # blocking
-    try:
-        loop = asyncio.new_event_loop()
-        asyncio.set_event_loop(loop)
-        loop.run_until_complete(controller.loop_for_forward())
-    except KeyboardInterrupt:
-        print("Caught KeyboardInterrupt, terminating sglang process")
-        try:
-            cur_process = psutil.Process(os.getpid())
-            parent = cur_process.parent()
-        except psutil.NoSuchProcess:
-            return
-        children = cur_process.children(recursive=True)
-        for child in children:
-            child.kill()
-        psutil.wait_procs(children, timeout=5)
-        parent.kill()
-        parent.wait(timeout=5)
-=======
     loop = asyncio.new_event_loop()
     asyncio.set_event_loop(loop)
-    loop.create_task(controller.loop_for_recv_requests())
     try:
         loop.run_until_complete(controller.loop_for_forward())
     except Exception:
         logger.error("Exception in ControllerSingle:\n" + get_exception_traceback())
     finally:
-        kill_parent_process()
->>>>>>> 542bc733
+        kill_parent_process()