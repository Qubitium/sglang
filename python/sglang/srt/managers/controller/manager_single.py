--- conflicted
+++ resolved
@@ -2,15 +2,9 @@
 
 import asyncio
 import logging
-<<<<<<< HEAD
 import multiprocessing as mp
-import os
 import queue
-import psutil
-import time
-=======
 from concurrent.futures import ThreadPoolExecutor
->>>>>>> 0877f1e7
 
 
 from sglang.global_config import global_config
