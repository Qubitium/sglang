--- conflicted
+++ resolved
@@ -73,19 +73,12 @@
     """A controller that manages multiple data parallel workers."""
 
     def __init__(
-<<<<<<< HEAD
             self,
             server_args: ServerArgs,
             port_args: PortArgs,
-            model_overide_args,
             router_chan: multiprocessing.Queue,
             detokenzier_chan: multiprocessing.Queue,
             idle_chan: multiprocessing.Queue
-=======
-        self,
-        server_args: ServerArgs,
-        port_args: PortArgs,
->>>>>>> 067d8e16
     ):
         # Parse args
         self.server_args = server_args
@@ -129,15 +122,11 @@
             args=(
                 self.server_args,
                 self.port_args,
-<<<<<<< HEAD
                 self.model_overide_args,
                 self.router_chan,
                 self.detokenizer_chan,
                 self.idle_chan,
                 startup_chan,
-=======
-                pipe_controller_writer,
->>>>>>> 067d8e16
                 True,
                 gpu_ids,
                 dp_worker_id,
@@ -231,31 +220,19 @@
 
 
 def start_controller_process(
-<<<<<<< HEAD
         server_args: ServerArgs,
         port_args: PortArgs,
-        model_overide_args,
         router_chan: multiprocessing.Queue,
         detokenizer_chan: multiprocessing.Queue,
         idle_chan: multiprocessing.Queue,
         startup_chan: multiprocessing.Queue,
-=======
-    server_args: ServerArgs,
-    port_args: PortArgs,
-    pipe_writer,
->>>>>>> 067d8e16
 ):
     """Start a controller process."""
 
     configure_logger(server_args)
 
     try:
-<<<<<<< HEAD
-        controller = ControllerMulti(server_args, port_args, model_overide_args, router_chan, detokenizer_chan,
-                                     idle_chan)
-=======
-        controller = ControllerMulti(server_args, port_args)
->>>>>>> 067d8e16
+        controller = ControllerMulti(server_args, port_args, router_chan, detokenizer_chan, idle_chan)
     except Exception:
         startup_chan.put_nowait(get_exception_traceback())
         raise
