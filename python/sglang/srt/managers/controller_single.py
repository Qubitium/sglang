--- conflicted
+++ resolved
@@ -27,11 +27,8 @@
 )
 from sglang.srt.managers.io_struct import AbortReq
 from sglang.srt.server_args import PortArgs, ServerArgs
-<<<<<<< HEAD
-from sglang.srt.utils import flush_queue, kill_parent_process
-=======
+from sglang.srt.utils import flush_queue
 from sglang.srt.utils import configure_logger, kill_parent_process
->>>>>>> 067d8e16
 from sglang.utils import get_exception_traceback
 
 logger = logging.getLogger(__name__)
@@ -39,25 +36,6 @@
 class ControllerSingle:
     """A controller that manages a group of tensor parallel workers."""
 
-<<<<<<< HEAD
-    def __init__(self,
-                 server_args: ServerArgs,
-                 port_args: PortArgs,
-                 model_overide_args: dict,
-                 gpu_ids: List[int],
-                 is_data_parallel_worker: bool,
-                 dp_worker_id: int,
-                 mp_queue: multiprocessing.Queue,
-                 router_chan: multiprocessing.Queue,
-                 detokenzier_chan: multiprocessing.Queue,
-                 idle_chan: multiprocessing.Queue,
-                 ):
-        # Init status
-        self.router_chan = router_chan
-        self.detokenizer_chan = detokenzier_chan
-        self.idle_chan = idle_chan
-
-=======
     def __init__(
         self,
         server_args: ServerArgs,
@@ -66,31 +44,21 @@
         is_data_parallel_worker: bool,
         dp_worker_id: int,
         mp_queue: multiprocessing.Queue,
+        router_chan: multiprocessing.Queue,
+        detokenzier_chan: multiprocessing.Queue,
+        idle_chan: multiprocessing.Queue,
     ):
->>>>>>> 067d8e16
+        # Init status
+        self.router_chan = router_chan
+        self.detokenizer_chan = detokenzier_chan
+        self.idle_chan = idle_chan
+
         # Parse args
         self.tp_size = server_args.tp_size
         self.is_dp_worker = is_data_parallel_worker
         self.dp_worker_id = dp_worker_id
         self.mp_queue = mp_queue
 
-<<<<<<< HEAD
-=======
-        # Init inter-process communication
-        context = zmq.Context(2)
-
-        if not self.is_dp_worker:
-            self.recv_from_tokenizer = context.socket(zmq.PULL)
-            self.recv_from_tokenizer.bind(
-                f"tcp://127.0.0.1:{port_args.controller_port}"
-            )
-
-        self.send_to_detokenizer = context.socket(zmq.PUSH)
-        self.send_to_detokenizer.connect(
-            f"tcp://127.0.0.1:{port_args.detokenizer_port}"
-        )
-
->>>>>>> 067d8e16
         # Launch other tp ranks
         tp_size_local = server_args.tp_size // server_args.nnodes
         self.tp_procs = []
@@ -179,27 +147,16 @@
 
 
 def start_controller_process(
-<<<<<<< HEAD
-        server_args: ServerArgs,
-        port_args: PortArgs,
-        model_overide_args: dict,
-        router_chan: multiprocessing.Queue,
-        detokenizer_chan: multiprocessing.Queue,
-        idle_chan: multiprocessing.Queue,
-        startup_chan: multiprocessing.Queue,
-        is_data_parallel_worker: bool = False,
-        gpu_ids: List[int] = None,
-        dp_worker_id: int = None,
-        queue: multiprocessing.connection.Connection = None,
-=======
     server_args: ServerArgs,
     port_args: PortArgs,
-    pipe_writer: multiprocessing.connection.Connection,
+    router_chan: multiprocessing.Queue,
+    detokenizer_chan: multiprocessing.Queue,
+    idle_chan: multiprocessing.Queue,
+    startup_chan: multiprocessing.Queue,
     is_data_parallel_worker: bool = False,
     gpu_ids: List[int] = None,
     dp_worker_id: int = None,
     queue: multiprocessing.connection.Connection = None,
->>>>>>> 067d8e16
 ):
     """Start a controller process."""
     if is_data_parallel_worker:
