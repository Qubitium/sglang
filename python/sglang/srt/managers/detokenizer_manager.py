# Copyright 2023-2024 SGLang Team
# Licensed under the Apache License, Version 2.0 (the "License");
# you may not use this file except in compliance with the License.
# You may obtain a copy of the License at
#
#     http://www.apache.org/licenses/LICENSE-2.0
#
# Unless required by applicable law or agreed to in writing, software
# distributed under the License is distributed on an "AS IS" BASIS,
# WITHOUT WARRANTIES OR CONDITIONS OF ANY KIND, either express or implied.
# See the License for the specific language governing permissions and
# limitations under the License.
# ==============================================================================
"""DetokenizerManager is a process that detokenizes the token ids."""

import dataclasses
import logging
import signal
from collections import OrderedDict
from typing import Dict, List, Union

import psutil
import setproctitle
import zmq

from sglang.srt.hf_transformers_utils import get_tokenizer
from sglang.srt.managers.io_struct import (
    BatchEmbeddingOut,
    BatchStrOut,
    BatchTokenIDOut,
)
from sglang.srt.server_args import PortArgs, ServerArgs
from sglang.srt.utils import configure_logger, get_zmq_socket
from sglang.utils import find_printable_text, get_exception_traceback

logger = logging.getLogger(__name__)


@dataclasses.dataclass
class DecodeStatus:
    """Store the status of incremental decoding."""

    vid: int
    decoded_text: str
    decode_ids: List[int]
    surr_offset: int
    read_offset: int


class DetokenizerManager:
    """DetokenizerManager is a process that detokenizes the token ids."""

    def __init__(
        self,
        server_args: ServerArgs,
        port_args: PortArgs,
    ):
        # Init inter-process communication
        context = zmq.Context(2)
        self.recv_from_scheduler = get_zmq_socket(
            context, zmq.PULL, port_args.detokenizer_ipc_name
        )
        self.send_to_tokenizer = get_zmq_socket(
            context, zmq.PUSH, port_args.tokenizer_ipc_name
        )

        if server_args.skip_tokenizer_init:
            self.tokenizer = None
        else:
            self.tokenizer = get_tokenizer(
                server_args.tokenizer_path,
                tokenizer_mode=server_args.tokenizer_mode,
                trust_remote_code=server_args.trust_remote_code,
            )

        self.decode_status = LimitedCapacityDict()

    def trim_matched_stop(
        self, output: Union[str, List[int]], finished_reason: Dict, no_stop_trim: bool
    ):
        if no_stop_trim or not finished_reason:
            return output

        matched = finished_reason.get("matched", None)
        if not matched:
            return output

        # TODO(lmzheng): handle the case where multiple stop strs are hit

        # Trim stop str.
        if isinstance(matched, str) and isinstance(output, str):
            pos = output.find(matched)
            return output[:pos] if pos != -1 else output

        # Trim stop token.
        if isinstance(matched, int) and isinstance(output, list):
            assert len(output) > 0
            return output[:-1]
        return output

    def event_loop(self):
        """The event loop that handles requests"""

        while True:
            recv_obj = self.recv_from_scheduler.recv_pyobj()

            if isinstance(recv_obj, BatchEmbeddingOut):
                # If it is embedding model, no detokenization is needed.
                self.send_to_tokenizer.send_pyobj(recv_obj)
                continue
            else:
                assert isinstance(recv_obj, BatchTokenIDOut)

            bs = len(recv_obj.rids)

            # Initialize decode status
            read_ids, surr_ids = [], []
            for i in range(bs):
                rid = recv_obj.rids[i]
                vid = recv_obj.vids[i]
                if rid not in self.decode_status or self.decode_status[rid].vid != vid:
                    s = DecodeStatus(
                        vid=vid,
                        decoded_text=recv_obj.decoded_texts[i],
                        decode_ids=recv_obj.decode_ids[i],
                        surr_offset=0,
                        read_offset=recv_obj.read_offsets[i],
                    )
                    self.decode_status[rid] = s
                else:
                    s = self.decode_status[rid]
                    s.decode_ids = recv_obj.decode_ids[i]

                read_ids.append(
                    self.trim_matched_stop(
                        s.decode_ids[s.surr_offset :],
                        recv_obj.finished_reasons[i],
                        recv_obj.no_stop_trim[i],
                    )
                )
                surr_ids.append(s.decode_ids[s.surr_offset : s.read_offset])

            # TODO(lmzheng): handle skip_special_tokens/spaces_between_special_tokens per request
            surr_texts = self.tokenizer.batch_decode(
                surr_ids,
                skip_special_tokens=recv_obj.skip_special_tokens[0],
                spaces_between_special_tokens=recv_obj.spaces_between_special_tokens[0],
            )
            read_texts = self.tokenizer.batch_decode(
                read_ids,
                skip_special_tokens=recv_obj.skip_special_tokens[0],
                spaces_between_special_tokens=recv_obj.spaces_between_special_tokens[0],
            )

            # Incremental decoding
            output_strs = []
            for i in range(bs):
                s = self.decode_status[recv_obj.rids[i]]
                new_text = read_texts[i][len(surr_texts[i]) :]
                if recv_obj.finished_reasons[i] is None:
                    # Streaming chunk: update the decode status
                    if len(new_text) > 0 and not new_text.endswith("�"):
                        s.decoded_text = s.decoded_text + new_text
                        s.surr_offset = s.read_offset
                        s.read_offset = len(s.decode_ids)
                        new_text = ""
                    else:
                        new_text = find_printable_text(new_text)

                output_strs.append(
                    self.trim_matched_stop(
                        s.decoded_text + new_text,
                        recv_obj.finished_reasons[i],
                        recv_obj.no_stop_trim[i],
                    )
                )

            self.send_to_tokenizer.send_pyobj(
                BatchStrOut(
                    rids=recv_obj.rids,
                    finished_reasons=recv_obj.finished_reasons,
                    output_strs=output_strs,
                    prompt_tokens=recv_obj.prompt_tokens,
                    origin_input_ids=recv_obj.origin_input_ids,
                    output_ids=recv_obj.output_ids,
                    completion_tokens=recv_obj.completion_tokens,
                    cached_tokens=recv_obj.cached_tokens,
                    input_token_logprobs_val=recv_obj.input_token_logprobs_val,
                    input_token_logprobs_idx=recv_obj.input_token_logprobs_idx,
                    output_token_logprobs_val=recv_obj.output_token_logprobs_val,
                    output_token_logprobs_idx=recv_obj.output_token_logprobs_idx,
                    input_top_logprobs_val=recv_obj.input_top_logprobs_val,
                    input_top_logprobs_idx=recv_obj.input_top_logprobs_idx,
                    output_top_logprobs_val=recv_obj.output_top_logprobs_val,
                    output_top_logprobs_idx=recv_obj.output_top_logprobs_idx,
                    normalized_prompt_logprob=recv_obj.normalized_prompt_logprob,
                )
            )


class LimitedCapacityDict(OrderedDict):
    def __init__(self, capacity=1 << 15, *args, **kwargs):
        super().__init__(*args, **kwargs)
        self.capacity = capacity

    def __setitem__(self, key, value):
        if len(self) >= self.capacity:
            # Remove the oldest element (first item in the dict)
            self.popitem(last=False)
        # Set the new item
        super().__setitem__(key, value)


def run_detokenizer_process(
    server_args: ServerArgs,
    port_args: PortArgs,
):
    setproctitle.setproctitle("sglang::detokenizer")
    configure_logger(server_args)
    parent_process = psutil.Process().parent()

    try:
        manager = DetokenizerManager(server_args, port_args)
        manager.event_loop()
<<<<<<< HEAD
    except BaseException:
        msg = get_exception_traceback()
        logger.error(msg)
        kill_parent_process()
=======
    except Exception:
        traceback = get_exception_traceback()
        logger.error(f"DetokenizerManager hit an exception: {traceback}")
        parent_process.send_signal(signal.SIGQUIT)
>>>>>>> a4d6d6f1
<|MERGE_RESOLUTION|>--- conflicted
+++ resolved
@@ -222,14 +222,7 @@
     try:
         manager = DetokenizerManager(server_args, port_args)
         manager.event_loop()
-<<<<<<< HEAD
-    except BaseException:
-        msg = get_exception_traceback()
-        logger.error(msg)
-        kill_parent_process()
-=======
     except Exception:
         traceback = get_exception_traceback()
         logger.error(f"DetokenizerManager hit an exception: {traceback}")
-        parent_process.send_signal(signal.SIGQUIT)
->>>>>>> a4d6d6f1
+        parent_process.send_signal(signal.SIGQUIT)