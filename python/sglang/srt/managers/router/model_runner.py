--- conflicted
+++ resolved
@@ -5,11 +5,7 @@
 import pkgutil
 from dataclasses import dataclass
 from functools import lru_cache
-<<<<<<< HEAD
-=======
 from typing import List
-
->>>>>>> 2af565b3
 import numpy as np
 import torch
 import triton
