--- conflicted
+++ resolved
@@ -9,26 +9,20 @@
 
 import numpy as np
 import torch
-<<<<<<< HEAD
 import triton
 from sglang.srt.layers import token_attention
-=======
+
 from vllm.model_executor.layers.quantization.awq import AWQConfig
 from vllm.model_executor.layers.quantization.gptq import GPTQConfig
 from vllm.model_executor.layers.quantization.marlin import MarlinConfig
 from vllm.model_executor.model_loader.utils import set_default_torch_dtype
 from vllm.distributed import initialize_model_parallel
 
->>>>>>> 04c0b214
 from sglang.srt.managers.router.infer_batch import Batch, ForwardMode
 from sglang.srt.memory_pool import ReqToTokenPool, TokenToKVPool
 from sglang.srt.utils import is_multimodal_model
 from sglang.utils import get_available_gpu_memory
-from vllm.model_executor.layers.quantization.awq import AWQConfig
-from vllm.model_executor.layers.quantization.gptq import GPTQConfig
-from vllm.model_executor.layers.quantization.marlin import MarlinConfig
-from vllm.model_executor.model_loader.utils import set_default_torch_dtype
-from vllm.distributed import initialize_model_parallel
+
 
 QUANTIONCONFIG_MAPPING = {"awq": AWQConfig, "gptq": GPTQConfig, "marlin": MarlinConfig}
 
@@ -310,7 +304,6 @@
 
         # Load weights
         quant_config = None
-<<<<<<< HEAD
         quant_cfg = getattr(
             self.model_config.hf_config, "quantization_config", None
         )
@@ -327,8 +320,6 @@
 
         token_attention.REDUCE_TRITON_TYPE = self.triton_dtype
         token_attention.REDUCE_TORCH_TYPE = self.torch_dtype
-=======
->>>>>>> 04c0b214
 
         # load quant linear_method
         if quant_cfg is not None:
@@ -353,11 +344,7 @@
             quant_config = quant_config_class.from_config(quant_cfg)
             logger.info(f"quant_config: {quant_config}")
 
-<<<<<<< HEAD
         with set_default_torch_dtype(self.torch_dtype):
-=======
-        with set_default_torch_dtype(torch.float16):
->>>>>>> 04c0b214
             with torch.device("cuda"):
                 model = model_class(
                     config=self.model_config.hf_config, quant_config=quant_config
