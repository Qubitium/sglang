import importlib
import importlib.resources
import inspect
import logging
import pkgutil
from dataclasses import dataclass
from functools import lru_cache
<<<<<<< HEAD
from pathlib import Path
import importlib.resources
=======

>>>>>>> 24e59f53
import numpy as np
import torch
import triton
from sglang.srt.layers import token_attention
from sglang.srt.managers.router.infer_batch import Batch, ForwardMode
from sglang.srt.memory_pool import ReqToTokenPool, TokenToKVPool
from sglang.srt.utils import is_multimodal_model
from sglang.utils import get_available_gpu_memory
from vllm.model_executor.layers.quantization.awq import AWQConfig
from vllm.model_executor.layers.quantization.gptq import GPTQConfig
from vllm.model_executor.layers.quantization.marlin import MarlinConfig
from vllm.model_executor.model_loader import _set_default_torch_dtype
from vllm.model_executor.parallel_utils.parallel_state import initialize_model_parallel

<<<<<<< HEAD
QUANT_METHOD_FORMAT_TO_CONFIG = {
    "awq": {
        "awq": AWQConfig
    },
    "gptq": {
        "gptq": GPTQConfig,
        "marlin": MarlinConfig,
    }
}
=======
QUANTIONCONFIG_MAPPING = {"awq": AWQConfig, "gptq": GPTQConfig, "marlin": MarlinConfig}
>>>>>>> 24e59f53

logger = logging.getLogger("model_runner")

# for server args in model endpoints
global_server_args_dict: dict = None

@lru_cache()
def import_model_classes():
    model_arch_name_to_cls = {}
    package_name = "sglang.srt.models"
    package = importlib.import_module(package_name)
    for _, name, ispkg in pkgutil.iter_modules(package.__path__, package_name + "."):
        if not ispkg:
            module = importlib.import_module(name)
            if hasattr(module, "EntryClass"):
                model_arch_name_to_cls[module.EntryClass.__name__] = module.EntryClass
    return model_arch_name_to_cls


def get_model_cls_by_arch_name(model_arch_names):
    model_arch_name_to_cls = import_model_classes()

    model_class = None
    for arch in model_arch_names:
        if arch in model_arch_name_to_cls:
            model_class = model_arch_name_to_cls[arch]
            break
    else:
        raise ValueError(
            f"Unsupported architectures: {arch}. "
            f"Supported list: {list(model_arch_name_to_cls.keys())}"
        )
    return model_class


@dataclass
class InputMetadata:
    model_runner: "ModelRunner"
    forward_mode: ForwardMode
    batch_size: int
    total_num_tokens: int
    max_seq_len: int
    req_pool_indices: torch.Tensor
    start_loc: torch.Tensor
    seq_lens: torch.Tensor
    prefix_lens: torch.Tensor
    positions: torch.Tensor
    req_to_token_pool: ReqToTokenPool
    token_to_kv_pool: TokenToKVPool

    # for extend
    extend_seq_lens: torch.Tensor = None
    extend_start_loc: torch.Tensor = None
    max_extend_len: int = 0

    out_cache_loc: torch.Tensor = None
    out_cache_cont_start: torch.Tensor = None
    out_cache_cont_end: torch.Tensor = None

    other_kv_index: torch.Tensor = None
    return_logprob: bool = False

    # for flashinfer
    qo_indptr: torch.Tensor = None
    kv_indptr: torch.Tensor = None
    kv_indices: torch.Tensor = None
    kv_last_page_len: torch.Tensor = None
    prefill_wrapper = None
    decode_wrapper = None

    def init_flashinfer_args(self, model_runner, tp_size):
        from flashinfer import (
            BatchDecodeWithPagedKVCacheWrapper,
            BatchPrefillWithPagedKVCacheWrapper,
        )

        self.kv_indptr = torch.zeros(
            (self.batch_size + 1,), dtype=torch.int32, device="cuda"
        )
        self.kv_indptr[1:] = torch.cumsum(self.seq_lens, dim=0)
        self.kv_indices = torch.cat(
            [
                self.req_to_token_pool.req_to_token[
                    self.req_pool_indices[i].item(), : self.seq_lens[i].item()
                ]
                for i in range(self.batch_size)
            ],
            dim=0,
        ).contiguous()
        self.kv_last_page_len = torch.ones(
            (self.batch_size,), dtype=torch.int32, device="cuda"
        )

        workspace_buffer = torch.empty(
            32 * 1024 * 1024, dtype=torch.int8, device="cuda"
        )
        if (
            self.forward_mode == ForwardMode.PREFILL
            or self.forward_mode == ForwardMode.EXTEND
        ):
            self.qo_indptr = torch.zeros(
                (self.batch_size + 1,), dtype=torch.int32, device="cuda"
            )
            self.qo_indptr[1:] = torch.cumsum(self.extend_seq_lens, dim=0)
            self.prefill_wrapper = BatchPrefillWithPagedKVCacheWrapper(
                workspace_buffer, "NHD"
            )
            args = [
                self.qo_indptr,
                self.kv_indptr,
                self.kv_indices,
                self.kv_last_page_len,
                self.model_runner.model_config.num_attention_heads // tp_size,
                self.model_runner.model_config.num_key_value_heads // tp_size,
            ]

            # flashinfer >= 0.0.3
            # FIXME: Drop this when flashinfer updates to 0.0.4
            if (
                len(inspect.signature(self.prefill_wrapper.begin_forward).parameters)
                == 7
            ):
                args.append(self.model_runner.model_config.head_dim)

            self.prefill_wrapper.begin_forward(*args)
        else:
            self.decode_wrapper = BatchDecodeWithPagedKVCacheWrapper(
                workspace_buffer, "NHD"
            )
            self.decode_wrapper.begin_forward(
                self.kv_indptr,
                self.kv_indices,
                self.kv_last_page_len,
                self.model_runner.model_config.num_attention_heads // tp_size,
                self.model_runner.model_config.num_key_value_heads // tp_size,
                self.model_runner.model_config.head_dim,
                1,
                "NONE",
                model_runner.torch_dtype,
            )

    def init_extend_args(self):
        self.extend_seq_lens = self.seq_lens - self.prefix_lens
        self.extend_start_loc = torch.zeros_like(self.seq_lens)
        self.extend_start_loc[1:] = torch.cumsum(self.extend_seq_lens[:-1], dim=0)
        self.max_extend_len = int(torch.max(self.extend_seq_lens))

    @classmethod
    def create(
        cls,
        model_runner,
        tp_size,
        forward_mode,
        req_pool_indices,
        seq_lens,
        prefix_lens,
        position_ids_offsets,
        out_cache_loc,
        out_cache_cont_start=None,
        out_cache_cont_end=None,
        return_logprob=False,
    ):
        batch_size = len(req_pool_indices)
        start_loc = torch.zeros((batch_size,), dtype=torch.int32, device="cuda")
        start_loc[1:] = torch.cumsum(seq_lens[:-1], dim=0)
        total_num_tokens = int(torch.sum(seq_lens))
        max_seq_len = int(torch.max(seq_lens))

        if forward_mode == ForwardMode.DECODE:
            positions = ((seq_lens - 1) + position_ids_offsets).to(torch.int64)
            other_kv_index = model_runner.req_to_token_pool.req_to_token[
                req_pool_indices[0], seq_lens[0] - 1
            ].item()
        else:
            seq_lens_np = seq_lens.cpu().numpy()
            prefix_lens_np = prefix_lens.cpu().numpy()
            position_ids_offsets_np = position_ids_offsets.cpu().numpy()
            positions = torch.tensor(
                np.concatenate(
                    [
                        np.arange(
                            prefix_lens_np[i] + position_ids_offsets_np[i],
                            seq_lens_np[i] + position_ids_offsets_np[i],
                        )
                        for i in range(batch_size)
                    ],
                    axis=0,
                ),
                device="cuda",
            )
            other_kv_index = None

        ret = cls(
            model_runner=model_runner,
            forward_mode=forward_mode,
            batch_size=batch_size,
            total_num_tokens=total_num_tokens,
            max_seq_len=max_seq_len,
            req_pool_indices=req_pool_indices,
            start_loc=start_loc,
            seq_lens=seq_lens,
            prefix_lens=prefix_lens,
            positions=positions,
            req_to_token_pool=model_runner.req_to_token_pool,
            token_to_kv_pool=model_runner.token_to_kv_pool,
            out_cache_loc=out_cache_loc,
            out_cache_cont_start=out_cache_cont_start,
            out_cache_cont_end=out_cache_cont_end,
            return_logprob=return_logprob,
            other_kv_index=other_kv_index,
        )

        if forward_mode == ForwardMode.EXTEND:
            ret.init_extend_args()

        if global_server_args_dict.get("enable_flashinfer", False):
            ret.init_flashinfer_args(model_runner, tp_size)

        return ret


class ModelRunner:
    def __init__(
        self,
        model_config,
        mem_fraction_static,
        tp_rank,
        tp_size,
        nccl_port,
        load_format="auto",
        trust_remote_code=True,
        server_args_dict: dict = {},
    ):
        self.model_config = model_config
        self.mem_fraction_static = mem_fraction_static
        self.tp_rank = tp_rank
        self.tp_size = tp_size
        self.nccl_port = nccl_port
        self.load_format = load_format
        self.trust_remote_code = trust_remote_code

        # following two dtypes are modified in load_model()
        self.torch_dtype = torch.bfloat16
        self.triton_dtype = triton.language.bfloat16

        global global_server_args_dict
        global_server_args_dict = server_args_dict

        # Init torch distributed
        torch.cuda.set_device(self.tp_rank)
        torch.distributed.init_process_group(
            backend="nccl",
            world_size=self.tp_size,
            rank=self.tp_rank,
            init_method=f"tcp://127.0.0.1:{self.nccl_port}",
        )

        # A small all_reduce for warmup.
        if self.tp_size > 1:
            torch.distributed.all_reduce(torch.zeros(1).cuda())
        initialize_model_parallel(tensor_model_parallel_size=self.tp_size)

        total_gpu_memory = get_available_gpu_memory(
            self.tp_rank, distributed=self.tp_size > 1
        ) * (1 << 30)
        self.load_model()
        self.init_memory_pool(total_gpu_memory, self.torch_dtype)

        self.is_multimodal_model = is_multimodal_model(self.model_config)

    def load_model(self):
        """See also vllm/model_executor/model_loader.py::get_model"""
        # Select model class
        architectures = getattr(self.model_config.hf_config, "architectures", [])
        model_class = get_model_cls_by_arch_name(architectures)
        logger.info(f"Rank {self.tp_rank}: load weight begin.")

        # Load weights
        linear_method = None
        quant_cfg = getattr(
            self.model_config.hf_config, "quantization_config", None
        )

        import triton

        # quant models can only operate in  float16 and non-quant has no such limitation
        if quant_cfg is not None:
            self.torch_dtype = torch.float16
            self.triton_dtype = triton.language.float16
        else:
            self.torch_dtype = torch.bfloat16
            self.triton_dtype = triton.language.bfloat16

        token_attention.REDUCE_TRITON_TYPE = self.triton_dtype
        token_attention.REDUCE_TORCH_TYPE = self.torch_dtype

        with _set_default_torch_dtype(self.torch_dtype):
            with torch.device("cuda"):
                if quant_cfg is not None:
                    # latest gptq uses "method" so both "quant_method" and "method" are loaded in priority order
                    quant_method = quant_cfg.get("method", quant_cfg.get("quant_method", "gptq")).lower()

<<<<<<< HEAD
                    # latest autogptq use "format" to unify multiple formats for same quant method
                    quant_format = quant_cfg.get("format", quant_method).lower()
=======
                    # compat: autogptq uses is_marlin_format within quant config
                    if (
                        hf_quant_method == "gptq"
                        and "is_marlin_format" in hf_quant_config
                        and hf_quant_config["is_marlin_format"]
                    ):
                        hf_quant_method = "marlin"
                    quant_config_class = QUANTIONCONFIG_MAPPING.get(hf_quant_method)
>>>>>>> 24e59f53

                    # compat: with older models that store marlin in "is_marlin_format" or "method" field
                    if quant_cfg.get("is_marlin_format", False) or quant_method == "marlin":
                        quant_method = "gptq"
                        quant_format = "marlin"

                    supported_formats = QUANT_METHOD_FORMAT_TO_CONFIG.get(quant_method)
                    if supported_formats is None:
                        raise ValueError(
                            f"Unsupported quantization method: {quant_method}"
                        )

                    quant_config_cls = supported_formats.get(quant_format)
                    if quant_config_cls is None:
                        raise ValueError(
                            f"Unsupported quantization: method: {quant_method}, format: {quant_format}"
                        )

                    # normalize quant_cfg
                    quant_cfg.pop("quant_method", None)
                    quant_cfg.pop("is_marlin_format", None)
                    quant_cfg["method"] = quant_method
                    quant_cfg["format"] = quant_format
                    logger.info(f"quant_config params: {quant_cfg}")

                    quant_config = quant_config_cls.from_config(quant_cfg)
                    logger.info(f"quant_config: {quant_config}")
                    linear_method = quant_config.get_linear_method()
                model = model_class(
                    config=self.model_config.hf_config, linear_method=linear_method
                )
            model.load_weights(
                self.model_config.path,
                cache_dir=None,
                load_format=self.load_format,
                revision=None,
            )
        self.model = model.eval()

        logger.info(f"Rank {self.tp_rank}: load weight end.")

    def profile_max_num_token(self, total_gpu_memory):
        available_gpu_memory = get_available_gpu_memory(
            self.tp_rank, distributed=self.tp_size > 1
        ) * (1 << 30)
        head_dim = self.model_config.head_dim
        head_num = self.model_config.num_key_value_heads // self.tp_size
        cell_size = head_num * head_dim * self.model_config.num_hidden_layers * 2 * 2
        rest_memory = available_gpu_memory - total_gpu_memory * (
            1 - self.mem_fraction_static
        )
        max_num_token = int(rest_memory // cell_size)
        return max_num_token

    def init_memory_pool(self, total_gpu_memory, dtype=torch.float16):
        self.max_total_num_token = self.profile_max_num_token(total_gpu_memory)

        if self.max_total_num_token <= 0:
            raise RuntimeError(
                "Not enought memory. " "Please try to increase --mem-fraction-static."
            )

        self.req_to_token_pool = ReqToTokenPool(
            int(self.max_total_num_token / self.model_config.context_len * 256),
            self.model_config.context_len + 8,
        )
        self.token_to_kv_pool = TokenToKVPool(
            self.max_total_num_token,
            dtype=dtype,
            head_num=self.model_config.num_key_value_heads // self.tp_size,
            head_dim=self.model_config.head_dim,
            layer_num=self.model_config.num_hidden_layers,
        )

    @torch.inference_mode()
    def forward_prefill(self, batch: Batch):
        input_metadata = InputMetadata.create(
            self,
            forward_mode=ForwardMode.PREFILL,
            tp_size=self.tp_size,
            req_pool_indices=batch.req_pool_indices,
            seq_lens=batch.seq_lens,
            prefix_lens=batch.prefix_lens,
            position_ids_offsets=batch.position_ids_offsets,
            out_cache_loc=batch.out_cache_loc,
            return_logprob=batch.return_logprob,
        )
        return self.model.forward(
            batch.input_ids, input_metadata.positions, input_metadata
        )

    @torch.inference_mode()
    def forward_extend(self, batch: Batch):
        input_metadata = InputMetadata.create(
            self,
            forward_mode=ForwardMode.EXTEND,
            tp_size=self.tp_size,
            req_pool_indices=batch.req_pool_indices,
            seq_lens=batch.seq_lens,
            prefix_lens=batch.prefix_lens,
            position_ids_offsets=batch.position_ids_offsets,
            out_cache_loc=batch.out_cache_loc,
            return_logprob=batch.return_logprob,
        )
        return self.model.forward(
            batch.input_ids, input_metadata.positions, input_metadata
        )

    @torch.inference_mode()
    def forward_decode(self, batch: Batch):
        input_metadata = InputMetadata.create(
            self,
            forward_mode=ForwardMode.DECODE,
            tp_size=self.tp_size,
            req_pool_indices=batch.req_pool_indices,
            seq_lens=batch.seq_lens,
            prefix_lens=batch.prefix_lens,
            position_ids_offsets=batch.position_ids_offsets,
            out_cache_loc=batch.out_cache_loc,
            out_cache_cont_start=batch.out_cache_cont_start,
            out_cache_cont_end=batch.out_cache_cont_end,
            return_logprob=batch.return_logprob,
        )
        return self.model.forward(
            batch.input_ids, input_metadata.positions, input_metadata
        )

    @torch.inference_mode()
    def forward_extend_multi_modal(self, batch: Batch):
        input_metadata = InputMetadata.create(
            self,
            forward_mode=ForwardMode.EXTEND,
            tp_size=self.tp_size,
            req_pool_indices=batch.req_pool_indices,
            seq_lens=batch.seq_lens,
            prefix_lens=batch.prefix_lens,
            position_ids_offsets=batch.position_ids_offsets,
            out_cache_loc=batch.out_cache_loc,
            return_logprob=batch.return_logprob,
        )
        return self.model.forward(
            batch.input_ids,
            input_metadata.positions,
            input_metadata,
            batch.pixel_values,
            batch.image_sizes,
            batch.image_offsets,
        )

    def forward(self, batch: Batch, forward_mode: ForwardMode):
        if self.is_multimodal_model and forward_mode == ForwardMode.EXTEND:
            return self.forward_extend_multi_modal(batch)
        elif forward_mode == ForwardMode.DECODE:
            return self.forward_decode(batch)
        elif forward_mode == ForwardMode.EXTEND:
            return self.forward_extend(batch)
        elif forward_mode == ForwardMode.PREFILL:
            return self.forward_prefill(batch)
        else:
            raise ValueError(f"Invaid forward mode: {forward_mode}")<|MERGE_RESOLUTION|>--- conflicted
+++ resolved
@@ -5,12 +5,8 @@
 import pkgutil
 from dataclasses import dataclass
 from functools import lru_cache
-<<<<<<< HEAD
 from pathlib import Path
 import importlib.resources
-=======
-
->>>>>>> 24e59f53
 import numpy as np
 import torch
 import triton
@@ -25,7 +21,6 @@
 from vllm.model_executor.model_loader import _set_default_torch_dtype
 from vllm.model_executor.parallel_utils.parallel_state import initialize_model_parallel
 
-<<<<<<< HEAD
 QUANT_METHOD_FORMAT_TO_CONFIG = {
     "awq": {
         "awq": AWQConfig
@@ -35,9 +30,6 @@
         "marlin": MarlinConfig,
     }
 }
-=======
-QUANTIONCONFIG_MAPPING = {"awq": AWQConfig, "gptq": GPTQConfig, "marlin": MarlinConfig}
->>>>>>> 24e59f53
 
 logger = logging.getLogger("model_runner")
 
@@ -340,19 +332,8 @@
                     # latest gptq uses "method" so both "quant_method" and "method" are loaded in priority order
                     quant_method = quant_cfg.get("method", quant_cfg.get("quant_method", "gptq")).lower()
 
-<<<<<<< HEAD
                     # latest autogptq use "format" to unify multiple formats for same quant method
                     quant_format = quant_cfg.get("format", quant_method).lower()
-=======
-                    # compat: autogptq uses is_marlin_format within quant config
-                    if (
-                        hf_quant_method == "gptq"
-                        and "is_marlin_format" in hf_quant_config
-                        and hf_quant_config["is_marlin_format"]
-                    ):
-                        hf_quant_method = "marlin"
-                    quant_config_class = QUANTIONCONFIG_MAPPING.get(hf_quant_method)
->>>>>>> 24e59f53
 
                     # compat: with older models that store marlin in "is_marlin_format" or "method" field
                     if quant_cfg.get("is_marlin_format", False) or quant_method == "marlin":
