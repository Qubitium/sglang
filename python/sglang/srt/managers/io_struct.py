--- conflicted
+++ resolved
@@ -117,10 +117,7 @@
     spaces_between_special_tokens: List[bool]
     meta_info: List[Dict]
     finished_reason: List[BaseFinishReason]
-<<<<<<< HEAD
 
-=======
->>>>>>> 542bc733
 
 @dataclass
 class BatchStrOut:
