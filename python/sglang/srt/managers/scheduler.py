# Copyright 2023-2024 SGLang Team
# Licensed under the Apache License, Version 2.0 (the "License");
# you may not use this file except in compliance with the License.
# You may obtain a copy of the License at
#
#     http://www.apache.org/licenses/LICENSE-2.0
#
# Unless required by applicable law or agreed to in writing, software
# distributed under the License is distributed on an "AS IS" BASIS,
# WITHOUT WARRANTIES OR CONDITIONS OF ANY KIND, either express or implied.
# See the License for the specific language governing permissions and
# limitations under the License.
# ==============================================================================
"""A scheduler that manages a tensor parallel GPU worker."""

import logging
<<<<<<< HEAD
import multiprocessing
import queue
=======
>>>>>>> a4d6d6f1
import os
import signal
import threading
import time
import warnings
from collections import deque
from concurrent import futures
from types import SimpleNamespace
from typing import Dict, List, Optional, Tuple

import psutil
import setproctitle
import torch

from sglang.global_config import global_config
from sglang.srt.configs.model_config import ModelConfig
from sglang.srt.hf_transformers_utils import get_processor, get_tokenizer
from sglang.srt.layers.logits_processor import LogitsProcessorOutput
from sglang.srt.managers.io_struct import (
    AbortReq,
    BatchEmbeddingOut,
    BatchTokenIDOut,
    CloseSessionReqInput,
    FlushCacheReq,
    GetWeightsByNameReqInput,
    GetWeightsByNameReqOutput,
    InitWeightsUpdateGroupReqInput,
    InitWeightsUpdateGroupReqOutput,
    OpenSessionReqInput,
    OpenSessionReqOutput,
    ProfileReq,
    TokenizedEmbeddingReqInput,
    TokenizedGenerateReqInput,
    UpdateWeightFromDiskReqInput,
    UpdateWeightFromDiskReqOutput,
    UpdateWeightsFromDistributedReqInput,
    UpdateWeightsFromDistributedReqOutput,
    UpdateWeightsFromTensorReqInput,
    UpdateWeightsFromTensorReqOutput,
)
from sglang.srt.managers.schedule_batch import (
    FINISH_ABORT,
    BaseFinishReason,
    ImageInputs,
    Req,
    ScheduleBatch,
    global_server_args_dict,
)
from sglang.srt.managers.schedule_policy import (
    AddReqResult,
    PrefillAdder,
    SchedulePolicy,
)
from sglang.srt.managers.session_controller import Session
from sglang.srt.managers.tp_worker import TpModelWorker
from sglang.srt.managers.tp_worker_overlap_thread import TpModelWorkerClient
from sglang.srt.mem_cache.chunk_cache import ChunkCache
from sglang.srt.mem_cache.radix_cache import RadixCache
from sglang.srt.metrics.collector import SchedulerMetricsCollector, SchedulerStats
from sglang.srt.model_executor.forward_batch_info import ForwardMode
from sglang.srt.server_args import PortArgs, ServerArgs
from sglang.srt.utils import flush_queue
from sglang.srt.utils import (
    broadcast_pyobj,
    configure_logger,
    crash_on_warnings,
    get_bool_env_var,
    get_zmq_socket,
    set_gpu_proc_affinity,
    set_random_seed,
    suppress_other_loggers,
)
from sglang.utils import get_exception_traceback

logger = logging.getLogger(__name__)

# Test retract decode for debugging purposes
test_retract = get_bool_env_var("SGLANG_TEST_RETRACT")


class Scheduler:
    """A scheduler that manages a tensor parallel GPU worker."""

    def __init__(
        self,
        server_args: ServerArgs,
        port_args: PortArgs,
        gpu_id: int,
        tp_rank: int,
<<<<<<< HEAD
        router_chan: multiprocessing.Queue,
        detokenzier_chan: multiprocessing.Queue,
        idle_chan: multiprocessing.Queue,
=======
        dp_rank: Optional[int],
>>>>>>> a4d6d6f1
    ):
        # Parse args
        self.server_args = server_args
        self.tp_rank = tp_rank
        self.tp_size = server_args.tp_size
        self.schedule_policy = server_args.schedule_policy
        self.disable_jump_forward = server_args.disable_jump_forward
        self.lora_paths = server_args.lora_paths
        self.max_loras_per_batch = server_args.max_loras_per_batch
        self.enable_overlap = not server_args.disable_overlap_schedule
        self.skip_tokenizer_init = server_args.skip_tokenizer_init
        self.enable_metrics = server_args.enable_metrics

<<<<<<< HEAD
        # Init status
        self.router_chan = router_chan
        self.detokenizer_chan = detokenzier_chan
        self.idle_chan = idle_chan
=======
        # Init inter-process communication
        context = zmq.Context(2)

        if self.tp_rank == 0 or self.server_args.enable_dp_attention:
            self.recv_from_tokenizer = get_zmq_socket(
                context, zmq.PULL, port_args.scheduler_input_ipc_name
            )
            self.send_to_tokenizer = get_zmq_socket(
                context, zmq.PUSH, port_args.tokenizer_ipc_name
            )

            if server_args.skip_tokenizer_init:
                # Directly send to the TokenizerManager
                self.send_to_detokenizer = get_zmq_socket(
                    context, zmq.PUSH, port_args.tokenizer_ipc_name
                )
            else:
                # Send to the DetokenizerManager
                self.send_to_detokenizer = get_zmq_socket(
                    context, zmq.PUSH, port_args.detokenizer_ipc_name
                )
        else:
            self.recv_from_tokenizer = None
            self.send_to_tokenizer = SimpleNamespace(send_pyobj=lambda x: None)
            self.send_to_detokenizer = SimpleNamespace(send_pyobj=lambda x: None)
>>>>>>> a4d6d6f1

        # Init tokenizer
        self.model_config = ModelConfig(
            server_args.model_path,
            trust_remote_code=server_args.trust_remote_code,
            revision=server_args.revision,
            context_length=server_args.context_length,
            model_override_args=server_args.json_model_override_args,
            is_embedding=server_args.is_embedding,
            dtype=server_args.dtype,
            quantization=server_args.quantization,
        )
        self.is_generation = self.model_config.is_generation

        if server_args.skip_tokenizer_init:
            self.tokenizer = self.processor = None
        else:
            if self.model_config.is_multimodal:
                self.processor = get_processor(
                    server_args.tokenizer_path,
                    tokenizer_mode=server_args.tokenizer_mode,
                    trust_remote_code=server_args.trust_remote_code,
                )
                self.tokenizer = self.processor.tokenizer
            else:
                self.tokenizer = get_tokenizer(
                    server_args.tokenizer_path,
                    tokenizer_mode=server_args.tokenizer_mode,
                    trust_remote_code=server_args.trust_remote_code,
                )

        # Check whether overlap can be enabled
        if not self.is_generation:
            self.enable_overlap = False
            logger.info("Overlap scheduler is disabled for embedding models.")

        if self.model_config.is_multimodal:
            self.enable_overlap = False
            logger.info("Overlap scheduler is disabled for multimodal models.")

        if self.enable_overlap:
            self.disable_jump_forward = True

        # Launch a tensor parallel worker
        if self.enable_overlap:
            TpWorkerClass = TpModelWorkerClient
        else:
            TpWorkerClass = TpModelWorker

        self.tp_worker = TpWorkerClass(
            server_args=server_args,
            gpu_id=gpu_id,
            tp_rank=tp_rank,
            dp_rank=dp_rank,
            nccl_port=port_args.nccl_port,
        )

        # Get token and memory info from the model worker
        (
            self.max_total_num_tokens,
            self.max_prefill_tokens,
            self.max_running_requests,
            self.max_req_len,
            self.max_req_input_len,
            self.random_seed,
            self.device,
            worker_global_server_args_dict,
            _,
            _,
            _,
        ) = self.tp_worker.get_worker_info()
        self.tp_cpu_group = self.tp_worker.get_tp_cpu_group()
        self.pad_input_ids_func = self.tp_worker.get_pad_input_ids_func()
        global_server_args_dict.update(worker_global_server_args_dict)
        set_random_seed(self.random_seed)

        # Print debug info
        logger.info(
            f"max_total_num_tokens={self.max_total_num_tokens}, "
            f"max_prefill_tokens={self.max_prefill_tokens}, "
            f"max_running_requests={self.max_running_requests}, "
            f"context_len={self.model_config.context_len}"
        )

        # Init memory pool and cache
        self.req_to_token_pool, self.token_to_kv_pool = self.tp_worker.get_memory_pool()

        if (
            server_args.chunked_prefill_size is not None
            and server_args.disable_radix_cache
        ):
            self.tree_cache = ChunkCache(
                req_to_token_pool=self.req_to_token_pool,
                token_to_kv_pool=self.token_to_kv_pool,
            )
        else:
            self.tree_cache = RadixCache(
                req_to_token_pool=self.req_to_token_pool,
                token_to_kv_pool=self.token_to_kv_pool,
                disable=server_args.disable_radix_cache,
            )
        self.tree_cache_metrics = {"total": 0, "hit": 0}
        self.policy = SchedulePolicy(self.schedule_policy, self.tree_cache)

        # Init running status
        self.waiting_queue: List[Req] = []
        # The running decoding batch for continuous batching
        self.running_batch: Optional[ScheduleBatch] = None
        # The current forward batch
        self.cur_batch: Optional[ScheduleBatch] = None
        # The current forward batch
        self.last_batch: Optional[ScheduleBatch] = None
        self.forward_ct = 0
        self.forward_ct_decode = 0
        self.num_generated_tokens = 0
        self.last_decode_stats_tic = time.time()
        self.stream_interval = server_args.stream_interval
        self.current_stream = torch.get_device_module(self.device).current_stream()

        # Session info
        self.sessions: Dict[str, Session] = {}

        # Init chunked prefill
        self.chunked_prefill_size = server_args.chunked_prefill_size
        if self.chunked_prefill_size <= 0:  # -1 means disable
            self.chunked_prefill_size = None
        self.being_chunked_req = None
        self.is_mixed_chunk = (
            self.chunked_prefill_size is not None and server_args.enable_mixed_chunk
        )

        # Init the grammar backend for constrained generation
        self.grammar_queue: List[Req] = []
        if not server_args.skip_tokenizer_init:
            if server_args.grammar_backend == "outlines":
                from sglang.srt.constrained.outlines_backend import (
                    OutlinesGrammarBackend,
                )

                self.grammar_backend = OutlinesGrammarBackend(
                    self.tokenizer,
                    whitespace_pattern=server_args.constrained_json_whitespace_pattern,
                    allow_jump_forward=not server_args.disable_jump_forward,
                )
            elif server_args.grammar_backend == "xgrammar":
                from sglang.srt.constrained.xgrammar_backend import (
                    XGrammarGrammarBackend,
                )

                self.grammar_backend = XGrammarGrammarBackend(
                    self.tokenizer, vocab_size=self.model_config.vocab_size
                )
            else:
                raise ValueError(
                    f"Invalid grammar backend: {server_args.grammar_backend}"
                )
        else:
            self.grammar_backend = None

        # Init new token estimation
        assert (
            server_args.schedule_conservativeness >= 0
        ), "Invalid schedule_conservativeness"

        self.init_new_token_ratio = min(
            global_config.default_init_new_token_ratio
            * server_args.schedule_conservativeness,
            1.0,
        )
        self.min_new_token_ratio = min(
            self.init_new_token_ratio
            * global_config.default_min_new_token_ratio_factor,
            1.0,
        )
        self.new_token_ratio_decay = (
            self.init_new_token_ratio - self.min_new_token_ratio
        ) / global_config.default_new_token_ratio_decay_steps
        self.new_token_ratio = self.init_new_token_ratio

        # Tells whether the current running batch is full so that we can skip
        # the check of whether to prefill new requests.
        # This is an optimization to reduce the overhead of the prefill check.
        self.batch_is_full = False

<<<<<<< HEAD
    def event_loop(self):
        idle = True
        while True:
            # Receive requests
            if self.tp_rank == 0:
                recv_reqs, idle = self.recv_requests(idle)
            else:
                recv_reqs = None
=======
        # Init watchdog thread
        self.watchdog_timeout = server_args.watchdog_timeout
        t = threading.Thread(target=self.watchdog_thread, daemon=True)
        t.start()
        self.parent_process = psutil.Process().parent()

        # Init profiler
        if os.getenv("SGLANG_TORCH_PROFILER_DIR", "") == "":
            self.profiler = None
        else:
            self.torch_profiler_trace_dir = os.getenv("SGLANG_TORCH_PROFILER_DIR")
            logger.info(
                "Profiling enabled. Traces will be saved to: %s",
                self.torch_profiler_trace_dir,
            )
            self.profiler = torch.profiler.profile(
                activities=[
                    torch.profiler.ProfilerActivity.CPU,
                    torch.profiler.ProfilerActivity.CUDA,
                ],
                with_stack=True,
            )

        # Init metrics stats
        self.stats = SchedulerStats()
        if self.enable_metrics:
            self.metrics_collector = SchedulerMetricsCollector(
                labels={
                    "model_name": self.server_args.served_model_name,
                    # TODO: Add lora name/path in the future,
                },
            )

    def watchdog_thread(self):
        """A watch dog thread that will try to kill the server itself if one batch takes too long."""
        self.watchdog_last_forward_ct = 0
        self.watchdog_last_time = time.time()

        while True:
            if self.cur_batch is not None:
                if self.watchdog_last_forward_ct == self.forward_ct:
                    if time.time() > self.watchdog_last_time + self.watchdog_timeout:
                        logger.error(f"Watchdog timeout ({self.watchdog_timeout=})")
                        break
                else:
                    self.watchdog_last_forward_ct = self.forward_ct
                    self.watchdog_last_time = time.time()
            time.sleep(self.watchdog_timeout / 2)
>>>>>>> a4d6d6f1

        self.parent_process.send_signal(signal.SIGQUIT)

    @torch.no_grad()
    def event_loop_normal(self):
        """A normal scheduler loop."""
        while True:
            recv_reqs = self.recv_requests()
            self.process_input_requests(recv_reqs)

            batch = self.get_next_batch_to_run()

            if self.server_args.enable_dp_attention:  # TODO: simplify this
                batch = self.prepare_dp_attn_batch(batch)

<<<<<<< HEAD
            # Send results
            if self.tp_rank == 0:
                for obj in self.out_pyobjs:
                    self.detokenizer_chan.put_nowait(obj)
                self.out_pyobjs = []

    def recv_requests(self, idle: bool):
        recv_reqs = []
        if not idle:
            # print("forward check IDLE.....")
            if not self.idle_chan.empty():
                # print("forward GOT IDLE signal")
                flush_queue(self.idle_chan)
                idle = True

        if idle:
            # print("forward IDLE WAIT")
            recv_obj = self.router_chan.get()
            recv_reqs.append(recv_obj)

            if isinstance(recv_obj, AbortReq):
                pass
                # print("Received AbortReq, forward IDLE WAIT")
            else:
                idle = False
                # print("forward IDLE WAIT complete")
        else:
            pass
            # print("CPU SPIN LOOP")
=======
            self.cur_batch = batch

            if batch:
                result = self.run_batch(batch)
                self.process_batch_result(batch, result)
            else:
                # When the server is idle, so self-check and re-init some states
                self.check_memory()
                self.new_token_ratio = self.init_new_token_ratio

            self.last_batch = batch

    @torch.no_grad()
    def event_loop_overlap(self):
        """A scheduler loop that overlaps the CPU processing and GPU computation."""
        result_queue = deque()
>>>>>>> a4d6d6f1

            # if not idle, model is doing work, disable wait and set to 0ms
        wait_timeout = 0.010 if len(recv_reqs) == 1 else 0.0
        while True:
<<<<<<< HEAD
            try:
                if wait_timeout == 0.0:
                    recv_reqs.append(self.router_chan.get(block=False))
                else:
                    recv_reqs.append(self.router_chan.get(block=True, timeout=wait_timeout))
                    wait_timeout = max(0.0, wait_timeout - 0.02)
            except queue.Empty:
                break

        # print(f"model_client.step wait...")
        if len(recv_reqs) > 0:
            print(f"manager_single Forward Requests batch size: {len(recv_reqs)}")

        return recv_reqs, idle
=======
            recv_reqs = self.recv_requests()
            self.process_input_requests(recv_reqs)

            batch = self.get_next_batch_to_run()
            self.cur_batch = batch

            if batch:
                result = self.run_batch(batch)
                result_queue.append((batch.copy(), result))

                if self.last_batch is None:
                    # Create a dummy first batch to start the pipeline for overlap scheduler.
                    # It is now used for triggering the sampling_info_done event.
                    tmp_batch = ScheduleBatch(
                        reqs=None,
                        forward_mode=ForwardMode.DUMMY_FIRST,
                        next_batch_sampling_info=self.tp_worker.cur_sampling_info,
                    )
                    self.process_batch_result(tmp_batch, None)

            if self.last_batch:
                # Process the results of the last batch
                tmp_batch, tmp_result = result_queue.popleft()
                tmp_batch.next_batch_sampling_info = (
                    self.tp_worker.cur_sampling_info if batch else None
                )
                self.process_batch_result(tmp_batch, tmp_result)
            elif batch is None:
                # When the server is idle, so self-check and re-init some states
                self.check_memory()
                self.new_token_ratio = self.init_new_token_ratio

            self.last_batch = batch

    def recv_requests(self) -> List[Req]:
        """Receive results at tp_rank = 0 and broadcast it to all other TP ranks."""
        if self.tp_rank == 0 or self.server_args.enable_dp_attention:
            recv_reqs = []

            while True:
                try:
                    recv_req = self.recv_from_tokenizer.recv_pyobj(zmq.NOBLOCK)
                except zmq.ZMQError:
                    break
                recv_reqs.append(recv_req)
        else:
            recv_reqs = None

        if self.tp_size != 1 and not self.server_args.enable_dp_attention:
            recv_reqs = broadcast_pyobj(recv_reqs, self.tp_rank, self.tp_cpu_group)
        return recv_reqs
>>>>>>> a4d6d6f1

    def process_input_requests(self, recv_reqs: List):
        for recv_req in recv_reqs:
            if isinstance(recv_req, TokenizedGenerateReqInput):
                self.handle_generate_request(recv_req)
            elif isinstance(recv_req, TokenizedEmbeddingReqInput):
                self.handle_embedding_request(recv_req)
            elif isinstance(recv_req, FlushCacheReq):
                self.flush_cache()
            elif isinstance(recv_req, AbortReq):
                self.abort_request(recv_req)
            elif isinstance(recv_req, UpdateWeightFromDiskReqInput):
                success, message = self.update_weights_from_disk(recv_req)
                self.send_to_tokenizer.send_pyobj(
                    UpdateWeightFromDiskReqOutput(success, message)
                )
            elif isinstance(recv_req, InitWeightsUpdateGroupReqInput):
                success, message = self.init_weights_update_group(recv_req)
                self.send_to_tokenizer.send_pyobj(
                    InitWeightsUpdateGroupReqOutput(success, message)
                )
            elif isinstance(recv_req, UpdateWeightsFromDistributedReqInput):
                success, message = self.update_weights_from_distributed(recv_req)
                self.send_to_tokenizer.send_pyobj(
                    UpdateWeightsFromDistributedReqOutput(success, message)
                )
            elif isinstance(recv_req, UpdateWeightsFromTensorReqInput):
                success, message = self.update_weights_from_tensor(recv_req)
                self.send_to_tokenizer.send_pyobj(
                    UpdateWeightsFromTensorReqOutput(success, message)
                )
            elif isinstance(recv_req, GetWeightsByNameReqInput):
                parameter = self.get_weights_by_name(recv_req)
                self.send_to_tokenizer.send_pyobj(GetWeightsByNameReqOutput(parameter))
            elif isinstance(recv_req, ProfileReq):
                if recv_req == ProfileReq.START_PROFILE:
                    self.start_profile()
                else:
                    self.stop_profile()
            elif isinstance(recv_req, OpenSessionReqInput):
                session_id, success = self.open_session(recv_req)
                self.send_to_tokenizer.send_pyobj(
                    OpenSessionReqOutput(session_id=session_id, success=success)
                )
            elif isinstance(recv_req, CloseSessionReqInput):
                self.close_session(recv_req)
            else:
                raise ValueError(f"Invalid request: {recv_req}")

    def handle_generate_request(
        self,
        recv_req: TokenizedGenerateReqInput,
    ):
        # Create a new request
        if (
            recv_req.session_params is None
            or recv_req.session_params.id is None
            or recv_req.session_params.id not in self.sessions
        ):

            if recv_req.input_embeds is not None:
                # Generate fake input_ids based on the length of input_embeds
                seq_length = len(recv_req.input_embeds)
                fake_input_ids = [1] * seq_length
                recv_req.input_ids = fake_input_ids

            req = Req(
                recv_req.rid,
                recv_req.input_text,
                recv_req.input_ids,
                recv_req.sampling_params,
                return_logprob=recv_req.return_logprob,
                top_logprobs_num=recv_req.top_logprobs_num,
                stream=recv_req.stream,
                lora_path=recv_req.lora_path,
                input_embeds=recv_req.input_embeds,
                eos_token_ids=self.model_config.hf_eos_token_id,
            )
            req.tokenizer = self.tokenizer

            if (
                recv_req.session_params is not None
                and recv_req.session_params.id is not None
            ):
                req.finished_reason = FINISH_ABORT(
                    f"Invalid request: session id {recv_req.session_params.id} does not exist"
                )
                self.waiting_queue.append(req)
                return
        else:
            # Create a new request from a previous session
            session = self.sessions[recv_req.session_params.id]
            req = session.create_req(recv_req, self.tokenizer)
            if isinstance(req.finished_reason, FINISH_ABORT):
                self.waiting_queue.append(req)
                return

        # Handle image inputs
        if recv_req.image_inputs is not None:
            image_inputs = ImageInputs.from_dict(recv_req.image_inputs)
            # Expand a single image token into multiple dummy tokens for receiving image embeddings
            req.origin_input_ids = self.pad_input_ids_func(
                req.origin_input_ids, image_inputs
            )
            req.extend_image_inputs(image_inputs)

            if len(req.origin_input_ids) >= self.max_req_input_len:
                logger.error(
                    "Multimodal prompt is too long after expanding multimodal tokens. "
                    f"After expanding {len(req.origin_input_ids_unpadded)=} => {len(req.origin_input_ids)} >= {self.max_req_input_len}. "
                )
                req.origin_input_ids = [0]
                req.image_inputs = None
                req.sampling_params.max_new_tokens = 0
                req.finished_reason = FINISH_ABORT(
                    "Multimodal prompt is too long. Check server logs for details."
                )
                self.waiting_queue.append(req)
                return

        # Copy more attributes
        req.logprob_start_len = recv_req.logprob_start_len

        if req.logprob_start_len == -1:
            # By default, only return the logprobs for output tokens
            req.logprob_start_len = len(req.origin_input_ids) - 1

        # Truncate prompts that are too long
        if len(req.origin_input_ids) > self.max_req_input_len:
            logger.warning(
                "Request length is longer than the KV cache pool size or "
                "the max context length. Truncated!!!"
            )
            req.origin_input_ids = req.origin_input_ids[: self.max_req_input_len]

        req.sampling_params.max_new_tokens = min(
            (
                req.sampling_params.max_new_tokens
                if req.sampling_params.max_new_tokens is not None
                else 1 << 30
            ),
            self.max_req_len - len(req.origin_input_ids) - 1,
        )

        # Init grammar cache for this request
        add_to_grammar_queue = False
        if (
            req.sampling_params.json_schema is not None
            or req.sampling_params.regex is not None
            or req.sampling_params.ebnf is not None
        ):
            assert self.grammar_backend is not None
            if req.sampling_params.json_schema is not None:
                key = ("json", req.sampling_params.json_schema)
            elif req.sampling_params.regex is not None:
                key = ("regex", req.sampling_params.regex)
            elif req.sampling_params.ebnf is not None:
                key = ("ebnf", req.sampling_params.ebnf)

            req.grammar = self.grammar_backend.get_cached_value(key)
            if not req.grammar:
                req.grammar = self.grammar_backend.get_future_value(key)
                add_to_grammar_queue = True

        if add_to_grammar_queue:
            self.grammar_queue.append(req)
        else:
            self.waiting_queue.append(req)

    def handle_embedding_request(
        self,
        recv_req: TokenizedEmbeddingReqInput,
    ):
        req = Req(
            recv_req.rid,
            recv_req.input_text,
            recv_req.input_ids,
            recv_req.sampling_params,
        )
        req.tokenizer = self.tokenizer

        # Truncate prompts that are too long
        if len(req.origin_input_ids) >= self.max_req_input_len:
            logger.warning(
                "Request length is longer than the KV cache pool size or "
                "the max context length. Truncated!!!"
            )
            req.origin_input_ids = req.origin_input_ids[: self.max_req_input_len]

        self.waiting_queue.append(req)

    def log_prefill_stats(self, adder, can_run_list, running_bs, has_being_chunked):
        self.tree_cache_metrics["total"] += (
            adder.log_input_tokens + adder.log_hit_tokens
        ) / 10**9
        self.tree_cache_metrics["hit"] += (adder.log_hit_tokens) / 10**9
        tree_cache_hit_rate = (
            self.tree_cache_metrics["hit"] / self.tree_cache_metrics["total"]
        )

        num_used = self.max_total_num_tokens - (
            self.token_to_kv_pool.available_size() + self.tree_cache.evictable_size()
        )

        logger.info(
            f"Prefill batch. "
            f"#new-seq: {len(can_run_list)}, "
            f"#new-token: {adder.log_input_tokens}, "
            f"#cached-token: {adder.log_hit_tokens}, "
            f"cache hit rate: {100.0 * tree_cache_hit_rate:.2f}%, "
            f"token usage: {num_used / self.max_total_num_tokens:.2f}, "
            f"#running-req: {running_bs}, "
            f"#queue-req: {len(self.waiting_queue) + has_being_chunked}"
        )

        if self.enable_metrics:
            self.stats.num_running_reqs = running_bs
            self.stats.num_used_tokens = num_used
            self.stats.token_usage = round(num_used / self.max_total_num_tokens, 2)
            self.stats.num_queue_reqs = len(self.waiting_queue) + has_being_chunked
            self.stats.cache_hit_rate = tree_cache_hit_rate
            self.metrics_collector.log_stats(self.stats)

    def log_decode_stats(self):
        num_used = self.max_total_num_tokens - (
            self.token_to_kv_pool.available_size() + self.tree_cache.evictable_size()
        )
        gen_throughput = self.num_generated_tokens / (
            time.time() - self.last_decode_stats_tic
        )
        self.num_generated_tokens = 0
        self.last_decode_stats_tic = time.time()
        num_running_reqs = len(self.running_batch.reqs) if self.running_batch else 0
        logger.info(
            f"Decode batch. "
            f"#running-req: {num_running_reqs}, "
            f"#token: {num_used}, "
            f"token usage: {num_used / self.max_total_num_tokens:.2f}, "
            f"gen throughput (token/s): {gen_throughput:.2f}, "
            f"#queue-req: {len(self.waiting_queue)}"
        )

        if self.enable_metrics:
            self.stats.num_running_reqs = num_running_reqs
            self.stats.num_used_tokens = num_used
            self.stats.token_usage = num_used / self.max_total_num_tokens
            self.stats.gen_throughput = gen_throughput
            self.stats.num_queue_reqs = len(self.waiting_queue)
            self.metrics_collector.log_stats(self.stats)

    def check_memory(self):
        available_size = (
            self.token_to_kv_pool.available_size() + self.tree_cache.evictable_size()
        )
        if available_size != self.max_total_num_tokens:
            msg = (
                "KV cache pool leak detected!"
                f"{available_size=}, {self.max_total_num_tokens=}\n"
            )
            warnings.warn(msg)
            if crash_on_warnings():
                raise ValueError(msg)

        if len(self.req_to_token_pool.free_slots) != self.req_to_token_pool.size:
            msg = (
                "Memory pool leak detected!"
                f"available_size={len(self.req_to_token_pool.free_slots)}, "
                f"total_size={self.req_to_token_pool.size}\n"
            )
            warnings.warn(msg)
            if crash_on_warnings():
                raise ValueError(msg)

    def get_next_batch_to_run(self) -> Optional[ScheduleBatch]:
        # Merge the prefill batch into the running batch
        if self.last_batch and self.last_batch.forward_mode.is_extend():
            if self.being_chunked_req:
                # Move the chunked request out of the batch
                self.last_batch.filter_batch(being_chunked_req=self.being_chunked_req)
                self.tree_cache.cache_unfinished_req(self.being_chunked_req)
                # being chunked request keeps its rid but will get a new req_pool_idx
                self.req_to_token_pool.free(self.being_chunked_req.req_pool_idx)
                self.batch_is_full = False

            if not self.last_batch.is_empty():
                if self.running_batch is None:
                    self.running_batch = self.last_batch
                else:
                    self.running_batch.merge_batch(self.last_batch)

        # Run prefill first if possible
        new_batch = self.get_new_batch_prefill()
        if new_batch is not None:
            return new_batch

        # Run decode
        if self.running_batch is None:
            return None
        self.running_batch = self.update_running_batch(self.running_batch)
        return self.running_batch

    def get_new_batch_prefill(self) -> Optional[ScheduleBatch]:
        # Check if the grammar is ready in the grammar queue
        if self.grammar_queue:
            self.move_ready_grammar_requests()

        # Handle the cases where prefill is not allowed
        if (
            self.batch_is_full or len(self.waiting_queue) == 0
        ) and self.being_chunked_req is None:
            return None

        running_bs = len(self.running_batch.reqs) if self.running_batch else 0
        if running_bs >= self.max_running_requests:
            self.batch_is_full = True
            return None

        # Get priority queue
        prefix_computed = self.policy.calc_priority(self.waiting_queue)

        # Prefill policy
        adder = PrefillAdder(
            self.tree_cache,
            self.running_batch,
            self.new_token_ratio,
            self.token_to_kv_pool.available_size() + self.tree_cache.evictable_size(),
            self.max_prefill_tokens,
            self.chunked_prefill_size,
            running_bs if self.is_mixed_chunk else 0,
        )

        has_being_chunked = self.being_chunked_req is not None
        if has_being_chunked:
            self.being_chunked_req.init_next_round_input()
            self.being_chunked_req = adder.add_being_chunked_req(self.being_chunked_req)

        if self.lora_paths:
            lora_set = (
                set([req.lora_path for req in self.running_batch.reqs])
                if self.running_batch is not None
                else set([])
            )

        # Get requests from the waiting queue to a new prefill batch
        for req in self.waiting_queue:
            if (
                self.lora_paths
                and len(
                    lora_set
                    | set([req.lora_path for req in adder.can_run_list])
                    | set([req.lora_path])
                )
                > self.max_loras_per_batch
            ):
                self.batch_is_full = True
                break

            if running_bs + len(adder.can_run_list) >= self.max_running_requests:
                self.batch_is_full = True
                break

            req.init_next_round_input(None if prefix_computed else self.tree_cache)
            res = adder.add_one_req(req)
            if res != AddReqResult.CONTINUE:
                if res == AddReqResult.NO_TOKEN:
                    self.batch_is_full = True
                break
            if self.server_args.prefill_only_one_req:
                break

        # Update waiting queue
        can_run_list = adder.can_run_list
        if len(can_run_list) == 0:
            return None
        self.waiting_queue = [
            x for x in self.waiting_queue if x not in set(can_run_list)
        ]

        if adder.new_being_chunked_req is not None:
            assert self.being_chunked_req is None
            self.being_chunked_req = adder.new_being_chunked_req

        if self.being_chunked_req:
            self.being_chunked_req.is_being_chunked += 1

        # Print stats
        if self.tp_rank == 0:
            self.log_prefill_stats(adder, can_run_list, running_bs, has_being_chunked)

        # Create a new batch
        new_batch = ScheduleBatch.init_new(
            can_run_list,
            self.req_to_token_pool,
            self.token_to_kv_pool,
            self.tree_cache,
            self.model_config,
            self.enable_overlap,
        )
        new_batch.prepare_for_extend()

        # Mixed-style chunked prefill
        if (
            self.is_mixed_chunk
            and self.running_batch is not None
            and not (new_batch.return_logprob or self.running_batch.return_logprob)
        ):
            # TODO (lianmin): support return_logprob + mixed chunked prefill
            self.running_batch.filter_batch()
            if not self.running_batch.is_empty():
                self.running_batch.prepare_for_decode()
                new_batch.mix_with_running(self.running_batch)
                new_batch.decoding_reqs = self.running_batch.reqs
            self.running_batch = None
        else:
            new_batch.decoding_reqs = None

        return new_batch

    def update_running_batch(self, batch: ScheduleBatch) -> Optional[ScheduleBatch]:
        """Update the current running decoding batch."""
        global test_retract

        initial_bs = batch.batch_size()

        batch.filter_batch()
        if batch.is_empty():
            self.batch_is_full = False
            return None

        # Check if decode out of memory
        if not batch.check_decode_mem() or (test_retract and batch.batch_size() > 10):
            old_ratio = self.new_token_ratio

            retracted_reqs, new_token_ratio = batch.retract_decode()
            self.new_token_ratio = new_token_ratio

            logger.info(
                "Decode out of memory happened. "
                f"#retracted_reqs: {len(retracted_reqs)}, "
                f"#new_token_ratio: {old_ratio:.4f} -> {self.new_token_ratio:.4f}"
            )
            self.waiting_queue.extend(retracted_reqs)
        else:
            self.new_token_ratio = max(
                self.new_token_ratio - self.new_token_ratio_decay,
                self.min_new_token_ratio,
            )

        # Check for jump-forward
        if not self.disable_jump_forward:
            jump_forward_reqs = batch.check_for_jump_forward(self.pad_input_ids_func)
            self.waiting_queue.extend(jump_forward_reqs)
            if batch.is_empty():
                self.batch_is_full = False
                return None

        if batch.batch_size() < initial_bs:
            self.batch_is_full = False

        # Update batch tensors
        batch.prepare_for_decode()
        return batch

    def run_batch(self, batch: ScheduleBatch):
        """Run a batch."""
        self.forward_ct += 1

        if self.is_generation:
            model_worker_batch = batch.get_model_worker_batch()
            if batch.forward_mode.is_decode() or batch.extend_num_tokens != 0:
                logits_output, next_token_ids = self.tp_worker.forward_batch_generation(
                    model_worker_batch
                )
            elif batch.forward_mode.is_idle():
                model_worker_batch = batch.get_model_worker_batch()
                self.tp_worker.forward_batch_idle(model_worker_batch)
                return
            else:
                logits_output = None
                if self.skip_tokenizer_init:
                    next_token_ids = torch.full(
                        (batch.batch_size(),), self.tokenizer.eos_token_id
                    )
                else:
                    next_token_ids = torch.full((batch.batch_size(),), 0)
            batch.output_ids = next_token_ids
            ret = logits_output, next_token_ids, model_worker_batch.bid
        else:  # embedding or reward model
            assert batch.extend_num_tokens != 0
            model_worker_batch = batch.get_model_worker_batch()
            embeddings = self.tp_worker.forward_batch_embedding(model_worker_batch)
            ret = embeddings, model_worker_batch.bid
        return ret

    def process_batch_result(self, batch: ScheduleBatch, result):
        if batch.forward_mode.is_decode():
            self.process_batch_result_decode(batch, result)
            if batch.is_empty():
                self.running_batch = None
        elif batch.forward_mode.is_extend():
            self.process_batch_result_prefill(batch, result)
        elif batch.forward_mode.is_dummy_first():
            batch.next_batch_sampling_info.update_regex_vocab_mask()
            self.current_stream.synchronize()
            batch.next_batch_sampling_info.sampling_info_done.set()

    def process_batch_result_prefill(self, batch: ScheduleBatch, result):
        skip_stream_req = None

        if self.is_generation:
            logits_output, next_token_ids, bid = result

            if self.enable_overlap:
                logits_output, next_token_ids = self.tp_worker.resolve_batch_result(bid)
            else:
                # Move next_token_ids and logprobs to cpu
                next_token_ids = next_token_ids.tolist()
                if batch.return_logprob:
                    logits_output.next_token_logprobs = (
                        logits_output.next_token_logprobs.tolist()
                    )
                    logits_output.input_token_logprobs = (
                        logits_output.input_token_logprobs.tolist()
                    )
                    logits_output.normalized_prompt_logprobs = (
                        logits_output.normalized_prompt_logprobs.tolist()
                    )

            # Check finish conditions
            logprob_pt = 0
            for i, (req, next_token_id) in enumerate(zip(batch.reqs, next_token_ids)):
                if req.is_retracted:
                    continue

                if self.is_mixed_chunk and self.enable_overlap and req.finished():
                    # Free the one delayed token for the mixed decode batch
                    j = len(batch.out_cache_loc) - len(batch.reqs) + i
                    self.token_to_kv_pool.free(batch.out_cache_loc[j : j + 1])
                    continue

                if req.is_being_chunked <= 0:
                    req.output_ids.append(next_token_id)
                    req.check_finished()

                    if req.finished():
                        self.tree_cache.cache_finished_req(req)
                    elif not batch.decoding_reqs or req not in batch.decoding_reqs:
                        self.tree_cache.cache_unfinished_req(req)

                    if req.return_logprob:
                        logprob_pt += self.add_logprob_return_values(
                            i, req, logprob_pt, next_token_ids, logits_output
                        )

                    if req.grammar is not None:
                        req.grammar.accept_token(next_token_id)
                        req.grammar.finished = req.finished()
                else:
                    # being chunked reqs' prefill is not finished
                    req.is_being_chunked -= 1
                    # There is only at most one request being currently chunked.
                    # Because this request does not finish prefill,
                    # we don't want to stream the request currently being chunked.
                    skip_stream_req = req

            if batch.next_batch_sampling_info:
                batch.next_batch_sampling_info.update_regex_vocab_mask()
                self.current_stream.synchronize()
                batch.next_batch_sampling_info.sampling_info_done.set()

        else:  # embedding or reward model
            embeddings, bid = result
            embeddings = embeddings.tolist()

            # Check finish conditions
            for i, req in enumerate(batch.reqs):
                if req.is_retracted:
                    continue

                req.embedding = embeddings[i]
                if req.is_being_chunked <= 0:
                    # Dummy output token for embedding models
                    req.output_ids.append(0)
                    req.check_finished()

                    if req.finished():
                        self.tree_cache.cache_finished_req(req)
                    else:
                        self.tree_cache.cache_unfinished_req(req)
                else:
                    # being chunked reqs' prefill is not finished
                    req.is_being_chunked -= 1

        self.stream_output(batch.reqs, batch.return_logprob, skip_stream_req)

    def process_batch_result_decode(self, batch: ScheduleBatch, result):
        logits_output, next_token_ids, bid = result
        self.num_generated_tokens += len(batch.reqs)

        if self.enable_overlap:
            logits_output, next_token_ids = self.tp_worker.resolve_batch_result(bid)
            next_token_logprobs = logits_output.next_token_logprobs
        else:
            next_token_ids = next_token_ids.tolist()
            if batch.return_logprob:
                next_token_logprobs = logits_output.next_token_logprobs.tolist()

        self.token_to_kv_pool.free_group_begin()

        # Check finish condition
        for i, (req, next_token_id) in enumerate(zip(batch.reqs, next_token_ids)):
            if req.is_retracted:
                continue

            if self.enable_overlap and req.finished():
                # Free the one delayed token
                self.token_to_kv_pool.free(batch.out_cache_loc[i : i + 1])
                continue

            req.output_ids.append(next_token_id)
            req.check_finished()

            if req.finished():
                self.tree_cache.cache_finished_req(req)

            if req.return_logprob:
                req.output_token_logprobs_val.append(next_token_logprobs[i])
                req.output_token_logprobs_idx.append(next_token_id)
                if req.top_logprobs_num > 0:
                    req.output_top_logprobs_val.append(
                        logits_output.next_token_top_logprobs_val[i]
                    )
                    req.output_top_logprobs_idx.append(
                        logits_output.next_token_top_logprobs_idx[i]
                    )

            if req.grammar is not None:
                req.grammar.accept_token(next_token_id)
                req.grammar.finished = req.finished()

        if batch.next_batch_sampling_info:
            batch.next_batch_sampling_info.update_regex_vocab_mask()
            self.current_stream.synchronize()
            batch.next_batch_sampling_info.sampling_info_done.set()

        self.stream_output(batch.reqs, batch.return_logprob)

        self.token_to_kv_pool.free_group_end()

        self.forward_ct_decode = (self.forward_ct_decode + 1) % (1 << 30)
        if (
            self.tp_rank == 0
            and self.forward_ct_decode % self.server_args.decode_log_interval == 0
        ):
            self.log_decode_stats()

    def add_logprob_return_values(
        self,
        i: int,
        req: Req,
        pt: int,
        next_token_ids: List[int],
        output: LogitsProcessorOutput,
    ):
        """Attach logprobs to the return values."""
        req.output_token_logprobs_val.append(output.next_token_logprobs[i])
        req.output_token_logprobs_idx.append(next_token_ids[i])

        # If logprob_start_len > 0, then first logprob_start_len prompt tokens will be ignored.
        num_input_logprobs = req.extend_input_len - req.extend_logprob_start_len

        if req.normalized_prompt_logprob is None:
            req.normalized_prompt_logprob = output.normalized_prompt_logprobs[i]

        if req.input_token_logprobs_val is None:
            input_token_logprobs_val = output.input_token_logprobs[
                pt : pt + num_input_logprobs - 1 - req.last_update_decode_tokens
            ]

            input_token_logprobs_idx = req.fill_ids[
                len(req.fill_ids)
                - num_input_logprobs
                + 1 : len(req.fill_ids)
                - req.last_update_decode_tokens
            ]
            # Clip the padded hash values from image tokens.
            # Otherwise, it will lead to detokenization errors.
            input_token_logprobs_idx = [
                x if x < self.model_config.vocab_size - 1 else 0
                for x in input_token_logprobs_idx
            ]

            if (
                req.logprob_start_len == 0
            ):  # The first token does not have logprob, pad it.
                input_token_logprobs_val = [None] + input_token_logprobs_val
                input_token_logprobs_idx = [req.fill_ids[0]] + input_token_logprobs_idx

            req.input_token_logprobs_val = input_token_logprobs_val
            req.input_token_logprobs_idx = input_token_logprobs_idx

        if req.last_update_decode_tokens != 0:
            # Some decode tokens are re-computed in an extend batch
            req.output_token_logprobs_val.extend(
                output.input_token_logprobs[
                    pt
                    + num_input_logprobs
                    - 1
                    - req.last_update_decode_tokens : pt
                    + num_input_logprobs
                    - 1
                ],
            )
            req.output_token_logprobs_idx.extend(
                req.fill_ids[
                    len(req.fill_ids)
                    - req.last_update_decode_tokens : len(req.fill_ids)
                ]
            )

        if req.top_logprobs_num > 0:
            if req.input_top_logprobs_val is None:
                req.input_top_logprobs_val = output.input_top_logprobs_val[i]
                req.input_top_logprobs_idx = output.input_top_logprobs_idx[i]
                if req.logprob_start_len == 0:
                    req.input_top_logprobs_val = [None] + req.input_top_logprobs_val
                    req.input_top_logprobs_idx = [None] + req.input_top_logprobs_idx

            if req.last_update_decode_tokens != 0:
                req.output_top_logprobs_val.extend(
                    output.input_top_logprobs_val[i][-req.last_update_decode_tokens :]
                )
                req.output_top_logprobs_idx.extend(
                    output.input_top_logprobs_idx[i][-req.last_update_decode_tokens :]
                )

            req.output_top_logprobs_val.append(output.next_token_top_logprobs_val[i])
            req.output_top_logprobs_idx.append(output.next_token_top_logprobs_idx[i])

        return num_input_logprobs

    def stream_output(
        self, reqs: List[Req], return_logprob: bool, skip_req: Optional[Req] = None
    ):
        """Stream the output to detokenizer."""
        rids = []
        finished_reasons: List[BaseFinishReason] = []

        if self.is_generation:
            vids = []
            decoded_texts = []
            decode_ids_list = []
            read_offsets = []
            output_ids = []
            origin_input_ids = []

            skip_special_tokens = []
            spaces_between_special_tokens = []
            no_stop_trim = []
            prompt_tokens = []
            completion_tokens = []
            cached_tokens = []

            if return_logprob:
                input_token_logprobs_val = []
                input_token_logprobs_idx = []
                output_token_logprobs_val = []
                output_token_logprobs_idx = []
                input_top_logprobs_val = []
                input_top_logprobs_idx = []
                output_top_logprobs_val = []
                output_top_logprobs_idx = []
                normalized_prompt_logprob = []
            else:
                input_token_logprobs_val = input_token_logprobs_idx = (
                    output_token_logprobs_val
                ) = output_token_logprobs_idx = input_top_logprobs_val = (
                    input_top_logprobs_idx
                ) = output_top_logprobs_val = output_top_logprobs_idx = (
                    normalized_prompt_logprob
                ) = None

            for req in reqs:
                if req is skip_req:
                    continue

                # TODO(lianmin): revisit this for overlap + retract + stream
                if (
                    req.finished()
                    # If stream, follow the given stream_interval
                    or (req.stream and len(req.output_ids) % self.stream_interval == 0)
                    # If not stream, we still want to output some tokens to get the benefit of incremental decoding.
                    or (not req.stream and len(req.output_ids) % 50 == 0)
                ):
                    rids.append(req.rid)
                    finished_reasons.append(
                        req.finished_reason.to_json() if req.finished_reason else None
                    )
                    vids.append(req.vid)
                    decoded_texts.append(req.decoded_text)
                    decode_ids, read_offset = req.init_incremental_detokenize()
                    decode_ids_list.append(decode_ids)
                    read_offsets.append(read_offset)
                    if self.skip_tokenizer_init or self.server_args.return_token_ids:
                        output_ids.append(req.output_ids)
                    else:
                        output_ids = None
                    if self.server_args.return_token_ids:
                        origin_input_ids.append(req.origin_input_ids)
                    else:
                        origin_input_ids = None
                    skip_special_tokens.append(req.sampling_params.skip_special_tokens)
                    spaces_between_special_tokens.append(
                        req.sampling_params.spaces_between_special_tokens
                    )
<<<<<<< HEAD

                    meta_info = {
                        "prompt_tokens": len(req.origin_input_ids),
                        "prompt_tokens_ids": req.origin_input_ids,
                        "completion_tokens": len(req.output_ids),
                        "completion_tokens_ids": req.output_ids,
                        "completion_tokens_wo_jump_forward": req.completion_tokens_wo_jump_forward,
                        "finish_reason": (
                            req.finished_reason.to_json()
                            if req.finished_reason is not None
                            else None
                        ),
                    }
                    if req.return_logprob:
                        (
                            meta_info["input_token_logprobs"],
                            meta_info["output_token_logprobs"],
                            meta_info["input_top_logprobs"],
                            meta_info["output_top_logprobs"],
                            meta_info["normalized_prompt_logprob"],
                        ) = (
                            req.input_token_logprobs,
                            req.output_token_logprobs,
                            req.input_top_logprobs,
                            req.output_top_logprobs,
                            req.normalized_prompt_logprob,
                        )
                    output_meta_info.append(meta_info)
                else:  # for embedding model
                    output_embeddings.append(req.embedding)
                    meta_info = {
                        "prompt_tokens": len(req.origin_input_ids),
                    }
                    output_meta_info.append(meta_info)

        # Send to detokenizer
        if output_rids:
            if self.is_generation:
                self.out_pyobjs.append(
=======
                    no_stop_trim.append(req.sampling_params.no_stop_trim)

                    prompt_tokens.append(len(req.origin_input_ids))
                    completion_tokens.append(len(req.output_ids))
                    cached_tokens.append(req.cached_tokens)

                    if return_logprob:
                        input_token_logprobs_val.append(req.input_token_logprobs_val)
                        input_token_logprobs_idx.append(req.input_token_logprobs_idx)
                        output_token_logprobs_val.append(req.output_token_logprobs_val)
                        output_token_logprobs_idx.append(req.output_token_logprobs_idx)
                        input_top_logprobs_val.append(req.input_top_logprobs_val)
                        input_top_logprobs_idx.append(req.input_top_logprobs_idx)
                        output_top_logprobs_val.append(req.output_top_logprobs_val)
                        output_top_logprobs_idx.append(req.output_top_logprobs_idx)
                        normalized_prompt_logprob.append(req.normalized_prompt_logprob)

            # Send to detokenizer
            if rids:
                self.send_to_detokenizer.send_pyobj(
>>>>>>> a4d6d6f1
                    BatchTokenIDOut(
                        rids,
                        finished_reasons,
                        vids,
                        decoded_texts,
                        decode_ids_list,
                        read_offsets,
                        origin_input_ids,
                        output_ids,
                        skip_special_tokens,
                        spaces_between_special_tokens,
                        no_stop_trim,
                        prompt_tokens,
                        completion_tokens,
                        cached_tokens,
                        input_token_logprobs_val,
                        input_token_logprobs_idx,
                        output_token_logprobs_val,
                        output_token_logprobs_idx,
                        input_top_logprobs_val,
                        input_top_logprobs_idx,
                        output_top_logprobs_val,
                        output_top_logprobs_idx,
                        normalized_prompt_logprob,
                    )
                )
        else:  # embedding or reward model
            embeddings = []
            prompt_tokens = []
            for req in reqs:
                assert req.finished()
                rids.append(req.rid)
                finished_reasons.append(req.finished_reason.to_json())
                embeddings.append(req.embedding)
                prompt_tokens.append(len(req.origin_input_ids))
            self.send_to_detokenizer.send_pyobj(
                BatchEmbeddingOut(rids, finished_reasons, embeddings, prompt_tokens)
            )

    def prepare_dp_attn_batch(self, local_batch: ScheduleBatch):
        # Check if other DP workers have running batches
        if local_batch is None:
            num_tokens = 0
        elif local_batch.forward_mode.is_decode():
            num_tokens = local_batch.batch_size()
        else:
            num_tokens = local_batch.extend_num_tokens

        local_num_tokens = torch.tensor([num_tokens], dtype=torch.int64)
        global_num_tokens = torch.empty(self.tp_size, dtype=torch.int64)
        torch.distributed.all_gather_into_tensor(
            global_num_tokens,
            local_num_tokens,
            group=self.tp_cpu_group,
        )

        if local_batch is None and global_num_tokens.max().item() > 0:
            local_batch = self.get_idle_batch()

        if local_batch is not None:
            local_batch.global_num_tokens = global_num_tokens.tolist()

            # Check forward mode for cuda graph
            if not self.server_args.disable_cuda_graph:
                forward_mode_state = torch.tensor(
                    (
                        1
                        if local_batch.forward_mode.is_decode()
                        or local_batch.forward_mode.is_idle()
                        else 0
                    ),
                    dtype=torch.int32,
                )
                torch.distributed.all_reduce(
                    forward_mode_state,
                    op=torch.distributed.ReduceOp.MIN,
                    group=self.tp_cpu_group,
                )
                local_batch.can_run_dp_cuda_graph = forward_mode_state.item() == 1

        return local_batch

    def get_idle_batch(self):
        idle_batch = ScheduleBatch.init_new(
            [],
            self.req_to_token_pool,
            self.token_to_kv_pool,
            self.tree_cache,
            self.model_config,
            self.enable_overlap,
        )
        idle_batch.prepare_for_idle()
        return idle_batch

    def move_ready_grammar_requests(self):
        """Move requests whose grammar objects are ready from grammar_queue to waiting_queue."""
        num_ready_reqs = 0
        for req in self.grammar_queue:
            try:
                req.grammar = req.grammar.result(timeout=0.05)
                num_ready_reqs += 1
            except futures._base.TimeoutError:
                break

        if self.tp_size > 1:
            # Sync across TP ranks to make sure they have the same number of ready requests
            tensor = torch.tensor(num_ready_reqs, dtype=torch.int32)
            torch.distributed.all_reduce(
                tensor, op=torch.distributed.ReduceOp.MAX, group=self.tp_cpu_group
            )
            num_ready_reqs_max = tensor.item()
            for i in range(num_ready_reqs, num_ready_reqs_max):
                self.grammar_queue[i].grammar = self.grammar_queue[i].grammar.result()
            num_ready_reqs = num_ready_reqs_max

        self.waiting_queue.extend(self.grammar_queue[:num_ready_reqs])
        self.grammar_queue = self.grammar_queue[num_ready_reqs:]

    def flush_cache(self):
        """Flush the memory pool and cache."""
        if len(self.waiting_queue) == 0 and (
            self.running_batch is None or len(self.running_batch.reqs) == 0
        ):
            self.tree_cache.reset()
            self.tree_cache_metrics = {"total": 0, "hit": 0}
            if self.grammar_backend:
                self.grammar_backend.reset()
            self.req_to_token_pool.clear()
            self.token_to_kv_pool.clear()
            torch.cuda.empty_cache()
            logger.info("Cache flushed successfully!")
            if_success = True
        else:
            logging.warning(
                f"Cache not flushed because there are pending requests. "
                f"#queue-req: {len(self.waiting_queue)}, "
                f"#running-req: {0 if self.running_batch is None else len(self.running_batch.reqs)}"
            )
            if_success = False
        return if_success

    def abort_request(self, recv_req: AbortReq):
        # Delete requests in the waiting queue
        to_del = None
        for i, req in enumerate(self.waiting_queue):
            if req.rid == recv_req.rid:
                to_del = i
                break

        if to_del is not None:
            del self.waiting_queue[to_del]
            logger.debug(f"Abort queued request. {req.rid=}")
            return

        # Delete requests in the running batch
        if self.running_batch:
            for req in self.running_batch.reqs:
                if req.rid == recv_req.rid and not req.finished():
                    logger.debug(f"Abort running request. {req.rid=}")
                    req.to_abort = True
                    break

    def update_weights_from_disk(self, recv_req: UpdateWeightFromDiskReqInput):
        """In-place update of the weights from disk."""
        success, message = self.tp_worker.update_weights_from_disk(recv_req)
        if success:
            flash_cache_success = self.flush_cache()
            assert flash_cache_success, "Cache flush failed after updating weights"
        else:
            logger.error(message)
        return success, message

    def init_weights_update_group(self, recv_req: InitWeightsUpdateGroupReqInput):
        """Initialize the online model parameter update group."""
        success, message = self.tp_worker.init_weights_update_group(recv_req)
        return success, message

    def update_weights_from_distributed(
        self, recv_req: UpdateWeightsFromDistributedReqInput
    ):
        """Update the online model parameter."""
        success, message = self.tp_worker.update_weights_from_distributed(recv_req)
        if success:
            flash_cache_success = self.flush_cache()
            assert flash_cache_success, "Cache flush failed after updating weights"
        else:
            logger.error(message)
        return success, message

    def update_weights_from_tensor(self, recv_req: UpdateWeightsFromTensorReqInput):
        """Update the online model parameter from tensors."""
        success, message = self.tp_worker.update_weights_from_tensor(recv_req)
        # TODO extract common code b/t update_weights_from_distributed and update_weights_from_tensor later
        if success:
            flash_cache_success = self.flush_cache()
            assert flash_cache_success, "Cache flush failed after updating weights"
        else:
            logger.error(message)
        return success, message

    def get_weights_by_name(self, recv_req: GetWeightsByNameReqInput):
        parameter = self.tp_worker.get_weights_by_name(recv_req)
        return parameter

    def start_profile(self) -> None:
        if self.profiler is None:
            raise RuntimeError("Profiler is not enabled.")
        self.profiler.start()

    def stop_profile(self) -> None:
        if self.profiler is None:
            raise RuntimeError("Profiler is not enabled.")
        self.profiler.stop()
        self.profiler.export_chrome_trace(
            self.torch_profiler_trace_dir + "/" + str(time.time()) + ".trace.json.gz"
        )
        logger.info("Profiler is done")

    def open_session(self, recv_req: OpenSessionReqInput) -> Tuple[Optional[str], bool]:
        # handle error
        session_id = recv_req.session_id
        if session_id in self.sessions:
            logger.warning(f"session id {session_id} already exist, cannot open.")
            return session_id, False
        elif session_id is None:
            logger.warning(f"session id is None, cannot open.")
            return session_id, False
        else:
            self.sessions[session_id] = Session(
                recv_req.capacity_of_str_len, session_id
            )
            return session_id, True

    def close_session(self, recv_req: CloseSessionReqInput):
        # handle error
        session_id = recv_req.session_id
        if session_id not in self.sessions:
            logger.warning(f"session id {session_id} does not exist, cannot delete.")
        else:
            del self.sessions[session_id]


def run_scheduler_process(
    server_args: ServerArgs,
    port_args: PortArgs,
    gpu_id: int,
    tp_rank: int,
<<<<<<< HEAD
    router_chan: multiprocessing.Queue,
    detokenizer_chan: multiprocessing.Queue,
    idle_chan: multiprocessing.Queue,
    startup_chan: multiprocessing.Queue,
=======
    dp_rank: Optional[int],
    pipe_writer,
>>>>>>> a4d6d6f1
):
    setproctitle.setproctitle("sglang::scheduler")

    # [For Router] if env var "SGLANG_DP_RANK" exist, set dp_rank to the value of the env var
    if dp_rank is None and "SGLANG_DP_RANK" in os.environ:
        dp_rank = int(os.environ["SGLANG_DP_RANK"])

    # Configue the logger
    if dp_rank is None:
        configure_logger(server_args, prefix=f" TP{tp_rank}")
    else:
        configure_logger(server_args, prefix=f" DP{dp_rank} TP{tp_rank}")
    suppress_other_loggers()

    # Set cpu affinity to this gpu process
    if get_bool_env_var("SGLANG_SET_CPU_AFFINITY"):
        set_gpu_proc_affinity(server_args.tp_size, server_args.nnodes, gpu_id)

    parent_process = psutil.Process().parent()

    # Create a scheduler and run the event loop
    try:
<<<<<<< HEAD
        scheduler = Scheduler(server_args, port_args, gpu_id, tp_rank, router_chan, detokenizer_chan, idle_chan,)
        startup_chan.put_nowait("ready")
        scheduler.event_loop()
    except BaseException:
        msg = get_exception_traceback()
        logger.error(msg)
        kill_parent_process()
=======
        scheduler = Scheduler(server_args, port_args, gpu_id, tp_rank, dp_rank)
        pipe_writer.send(
            {"status": "ready", "max_total_num_tokens": scheduler.max_total_num_tokens}
        )
        if scheduler.enable_overlap:
            scheduler.event_loop_overlap()
        else:
            scheduler.event_loop_normal()
    except Exception:
        traceback = get_exception_traceback()
        logger.error(f"Scheduler hit an exception: {traceback}")
        parent_process.send_signal(signal.SIGQUIT)
>>>>>>> a4d6d6f1
<|MERGE_RESOLUTION|>--- conflicted
+++ resolved
@@ -14,11 +14,8 @@
 """A scheduler that manages a tensor parallel GPU worker."""
 
 import logging
-<<<<<<< HEAD
 import multiprocessing
 import queue
-=======
->>>>>>> a4d6d6f1
 import os
 import signal
 import threading
@@ -108,13 +105,10 @@
         port_args: PortArgs,
         gpu_id: int,
         tp_rank: int,
-<<<<<<< HEAD
+        dp_rank: Optional[int],
         router_chan: multiprocessing.Queue,
         detokenzier_chan: multiprocessing.Queue,
         idle_chan: multiprocessing.Queue,
-=======
-        dp_rank: Optional[int],
->>>>>>> a4d6d6f1
     ):
         # Parse args
         self.server_args = server_args
@@ -128,38 +122,10 @@
         self.skip_tokenizer_init = server_args.skip_tokenizer_init
         self.enable_metrics = server_args.enable_metrics
 
-<<<<<<< HEAD
         # Init status
         self.router_chan = router_chan
         self.detokenizer_chan = detokenzier_chan
         self.idle_chan = idle_chan
-=======
-        # Init inter-process communication
-        context = zmq.Context(2)
-
-        if self.tp_rank == 0 or self.server_args.enable_dp_attention:
-            self.recv_from_tokenizer = get_zmq_socket(
-                context, zmq.PULL, port_args.scheduler_input_ipc_name
-            )
-            self.send_to_tokenizer = get_zmq_socket(
-                context, zmq.PUSH, port_args.tokenizer_ipc_name
-            )
-
-            if server_args.skip_tokenizer_init:
-                # Directly send to the TokenizerManager
-                self.send_to_detokenizer = get_zmq_socket(
-                    context, zmq.PUSH, port_args.tokenizer_ipc_name
-                )
-            else:
-                # Send to the DetokenizerManager
-                self.send_to_detokenizer = get_zmq_socket(
-                    context, zmq.PUSH, port_args.detokenizer_ipc_name
-                )
-        else:
-            self.recv_from_tokenizer = None
-            self.send_to_tokenizer = SimpleNamespace(send_pyobj=lambda x: None)
-            self.send_to_detokenizer = SimpleNamespace(send_pyobj=lambda x: None)
->>>>>>> a4d6d6f1
 
         # Init tokenizer
         self.model_config = ModelConfig(
@@ -344,16 +310,6 @@
         # This is an optimization to reduce the overhead of the prefill check.
         self.batch_is_full = False
 
-<<<<<<< HEAD
-    def event_loop(self):
-        idle = True
-        while True:
-            # Receive requests
-            if self.tp_rank == 0:
-                recv_reqs, idle = self.recv_requests(idle)
-            else:
-                recv_reqs = None
-=======
         # Init watchdog thread
         self.watchdog_timeout = server_args.watchdog_timeout
         t = threading.Thread(target=self.watchdog_thread, daemon=True)
@@ -402,15 +358,15 @@
                     self.watchdog_last_forward_ct = self.forward_ct
                     self.watchdog_last_time = time.time()
             time.sleep(self.watchdog_timeout / 2)
->>>>>>> a4d6d6f1
 
         self.parent_process.send_signal(signal.SIGQUIT)
 
     @torch.no_grad()
     def event_loop_normal(self):
         """A normal scheduler loop."""
+        idle = True
         while True:
-            recv_reqs = self.recv_requests()
+            recv_reqs, idle = self.recv_requests(idle)
             self.process_input_requests(recv_reqs)
 
             batch = self.get_next_batch_to_run()
@@ -418,37 +374,6 @@
             if self.server_args.enable_dp_attention:  # TODO: simplify this
                 batch = self.prepare_dp_attn_batch(batch)
 
-<<<<<<< HEAD
-            # Send results
-            if self.tp_rank == 0:
-                for obj in self.out_pyobjs:
-                    self.detokenizer_chan.put_nowait(obj)
-                self.out_pyobjs = []
-
-    def recv_requests(self, idle: bool):
-        recv_reqs = []
-        if not idle:
-            # print("forward check IDLE.....")
-            if not self.idle_chan.empty():
-                # print("forward GOT IDLE signal")
-                flush_queue(self.idle_chan)
-                idle = True
-
-        if idle:
-            # print("forward IDLE WAIT")
-            recv_obj = self.router_chan.get()
-            recv_reqs.append(recv_obj)
-
-            if isinstance(recv_obj, AbortReq):
-                pass
-                # print("Received AbortReq, forward IDLE WAIT")
-            else:
-                idle = False
-                # print("forward IDLE WAIT complete")
-        else:
-            pass
-            # print("CPU SPIN LOOP")
-=======
             self.cur_batch = batch
 
             if batch:
@@ -465,28 +390,9 @@
     def event_loop_overlap(self):
         """A scheduler loop that overlaps the CPU processing and GPU computation."""
         result_queue = deque()
->>>>>>> a4d6d6f1
-
-            # if not idle, model is doing work, disable wait and set to 0ms
-        wait_timeout = 0.010 if len(recv_reqs) == 1 else 0.0
+        idle = True
         while True:
-<<<<<<< HEAD
-            try:
-                if wait_timeout == 0.0:
-                    recv_reqs.append(self.router_chan.get(block=False))
-                else:
-                    recv_reqs.append(self.router_chan.get(block=True, timeout=wait_timeout))
-                    wait_timeout = max(0.0, wait_timeout - 0.02)
-            except queue.Empty:
-                break
-
-        # print(f"model_client.step wait...")
-        if len(recv_reqs) > 0:
-            print(f"manager_single Forward Requests batch size: {len(recv_reqs)}")
-
-        return recv_reqs, idle
-=======
-            recv_reqs = self.recv_requests()
+            recv_reqs, idle = self.recv_requests(idle)
             self.process_input_requests(recv_reqs)
 
             batch = self.get_next_batch_to_run()
@@ -520,24 +426,58 @@
 
             self.last_batch = batch
 
-    def recv_requests(self) -> List[Req]:
+    def _recv_requests(self, idle: bool):
+        recv_reqs = []
+        if not idle:
+            # print("forward check IDLE.....")
+            if not self.idle_chan.empty():
+                # print("forward GOT IDLE signal")
+                flush_queue(self.idle_chan)
+                idle = True
+
+        if idle:
+            # print("forward IDLE WAIT")
+            recv_obj = self.router_chan.get()
+            recv_reqs.append(recv_obj)
+
+            if isinstance(recv_obj, AbortReq):
+                pass
+                # print("Received AbortReq, forward IDLE WAIT")
+            else:
+                idle = False
+                # print("forward IDLE WAIT complete")
+        else:
+            pass
+            # print("CPU SPIN LOOP")
+
+            # if not idle, model is doing work, disable wait and set to 0ms
+        wait_timeout = 0.010 if len(recv_reqs) == 1 else 0.0
+        while True:
+            try:
+                if wait_timeout == 0.0:
+                    recv_reqs.append(self.router_chan.get(block=False))
+                else:
+                    recv_reqs.append(self.router_chan.get(block=True, timeout=wait_timeout))
+                    wait_timeout = max(0.0, wait_timeout - 0.02)
+            except queue.Empty:
+                break
+
+        # print(f"model_client.step wait...")
+        if len(recv_reqs) > 0:
+            print(f"manager_single Forward Requests batch size: {len(recv_reqs)}")
+
+        return recv_reqs, idle
+
+    def recv_requests(self, idle: bool) -> Tuple[List[Req], bool]:
         """Receive results at tp_rank = 0 and broadcast it to all other TP ranks."""
         if self.tp_rank == 0 or self.server_args.enable_dp_attention:
-            recv_reqs = []
-
-            while True:
-                try:
-                    recv_req = self.recv_from_tokenizer.recv_pyobj(zmq.NOBLOCK)
-                except zmq.ZMQError:
-                    break
-                recv_reqs.append(recv_req)
+            recv_reqs, idle = self._recv_requests(idle)
         else:
             recv_reqs = None
 
         if self.tp_size != 1 and not self.server_args.enable_dp_attention:
             recv_reqs = broadcast_pyobj(recv_reqs, self.tp_rank, self.tp_cpu_group)
-        return recv_reqs
->>>>>>> a4d6d6f1
+        return recv_reqs, idle
 
     def process_input_requests(self, recv_reqs: List):
         for recv_req in recv_reqs:
@@ -1353,47 +1293,6 @@
                     spaces_between_special_tokens.append(
                         req.sampling_params.spaces_between_special_tokens
                     )
-<<<<<<< HEAD
-
-                    meta_info = {
-                        "prompt_tokens": len(req.origin_input_ids),
-                        "prompt_tokens_ids": req.origin_input_ids,
-                        "completion_tokens": len(req.output_ids),
-                        "completion_tokens_ids": req.output_ids,
-                        "completion_tokens_wo_jump_forward": req.completion_tokens_wo_jump_forward,
-                        "finish_reason": (
-                            req.finished_reason.to_json()
-                            if req.finished_reason is not None
-                            else None
-                        ),
-                    }
-                    if req.return_logprob:
-                        (
-                            meta_info["input_token_logprobs"],
-                            meta_info["output_token_logprobs"],
-                            meta_info["input_top_logprobs"],
-                            meta_info["output_top_logprobs"],
-                            meta_info["normalized_prompt_logprob"],
-                        ) = (
-                            req.input_token_logprobs,
-                            req.output_token_logprobs,
-                            req.input_top_logprobs,
-                            req.output_top_logprobs,
-                            req.normalized_prompt_logprob,
-                        )
-                    output_meta_info.append(meta_info)
-                else:  # for embedding model
-                    output_embeddings.append(req.embedding)
-                    meta_info = {
-                        "prompt_tokens": len(req.origin_input_ids),
-                    }
-                    output_meta_info.append(meta_info)
-
-        # Send to detokenizer
-        if output_rids:
-            if self.is_generation:
-                self.out_pyobjs.append(
-=======
                     no_stop_trim.append(req.sampling_params.no_stop_trim)
 
                     prompt_tokens.append(len(req.origin_input_ids))
@@ -1414,7 +1313,6 @@
             # Send to detokenizer
             if rids:
                 self.send_to_detokenizer.send_pyobj(
->>>>>>> a4d6d6f1
                     BatchTokenIDOut(
                         rids,
                         finished_reasons,
@@ -1662,15 +1560,11 @@
     port_args: PortArgs,
     gpu_id: int,
     tp_rank: int,
-<<<<<<< HEAD
+    dp_rank: Optional[int],
     router_chan: multiprocessing.Queue,
     detokenizer_chan: multiprocessing.Queue,
     idle_chan: multiprocessing.Queue,
     startup_chan: multiprocessing.Queue,
-=======
-    dp_rank: Optional[int],
-    pipe_writer,
->>>>>>> a4d6d6f1
 ):
     setproctitle.setproctitle("sglang::scheduler")
 
@@ -1693,19 +1587,8 @@
 
     # Create a scheduler and run the event loop
     try:
-<<<<<<< HEAD
         scheduler = Scheduler(server_args, port_args, gpu_id, tp_rank, router_chan, detokenizer_chan, idle_chan,)
-        startup_chan.put_nowait("ready")
-        scheduler.event_loop()
-    except BaseException:
-        msg = get_exception_traceback()
-        logger.error(msg)
-        kill_parent_process()
-=======
-        scheduler = Scheduler(server_args, port_args, gpu_id, tp_rank, dp_rank)
-        pipe_writer.send(
-            {"status": "ready", "max_total_num_tokens": scheduler.max_total_num_tokens}
-        )
+        startup_chan.put_nowait({"status": "ready", "max_total_num_tokens": scheduler.max_total_num_tokens})
         if scheduler.enable_overlap:
             scheduler.event_loop_overlap()
         else:
@@ -1713,5 +1596,4 @@
     except Exception:
         traceback = get_exception_traceback()
         logger.error(f"Scheduler hit an exception: {traceback}")
-        parent_process.send_signal(signal.SIGQUIT)
->>>>>>> a4d6d6f1
+        parent_process.send_signal(signal.SIGQUIT)