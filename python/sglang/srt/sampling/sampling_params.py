# Copyright 2023-2024 SGLang Team
# Licensed under the Apache License, Version 2.0 (the "License");
# you may not use this file except in compliance with the License.
# You may obtain a copy of the License at
#
#     http://www.apache.org/licenses/LICENSE-2.0
#
# Unless required by applicable law or agreed to in writing, software
# distributed under the License is distributed on an "AS IS" BASIS,
# WITHOUT WARRANTIES OR CONDITIONS OF ANY KIND, either express or implied.
# See the License for the specific language governing permissions and
# limitations under the License.
# ==============================================================================
"""Sampling parameters for text generation."""

from typing import List, Optional, Union, Callable
import torch

_SAMPLING_EPS = 1e-6

CustomLogitsProcessor = Callable[[List[int], torch.Tensor, int], torch.Tensor]
"""CustomLogitsProcessor is a function that takes a list of previously generated
tokens and a tensor of the logits for the next token, and returns a modified
tensor of logits to sample from."""

class SamplingParams:
    """
    The sampling parameters.

    See docs/references/sampling_params.md or
    https://sgl-project.github.io/references/sampling_params.html
    for the documentation.
    """

    def __init__(
        self,
        max_new_tokens: int = 128,
        stop: Optional[Union[str, List[str]]] = None,
        stop_token_ids: Optional[List[int]] = None,
        temperature: float = 1.0,
        top_p: float = 1.0,
        top_k: int = -1,
        min_p: float = 0.0,
        frequency_penalty: float = 0.0,
        presence_penalty: float = 0.0,
        repetition_penalty: float = 1.0,
        min_new_tokens: int = 0,
        spaces_between_special_tokens: bool = True,
<<<<<<< HEAD
        regex: Optional[str] = None,
        logits_processors: Optional[List[CustomLogitsProcessor]] = None,
=======
>>>>>>> a4d6d6f1
        n: int = 1,
        json_schema: Optional[str] = None,
        regex: Optional[str] = None,
        ebnf: Optional[str] = None,
        no_stop_trim: bool = False,
        ignore_eos: bool = False,
        skip_special_tokens: bool = True,
    ) -> None:
        self.temperature = temperature
        self.top_p = top_p
        self.top_k = top_k
        self.min_p = min_p
        self.frequency_penalty = frequency_penalty
        self.presence_penalty = presence_penalty
        self.repetition_penalty = repetition_penalty
        self.stop_strs = stop
        if stop_token_ids:
            self.stop_token_ids = set(stop_token_ids)
        else:
            self.stop_token_ids = None
        self.max_new_tokens = max_new_tokens
        self.min_new_tokens = min_new_tokens
        self.ignore_eos = ignore_eos
        self.skip_special_tokens = skip_special_tokens
        self.spaces_between_special_tokens = spaces_between_special_tokens
        self.regex = regex
        self.logits_processors = logits_processors if logits_processors else []
        self.n = n
        self.json_schema = json_schema
        self.ebnf = ebnf
        self.no_stop_trim = no_stop_trim

        # Process some special cases
        if self.temperature < _SAMPLING_EPS:
            self.temperature = 1.0
            self.top_k = 1
        if self.top_k == -1:
            self.top_k = 1 << 30  # whole vocabulary

    def verify(self):
        if self.temperature < 0.0:
            raise ValueError(
                f"temperature must be non-negative, got {self.temperature}."
            )
        if not 0.0 < self.top_p <= 1.0:
            raise ValueError(f"top_p must be in (0, 1], got {self.top_p}.")
        if not 0.0 <= self.min_p <= 1.0:
            raise ValueError(f"min_p must be in [0, 1], got {self.min_p}.")
        if self.top_k < -1 or self.top_k == 0:
            raise ValueError(
                f"top_k must be -1 (disable), or at least 1, " f"got {self.top_k}."
            )
        if not -2.0 <= self.frequency_penalty <= 2.0:
            raise ValueError(
                "frequency_penalty must be in [-2, 2], got "
                f"{self.frequency_penalty}."
            )
        if not -2.0 <= self.presence_penalty <= 2.0:
            raise ValueError(
                "presence_penalty must be in [-2, 2], got " f"{self.presence_penalty}."
            )
        if not 0.0 <= self.repetition_penalty <= 2.0:
            raise ValueError(
                "repetition_penalty must be in (0, 2], got "
                f"{self.repetition_penalty}."
            )
        if not 0 <= self.min_new_tokens:
            raise ValueError(
                f"min_new_tokens must be in (0, max_new_tokens], got "
                f"{self.min_new_tokens}."
            )
        if self.max_new_tokens is not None:
            if self.max_new_tokens < 0:
                raise ValueError(
                    f"max_new_tokens must be at least 0, got {self.max_new_tokens}."
                )
            if not self.min_new_tokens <= self.max_new_tokens:
                raise ValueError(
                    f"min_new_tokens must be in (0, max_new_tokens({self.max_new_tokens})], got "
                    f"{self.min_new_tokens}."
                )
        grammars = [
            self.json_schema,
            self.regex,
            self.ebnf,
        ]  # since mutually exclusive, only one can be set
        if sum(x is not None for x in grammars) > 1:
            raise ValueError("Only one of regex, json_schema, or ebnf can be set.")

    def normalize(self, tokenizer):
        # Process stop strings
        if self.stop_strs is None:
            self.stop_strs = []
            self.stop_str_max_len = 0
        else:
            if isinstance(self.stop_strs, str):
                self.stop_strs = [self.stop_strs]

            stop_str_max_len = 0
            for stop_str in self.stop_strs:
                if tokenizer is not None:
                    stop_str_ids = tokenizer.encode(stop_str, add_special_tokens=False)
                    stop_str_max_len = max(stop_str_max_len, len(stop_str_ids))
                else:
                    stop_str_max_len = max(stop_str_max_len, len(stop_str))
            self.stop_str_max_len = stop_str_max_len<|MERGE_RESOLUTION|>--- conflicted
+++ resolved
@@ -46,11 +46,6 @@
         repetition_penalty: float = 1.0,
         min_new_tokens: int = 0,
         spaces_between_special_tokens: bool = True,
-<<<<<<< HEAD
-        regex: Optional[str] = None,
-        logits_processors: Optional[List[CustomLogitsProcessor]] = None,
-=======
->>>>>>> a4d6d6f1
         n: int = 1,
         json_schema: Optional[str] = None,
         regex: Optional[str] = None,
@@ -58,6 +53,7 @@
         no_stop_trim: bool = False,
         ignore_eos: bool = False,
         skip_special_tokens: bool = True,
+        logits_processors: Optional[List[CustomLogitsProcessor]] = None,
     ) -> None:
         self.temperature = temperature
         self.top_p = top_p
@@ -77,7 +73,6 @@
         self.skip_special_tokens = skip_special_tokens
         self.spaces_between_special_tokens = spaces_between_special_tokens
         self.regex = regex
-        self.logits_processors = logits_processors if logits_processors else []
         self.n = n
         self.json_schema = json_schema
         self.ebnf = ebnf
@@ -89,6 +84,8 @@
             self.top_k = 1
         if self.top_k == -1:
             self.top_k = 1 << 30  # whole vocabulary
+
+        self.logits_processors = logits_processors if logits_processors else []
 
     def verify(self):
         if self.temperature < 0.0:
