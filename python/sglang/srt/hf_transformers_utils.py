"""Utilities for Huggingface Transformers."""

import json
import os
import warnings
<<<<<<< HEAD
from typing import Optional, Union
=======
import functools
from typing import Optional, Union, AbstractSet, Collection, Literal
>>>>>>> 542bc733

from huggingface_hub import snapshot_download
from transformers import (
    AutoConfig,
    AutoProcessor,
    AutoTokenizer,
    PreTrainedTokenizer,
    PreTrainedTokenizerFast,
)

from sglang.srt.utils import is_multimodal_model


def download_from_hf(model_path: str):
    if os.path.exists(model_path):
        return model_path

    return snapshot_download(model_path, allow_patterns=["*.json", "*.bin", "*.model"])


def get_config_json(model_path: str):
    with open(os.path.join(model_path, "config.json")) as f:
        config = json.load(f)
    return config


def get_config(
    model: str,
    trust_remote_code: bool,
    revision: Optional[str] = None,
    model_overide_args: Optional[dict] = None,
):
    config = AutoConfig.from_pretrained(
        model, trust_remote_code=trust_remote_code, revision=revision
    )
    if model_overide_args:
        config.update(model_overide_args)
    return config


# Models don't use the same configuration key for determining the maximum
# context length.  Store them here so we can sanely check them.
# NOTE: The ordering here is important. Some models have two of these and we
# have a preference for which value gets used.
CONTEXT_LENGTH_KEYS = [
    "max_sequence_length",
    "seq_length",
    "max_position_embeddings",
    "max_seq_len",
    "model_max_length",
]


def get_context_length(config):
    """Get the context length of a model from a huggingface model config."""
    rope_scaling = getattr(config, "rope_scaling", None)
    if rope_scaling:
        rope_scaling_factor = config.rope_scaling["factor"]
    else:
        rope_scaling_factor = 1

    for key in CONTEXT_LENGTH_KEYS:
        val = getattr(config, key, None)
        if val is not None:
            return int(rope_scaling_factor * val)
    return 2048


# A fast LLaMA tokenizer with the pre-processed `tokenizer.json` file.
_FAST_LLAMA_TOKENIZER = "hf-internal-testing/llama-tokenizer"


def get_tokenizer(
    tokenizer_name: str,
    *args,
    tokenizer_mode: str = "auto",
    trust_remote_code: bool = False,
    tokenizer_revision: Optional[str] = None,
    **kwargs,
) -> Union[PreTrainedTokenizer, PreTrainedTokenizerFast]:
    if tokenizer_name.endswith(".json"):
        return TiktokenTokenizer(tokenizer_name)

    """Gets a tokenizer for the given model name via Huggingface."""
    if is_multimodal_model(tokenizer_name):
        processor = get_processor(
            tokenizer_name,
            *args,
            trust_remote_code=trust_remote_code,
            tokenizer_revision=tokenizer_revision,
            **kwargs,
        )
        tokenizer = processor.tokenizer
        return tokenizer

    if tokenizer_mode == "slow":
        if kwargs.get("use_fast", False):
            raise ValueError("Cannot use the fast tokenizer in slow tokenizer mode.")
        kwargs["use_fast"] = False

    if (
        "llama" in tokenizer_name.lower()
        and kwargs.get("use_fast", True)
        and tokenizer_name != _FAST_LLAMA_TOKENIZER
    ):
        pass
        # warnings.warn(
        #    "For some LLaMA V1 models, initializing the fast tokenizer may "
        #    "take a long time. To reduce the initialization time, consider "
        #    f"using '{_FAST_LLAMA_TOKENIZER}' instead of the original "
        #    "tokenizer."
        # )
    try:
        tokenizer = AutoTokenizer.from_pretrained(
            tokenizer_name,
            *args,
            trust_remote_code=trust_remote_code,
            tokenizer_revision=tokenizer_revision,
            **kwargs,
        )
    except TypeError as e:
        # The LLaMA tokenizer causes a protobuf error in some environments.
        err_msg = (
            "Failed to load the tokenizer. If you are using a LLaMA V1 model "
            f"consider using '{_FAST_LLAMA_TOKENIZER}' instead of the "
            "original tokenizer."
        )
        raise RuntimeError(err_msg) from e
    except ValueError as e:
        # If the error pertains to the tokenizer class not existing or not
        # currently being imported, suggest using the --trust-remote-code flag.
        if not trust_remote_code and (
            "does not exist or is not currently imported." in str(e)
            or "requires you to execute the tokenizer file" in str(e)
        ):
            err_msg = (
                "Failed to load the tokenizer. If the tokenizer is a custom "
                "tokenizer not yet available in the HuggingFace transformers "
                "library, consider setting `trust_remote_code=True` in LLM "
                "or using the `--trust-remote-code` flag in the CLI."
            )
            raise RuntimeError(err_msg) from e
        else:
            raise e

    if not isinstance(tokenizer, PreTrainedTokenizerFast):
        warnings.warn(
            "Using a slow tokenizer. This might cause a significant "
            "slowdown. Consider using a fast tokenizer instead."
        )
    return tokenizer


def get_processor(
    tokenizer_name: str,
    *args,
    tokenizer_mode: str = "auto",
    trust_remote_code: bool = False,
    tokenizer_revision: Optional[str] = None,
    **kwargs,
):
    processor = AutoProcessor.from_pretrained(
        tokenizer_name,
        *args,
        trust_remote_code=trust_remote_code,
        tokenizer_revision=tokenizer_revision,
        **kwargs,
    )
    return processor


class TiktokenTokenizer:
    def __init__(self, tokenizer_path):
        import tiktoken
        PAT_STR_B = r"""(?i:'s|'t|'re|'ve|'m|'ll|'d)|[^\r\n\p{L}\p{N}]?\p{L}+|\p{N}| ?[^\s\p{L}\p{N}]+[\r\n]*|\s*[\r\n]+|\s+(?!\S)|\s+"""

        # Read JSON
        name = "tmp-json"
        with open(tokenizer_path, "rb") as fin:
            tok_dict = json.load(fin)

        mergeable_ranks = {
            bytes(item["bytes"]): item["token"] for item in tok_dict["regular_tokens"]
        }
        special_tokens = {
            bytes(item["bytes"]).decode(): item["token"] for item in tok_dict["special_tokens"]
        }
        assert tok_dict["word_split"] == "V1"

        kwargs = {
            "name": name,
            "pat_str": tok_dict.get("pat_str", PAT_STR_B),
            "mergeable_ranks": mergeable_ranks,
            "special_tokens": special_tokens,
        }
        if "default_allowed_special" in tok_dict:
            default_allowed_special = set(
                [bytes(bytes_list).decode() for bytes_list in tok_dict["default_allowed_special"]]
            )
        else:
            default_allowed_special = None
        if "vocab_size" in tok_dict:
            kwargs["explicit_n_vocab"] = tok_dict["vocab_size"]

        tokenizer = tiktoken.Encoding(**kwargs)
        tokenizer._default_allowed_special = default_allowed_special or set()

        def encode_patched(
            self,
            text: str,
            *,
            allowed_special: Union[Literal["all"], AbstractSet[str]] = set(),  # noqa: B006
            disallowed_special: Union[Literal["all"], Collection[str]] = "all",
        ) -> list[int]:
            if isinstance(allowed_special, set):
                allowed_special |= self._default_allowed_special
            return tiktoken.Encoding.encode(
                self, text, allowed_special=allowed_special, disallowed_special=disallowed_special
            )
        tokenizer.encode = functools.partial(encode_patched, tokenizer)

        # Convert to HF interface
        self.tokenizer = tokenizer
        self.eos_token_id = tokenizer._special_tokens["<|eos|>"]
        self.vocab_size = tokenizer.n_vocab

    def encode(self, x, add_special_tokens=False):
        return self.tokenizer.encode(x)

    def decode(self, x):
        return self.tokenizer.decode(x)

    def batch_decode(self, batch, skip_special_tokens=True,  spaces_between_special_tokens=False):
        if isinstance(batch[0], int):
            batch = [[x] for x in batch]
        return self.tokenizer.decode_batch(batch)

    def convert_ids_to_tokens(self, index):
        return self.tokenizer.decode_single_token_bytes(index).decode("utf-8", errors="ignore")<|MERGE_RESOLUTION|>--- conflicted
+++ resolved
@@ -3,12 +3,8 @@
 import json
 import os
 import warnings
-<<<<<<< HEAD
-from typing import Optional, Union
-=======
 import functools
 from typing import Optional, Union, AbstractSet, Collection, Literal
->>>>>>> 542bc733
 
 from huggingface_hub import snapshot_download
 from transformers import (
