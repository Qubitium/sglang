--- conflicted
+++ resolved
@@ -26,11 +26,8 @@
         spaces_between_special_tokens: bool = True,
         dtype: Optional[str] = None,
         regex: Optional[str] = None,
-<<<<<<< HEAD
         logits_processors: Optional[List[CustomLogitsProcessor]] = None,
-=======
         n: int = 1,
->>>>>>> 7b597475
     ) -> None:
         self.temperature = temperature
         self.top_p = top_p
@@ -45,11 +42,8 @@
         self.spaces_between_special_tokens = spaces_between_special_tokens
         self.dtype = dtype
         self.regex = regex
-<<<<<<< HEAD
         self.logits_processors = logits_processors if logits_processors else []
-=======
         self.n = n
->>>>>>> 7b597475
 
         # Process some special cases
         if self.temperature < _SAMPLING_EPS:
