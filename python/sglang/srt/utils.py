--- conflicted
+++ resolved
@@ -44,11 +44,7 @@
 
 from fastapi.responses import JSONResponse
 from packaging import version as pkg_version
-<<<<<<< HEAD
-from starlette.middleware.base import BaseHTTPMiddleware
 import asyncio
-=======
->>>>>>> a5b14ad0
 from torch.nn.parameter import Parameter
 from triton.runtime.cache import (
     FileCacheManager,
