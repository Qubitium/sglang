"""Common utilities."""

import base64
import fcntl
import logging
import os
import random
import socket
import struct
import time
from importlib.metadata import PackageNotFoundError, version
from io import BytesIO
from typing import List, Optional

import numpy as np
import psutil
import requests
import torch

import torch.distributed as dist
from concurrent.futures import ThreadPoolExecutor
from functools import partial
from typing import (
    Awaitable,
    Callable,
    TypeVar,
)

import triton
from fastapi.responses import JSONResponse
from packaging import version as pkg_version
from starlette.middleware.base import BaseHTTPMiddleware
import asyncio

logger = logging.getLogger(__name__)

show_time_cost = False
time_infos = {}


def enable_show_time_cost():
    global show_time_cost
    show_time_cost = True


class TimeInfo:
    def __init__(self, name, interval=0.1, color=0, indent=0):
        self.name = name
        self.interval = interval
        self.color = color
        self.indent = indent

        self.acc_time = 0
        self.last_acc_time = 0

    def check(self):
        if self.acc_time - self.last_acc_time > self.interval:
            self.last_acc_time = self.acc_time
            return True
        return False

    def pretty_print(self):
        print(f"\x1b[{self.color}m", end="")
        print("-" * self.indent * 2, end="")
        print(f"{self.name}: {self.acc_time:.3f}s\x1b[0m")


def mark_start(name, interval=0.1, color=0, indent=0):
    global time_infos, show_time_cost
    if not show_time_cost:
        return
    torch.cuda.synchronize()
    if time_infos.get(name, None) is None:
        time_infos[name] = TimeInfo(name, interval, color, indent)
    time_infos[name].acc_time -= time.time()


def mark_end(name):
    global time_infos, show_time_cost
    if not show_time_cost:
        return
    torch.cuda.synchronize()
    time_infos[name].acc_time += time.time()
    if time_infos[name].check():
        time_infos[name].pretty_print()


def calculate_time(show=False, min_cost_ms=0.0):
    def wrapper(func):
        def inner_func(*args, **kwargs):
            torch.cuda.synchronize()
            if show:
                start_time = time.time()
            result = func(*args, **kwargs)
            torch.cuda.synchronize()
            if show:
                cost_time = (time.time() - start_time) * 1000
                if cost_time > min_cost_ms:
                    print(f"Function {func.__name__} took {cost_time} ms to run.")
            return result

        return inner_func

    return wrapper


def get_available_gpu_memory(gpu_id, distributed=False):
    """
    Get available memory for cuda:gpu_id device.
    When distributed is True, the available memory is the minimum available memory of all GPUs.
    """
    num_gpus = torch.cuda.device_count()
    assert gpu_id < num_gpus

    if torch.cuda.current_device() != gpu_id:
        print(
            f"WARNING: current device is not {gpu_id}, but {torch.cuda.current_device()}, ",
            "which may cause useless memory allocation for torch CUDA context.",
        )

    torch.cuda.empty_cache()
    free_gpu_memory, _ = torch.cuda.mem_get_info(gpu_id)

    if distributed:
        tensor = torch.tensor(free_gpu_memory, dtype=torch.float32).to(
            torch.device("cuda", gpu_id)
        )
        torch.distributed.all_reduce(tensor, op=torch.distributed.ReduceOp.MIN)
        free_gpu_memory = tensor.item()

    return free_gpu_memory / (1 << 30)


def set_random_seed(seed: int) -> None:
    """Set the random seed for all libraries."""
    random.seed(seed)
    np.random.seed(seed)
    torch.manual_seed(seed)
    if torch.cuda.is_available():
        torch.cuda.manual_seed_all(seed)


def is_port_available(port):
    """Return whether a port is available."""
    with socket.socket(socket.AF_INET, socket.SOCK_STREAM) as s:
        try:
            s.setsockopt(socket.SOL_SOCKET, socket.SO_REUSEADDR, 1)
            s.bind(("", port))
            s.listen(1)
            return True
        except socket.error:
            return False


def allocate_init_ports(
<<<<<<< HEAD
        port: Optional[int] = None,
        additional_ports: Optional[List[int]] = None,
        tp_size: int = 1,
        dp_size: int = 1,
=======
    port: Optional[int] = None,
    additional_ports: Optional[List[int]] = None,
    dp_size: int = 1,
>>>>>>> a9ef49c1
):
    """Allocate ports for all connections."""
    if additional_ports:
        ret_ports = [port] + additional_ports
    else:
        ret_ports = [port]

    ret_ports = list(set(x for x in ret_ports if is_port_available(x)))
    cur_port = ret_ports[-1] + 1 if len(ret_ports) > 0 else 10000

    # HTTP + Tokenizer + Controller + Detokenizer + dp_size * 1 (nccl)
    num_ports_needed = 4 + dp_size
    while len(ret_ports) < num_ports_needed:
        if cur_port not in ret_ports and is_port_available(cur_port):
            ret_ports.append(cur_port)
        cur_port += 1

    if port is not None and ret_ports[0] != port:
        logger.warn(
            f"WARNING: Port {port} is not available. Use port {ret_ports[0]} instead."
        )

    return ret_ports[0], ret_ports[1:num_ports_needed]


def get_int_token_logit_bias(tokenizer, vocab_size):
    """Get the logit bias for integer-only tokens."""
    # a bug when model's vocab size > tokenizer.vocab_size
    vocab_size = tokenizer.vocab_size
    logit_bias = np.zeros(vocab_size, dtype=np.float32)
    for t_id in range(vocab_size):
        ss = tokenizer.decode([t_id]).strip()
        if not (ss.isdigit() or len(ss) == 0 or t_id == tokenizer.eos_token_id):
            logit_bias[t_id] = -1e5

    return logit_bias


def wrap_kernel_launcher(kernel):
    """A faster launcher for triton kernels."""
    if int(triton.__version__.split(".")[0]) >= 3:
        return None

    gpu_id = torch.cuda.current_device()
    kernels = kernel.cache[gpu_id].values()
    kernel = next(iter(kernels))

    # Different trition versions use different low-level names
    if hasattr(kernel, "cu_function"):
        kfunction = kernel.cu_function
    else:
        kfunction = kernel.function

    if hasattr(kernel, "c_wrapper"):
        run = kernel.c_wrapper
    else:
        run = kernel.run

    add_cluster_dim = True

    def ret_func(grid, num_warps, *args):
        nonlocal add_cluster_dim

        try:
            if add_cluster_dim:
                run(
                    grid[0],
                    grid[1],
                    grid[2],
                    num_warps,
                    1,
                    1,
                    1,
                    1,
                    kernel.shared,
                    0,
                    kfunction,
                    None,
                    None,
                    kernel,
                    *args,
                )
            else:
                run(
                    grid[0],
                    grid[1],
                    grid[2],
                    num_warps,
                    kernel.shared,
                    0,
                    kfunction,
                    None,
                    None,
                    kernel,
                    *args,
                )
        except TypeError:
            add_cluster_dim = not add_cluster_dim
            ret_func(grid, num_warps, *args)

    return ret_func


def is_multimodal_model(model):
    from sglang.srt.model_config import ModelConfig

    if isinstance(model, str):
        model = model.lower()
        return "llava" in model or "yi-vl" in model or "llava-next" in model

    if isinstance(model, ModelConfig):
        model_path = model.path.lower()
        return (
                "llava" in model_path or "yi-vl" in model_path or "llava-next" in model_path
        )

    raise ValueError("unrecognized type")


def decode_video_base64(video_base64):
    from PIL import Image

    # Decode the base64 string
    video_bytes = base64.b64decode(video_base64)

    # Placeholder for the start indices of each PNG image
    img_starts = []

    frame_format = "PNG"  # str(os.getenv('FRAME_FORMAT', "JPEG"))

    assert frame_format in [
        "PNG",
        "JPEG",
    ], "FRAME_FORMAT must be either 'PNG' or 'JPEG'"

    if frame_format == "PNG":
        # Find each PNG start signature to isolate images
        i = 0
        while i < len(video_bytes) - 7:  # Adjusted for the length of the PNG signature
            # Check if we found the start of a PNG file
            if (
                    video_bytes[i] == 0x89
                    and video_bytes[i + 1] == 0x50
                    and video_bytes[i + 2] == 0x4E
                    and video_bytes[i + 3] == 0x47
                    and video_bytes[i + 4] == 0x0D
                    and video_bytes[i + 5] == 0x0A
                    and video_bytes[i + 6] == 0x1A
                    and video_bytes[i + 7] == 0x0A
            ):
                img_starts.append(i)
                i += 8  # Skip the PNG signature
            else:
                i += 1
    else:
        # Find each JPEG start (0xFFD8) to isolate images
        i = 0
        while (
                i < len(video_bytes) - 1
        ):  # Adjusted for the length of the JPEG SOI signature
            # Check if we found the start of a JPEG file
            if video_bytes[i] == 0xFF and video_bytes[i + 1] == 0xD8:
                img_starts.append(i)
                # Move to the next byte to continue searching for the next image start
                i += 2
            else:
                i += 1

    frames = []
    for start_idx in img_starts:
        # Assuming each image is back-to-back, the end of one image is the start of another
        # The last image goes until the end of the byte string
        end_idx = (
            img_starts[img_starts.index(start_idx) + 1]
            if img_starts.index(start_idx) + 1 < len(img_starts)
            else len(video_bytes)
        )
        img_bytes = video_bytes[start_idx:end_idx]

        # Convert bytes to a PIL Image
        img = Image.open(BytesIO(img_bytes))

        # Convert PIL Image to a NumPy array
        frame = np.array(img)

        # Append the frame to the list of frames
        frames.append(frame)

    # Ensure there's at least one frame to avoid errors with np.stack
    if frames:
        return np.stack(frames, axis=0), img.size
    else:
        return np.array([]), (
            0,
            0,
        )  # Return an empty array and size tuple if no frames were found


def load_image(image_file):
    from PIL import Image

    image = image_size = None

    if image_file.startswith("http://") or image_file.startswith("https://"):
        timeout = int(os.getenv("REQUEST_TIMEOUT", "3"))
        response = requests.get(image_file, timeout=timeout)
        image = Image.open(BytesIO(response.content))
    elif image_file.lower().endswith(("png", "jpg", "jpeg", "webp", "gif")):
        image = Image.open(image_file)
    elif image_file.startswith("data:"):
        image_file = image_file.split(",")[1]
        image = Image.open(BytesIO(base64.b64decode(image_file)))
    elif image_file.startswith("video:"):
        image_file = image_file.replace("video:", "")
        image, image_size = decode_video_base64(image_file)
    else:
        image = Image.open(BytesIO(base64.b64decode(image_file)))

    return image, image_size


def suppress_other_loggers():
    from vllm.logger import logger as vllm_default_logger

    vllm_default_logger.setLevel(logging.WARN)
    logging.getLogger("vllm.config").setLevel(logging.ERROR)
    logging.getLogger("vllm.distributed.device_communicators.pynccl").setLevel(
        logging.WARN
    )
    logging.getLogger("vllm.selector").setLevel(logging.WARN)
    logging.getLogger("vllm.utils").setLevel(logging.WARN)


T = TypeVar("T")
THREAD_EXECUTOR = ThreadPoolExecutor(max_workers=2, thread_name_prefix="manager")


def make_async_thread(func: Callable[..., T]) -> Callable[..., Awaitable[T]]:
    """Take a blocking function, and run it on in an executor thread.

    This function prevents the blocking function from blocking the
    asyncio event loop.
    The code in this function needs to be thread safe.
    """

    def _async_wrapper(*args, **kwargs) -> asyncio.Future:
        p_func = partial(func, *args, **kwargs)

        # executor set to None means using thread pool from eventloop
        return asyncio.get_event_loop().run_in_executor(executor=THREAD_EXECUTOR, func=p_func)

    return _async_wrapper


def mark_cost_time(func_name):
    def inner_func(func):
        def time_func(*args, **kwargs):
            if dist.get_rank() in [0, 1] and is_show_cost_time:
                torch.cuda.synchronize()
                start_time = time.time()
                ans = func(*args, **kwargs)
                torch.cuda.synchronize()
                print(func_name, "cost time:", (time.time() - start_time) * 1000)
                return ans
            else:
                torch.cuda.synchronize()
                ans = func(*args, **kwargs)
                torch.cuda.synchronize()
                return ans

        return time_func

    return inner_func


def assert_pkg_version(pkg: str, min_version: str, message: str):
    try:
        installed_version = version(pkg)
        if pkg_version.parse(installed_version) < pkg_version.parse(min_version):
            raise Exception(
                f"{pkg} is installed with version {installed_version}, which "
                f"is less than the minimum required version {min_version}. " + message
            )
    except PackageNotFoundError:
        raise Exception(
            f"{pkg} with minimum required version {min_version} is not installed. "
            + message
        )


import multiprocessing as mp
import queue


def flush_queue(q: mp.Queue):
    while True:
        try:
            q.get_nowait()
        except queue.Empty:
            break

def kill_parent_process():
    """Kill the parent process and all children of the parent process."""
    current_process = psutil.Process()
    parent_process = current_process.parent()
    children = current_process.children(recursive=True)
    for child in children:
        if child.pid != current_process.pid:
            os.kill(child.pid, 9)
    os.kill(parent_process.pid, 9)


def monkey_patch_vllm_p2p_access_check(gpu_id: int):
    """
    Monkey patch the slow p2p access check in vllm.
    NOTE: We assume the p2p access is always allowed, which can be wrong for some setups.
    """

    import vllm.distributed.device_communicators.custom_all_reduce_utils as tgt

    setattr(tgt, "gpu_p2p_access_check", lambda *arg, **kwargs: True)


def monkey_patch_vllm_dummy_weight_loader():
    """
    Monkey patch the dummy weight loader in vllm to call process_weights_after_loading.
    """

    from vllm.model_executor.model_loader.loader import (
        CacheConfig,
        DeviceConfig,
        DummyModelLoader,
        LoRAConfig,
        ModelConfig,
        MultiModalConfig,
        ParallelConfig,
        SchedulerConfig,
<<<<<<< HEAD
        MultiModalConfig,
=======
>>>>>>> a9ef49c1
        _initialize_model,
        initialize_dummy_weights,
        nn,
        set_default_torch_dtype,
    )

    def load_model(
        self,
        *,
        model_config: ModelConfig,
        device_config: DeviceConfig,
        lora_config: Optional[LoRAConfig],
<<<<<<< HEAD
        multi_modal_config: Optional[MultiModalConfig],
=======
        multimodal_config: Optional[MultiModalConfig],
>>>>>>> a9ef49c1
        parallel_config: ParallelConfig,
        scheduler_config: SchedulerConfig,
        cache_config: CacheConfig,
    ) -> nn.Module:
        with set_default_torch_dtype(model_config.dtype):
            with torch.device(device_config.device):
                model = _initialize_model(
                    model_config,
                    self.load_config,
                    lora_config,
<<<<<<< HEAD
                    multi_modal_config,
=======
                    multimodal_config,
>>>>>>> a9ef49c1
                    cache_config,
                )

            for _, module in model.named_modules():
                quant_method = getattr(module, "quant_method", None)
                if quant_method is not None:
                    quant_method.process_weights_after_loading(module)
                # FIXME: Remove this after Mixtral is updated
                # to use quant_method.
                if hasattr(module, "process_weights_after_loading"):
                    module.process_weights_after_loading()

            # NOTE(woosuk): For accurate performance evaluation, we assign
            # random values to the weights.
            initialize_dummy_weights(model)
        return model.eval()

    setattr(DummyModelLoader, "load_model", load_model)


API_KEY_HEADER_NAME = "X-API-Key"


class APIKeyValidatorMiddleware(BaseHTTPMiddleware):
    def __init__(self, app, api_key: str):
        super().__init__(app)
        self.api_key = api_key

    async def dispatch(self, request, call_next):
        # extract API key from the request headers
        api_key_header = request.headers.get(API_KEY_HEADER_NAME)
        if not api_key_header or api_key_header != self.api_key:
            return JSONResponse(
                status_code=403,
                content={"detail": "Invalid API Key"},
            )
        response = await call_next(request)
        return response


def get_ip_address(ifname):
    """
    Get the IP address of a network interface.

    :param ifname: Name of the network interface (e.g., 'eth0')
    :return: IP address of the network interface
    """
    s = socket.socket(socket.AF_INET, socket.SOCK_DGRAM)
    ip_address = fcntl.ioctl(
        s.fileno(),
        0x8915,  # SIOCGIFADDR
        struct.pack("256s", bytes(ifname[:15], "utf-8")),
    )[20:24]
    return socket.inet_ntoa(ip_address)


def send_addrs_to_rank_0(model_port_args, server_args):
    assert server_args.node_rank != 0 and server_args.dp_size == 1
    import torch.distributed as dist

    ifname = os.environ.get(
        "SGLANG_SOCKET_IFNAME", os.environ.get("NCCL_SOCKET_IFNAME", "eth0")
    )
    ip_addr = get_ip_address(ifname)

    num_tp_ports = server_args.tp_size // server_args.nnodes
    model_port_args.model_tp_ips[:num_tp_ports] = [ip_addr] * num_tp_ports
    ip_addr = [int(x) for x in ip_addr.split(".")]
    addrs_tensor = torch.tensor(
        ip_addr + model_port_args.model_tp_ports, dtype=torch.int
    )

    init_method = f"tcp://{server_args.nccl_init_addr}"
    dist.init_process_group(
        backend="gloo",
        init_method=init_method,
        rank=server_args.node_rank,
        world_size=server_args.nnodes,
    )
    dist.send(addrs_tensor, dst=0)
    print(
        f"Node {server_args.node_rank} sent: ip_address {ip_addr} and ports {model_port_args.model_tp_ports}"
    )

    dist.barrier()
    dist.destroy_process_group()


def receive_addrs(model_port_args, server_args):
    assert server_args.node_rank == 0 and server_args.dp_size == 1
    import torch.distributed as dist

    ifname = os.environ.get(
        "SGLANG_SOCKET_IFNAME", os.environ.get("NCCL_SOCKET_IFNAME", "eth0")
    )
    ip_addr = get_ip_address(ifname)

    num_tp_ports = server_args.tp_size // server_args.nnodes
    model_port_args.model_tp_ips[:num_tp_ports] = [ip_addr] * num_tp_ports

    init_method = f"tcp://{server_args.nccl_init_addr}"
    dist.init_process_group(
        backend="gloo",
        init_method=init_method,
        rank=server_args.node_rank,
        world_size=server_args.nnodes,
    )

    for src_rank in range(1, server_args.nnodes):
        tensor = torch.zeros(4 + num_tp_ports, dtype=torch.int)
        dist.recv(tensor, src=src_rank)
        ip = ".".join([str(x) for x in tensor[:4].tolist()])
        ports = tensor[4:].tolist()
        model_port_args.model_tp_ips[
            num_tp_ports * src_rank : num_tp_ports * (src_rank + 1)
        ] = [ip] * num_tp_ports
        model_port_args.model_tp_ports[
            num_tp_ports * src_rank : num_tp_ports * (src_rank + 1)
        ] = ports
        print(f"Node 0 received from rank {src_rank}: {tensor.tolist()}")

    dist.barrier()
    dist.destroy_process_group()<|MERGE_RESOLUTION|>--- conflicted
+++ resolved
@@ -153,16 +153,9 @@
 
 
 def allocate_init_ports(
-<<<<<<< HEAD
-        port: Optional[int] = None,
-        additional_ports: Optional[List[int]] = None,
-        tp_size: int = 1,
-        dp_size: int = 1,
-=======
     port: Optional[int] = None,
     additional_ports: Optional[List[int]] = None,
     dp_size: int = 1,
->>>>>>> a9ef49c1
 ):
     """Allocate ports for all connections."""
     if additional_ports:
@@ -497,13 +490,9 @@
         DummyModelLoader,
         LoRAConfig,
         ModelConfig,
-        MultiModalConfig,
         ParallelConfig,
         SchedulerConfig,
-<<<<<<< HEAD
         MultiModalConfig,
-=======
->>>>>>> a9ef49c1
         _initialize_model,
         initialize_dummy_weights,
         nn,
@@ -516,11 +505,7 @@
         model_config: ModelConfig,
         device_config: DeviceConfig,
         lora_config: Optional[LoRAConfig],
-<<<<<<< HEAD
-        multi_modal_config: Optional[MultiModalConfig],
-=======
         multimodal_config: Optional[MultiModalConfig],
->>>>>>> a9ef49c1
         parallel_config: ParallelConfig,
         scheduler_config: SchedulerConfig,
         cache_config: CacheConfig,
@@ -531,11 +516,7 @@
                     model_config,
                     self.load_config,
                     lora_config,
-<<<<<<< HEAD
-                    multi_modal_config,
-=======
                     multimodal_config,
->>>>>>> a9ef49c1
                     cache_config,
                 )
 
