--- conflicted
+++ resolved
@@ -40,7 +40,6 @@
 import psutil
 import requests
 import torch
-<<<<<<< HEAD
 
 import torch.distributed as dist
 from concurrent.futures import ThreadPoolExecutor
@@ -54,7 +53,6 @@
 from fastapi.responses import JSONResponse
 from packaging import version as pkg_version
 import asyncio
-=======
 import torch.distributed
 import torch.distributed as dist
 import triton
@@ -62,7 +60,6 @@
 from fastapi.responses import ORJSONResponse
 from packaging import version as pkg_version
 from starlette.routing import Mount
->>>>>>> a4d6d6f1
 from torch import nn
 from torch.func import functional_call
 from torch.library import Library
@@ -529,31 +526,11 @@
             + message
         )
 
-
-<<<<<<< HEAD
-import multiprocessing as mp
-import queue
-
-
-def flush_queue(q: mp.Queue):
-    while True:
-        try:
-            q.get_nowait()
-        except queue.Empty:
-            break
-
-def kill_parent_process():
-    """Kill the parent process and all children of the parent process."""
-    current_process = psutil.Process()
-    parent_process = current_process.parent()
-    kill_child_process(parent_process.pid, skip_pid=current_process.pid)
-=======
 def kill_process_tree(parent_pid, include_parent: bool = True, skip_pid: int = None):
     """Kill the process and all its child processes."""
     if parent_pid is None:
         parent_pid = os.getpid()
         include_parent = False
->>>>>>> a4d6d6f1
 
     try:
         itself = psutil.Process(parent_pid)
@@ -593,53 +570,7 @@
     # Suppress the warnings from this delete function when using sglang.bench_one_batch
     from vllm.distributed.device_communicators.custom_all_reduce import CustomAllreduce
 
-<<<<<<< HEAD
-def monkey_patch_vllm_dummy_weight_loader():
-    """
-    Monkey patch the dummy weight loader in vllm to call process_weights_after_loading.
-    """
-
-    from vllm.model_executor.model_loader.loader import (
-        VllmConfig,
-        DummyModelLoader,
-        _initialize_model,
-        initialize_dummy_weights,
-        nn,
-        set_default_torch_dtype,
-    )
-
-    def load_model(
-        self,
-        *,
-        vllm_config: VllmConfig,
-    ) -> nn.Module:
-        model_config = vllm_config.model_config
-        lora_config = vllm_config.lora_config
-        device_config = vllm_config.device_config
-        cache_config = vllm_config.cache_config
-        with set_default_torch_dtype(model_config.dtype):
-            with torch.device(device_config.device):
-                model = _initialize_model(
-                    model_config,
-                    self.load_config,
-                    lora_config,
-                    cache_config,
-                )
-
-            for _, module in model.named_modules():
-                quant_method = getattr(module, "quant_method", None)
-                if quant_method is not None:
-                    quant_method.process_weights_after_loading(module)
-
-            # NOTE(woosuk): For accurate performance evaluation, we assign
-            # random values to the weights.
-            initialize_dummy_weights(model)
-        return model.eval()
-
-    setattr(DummyModelLoader, "load_model", load_model)
-=======
     setattr(CustomAllreduce, "__del__", lambda *args, **kwargs: None)
->>>>>>> a4d6d6f1
 
 
 vllm_all_gather_backup = None
@@ -1456,4 +1387,44 @@
         )
         for call_info in call_info_list
     ]
-    return text, call_info_list+    return text, call_info_list
+
+import multiprocessing as mp
+import queue
+
+
+def flush_queue(q: mp.Queue):
+    while True:
+        try:
+            q.get_nowait()
+        except queue.Empty:
+            break
+
+def kill_parent_process():
+    """Kill the parent process and all children of the parent process."""
+    current_process = psutil.Process()
+    parent_process = current_process.parent()
+    kill_child_process(parent_process.pid, skip_pid=current_process.pid)
+
+
+def kill_child_process(pid, including_parent=True, skip_pid=None):
+    """Kill the process and all its children process."""
+    try:
+        parent = psutil.Process(pid)
+    except psutil.NoSuchProcess:
+        return
+
+    children = parent.children(recursive=True)
+    for child in children:
+        if child.pid == skip_pid:
+            continue
+        try:
+            child.kill()
+        except psutil.NoSuchProcess:
+            pass
+
+    if including_parent:
+        try:
+            parent.kill()
+        except psutil.NoSuchProcess:
+            pass