"""
Copyright 2023-2024 SGLang Team
Licensed under the Apache License, Version 2.0 (the "License");
you may not use this file except in compliance with the License.
You may obtain a copy of the License at

    http://www.apache.org/licenses/LICENSE-2.0

Unless required by applicable law or agreed to in writing, software
distributed under the License is distributed on an "AS IS" BASIS,
WITHOUT WARRANTIES OR CONDITIONS OF ANY KIND, either express or implied.
See the License for the specific language governing permissions and
limitations under the License.
"""

"""Common utilities."""

import base64
import fcntl
import logging
import os
import random
import resource
import socket
import struct
import time
from importlib.metadata import PackageNotFoundError, version
from io import BytesIO
from typing import Any, Dict, List, Optional, Union

import numpy as np
import psutil
import requests
import torch

import torch.distributed as dist
from concurrent.futures import ThreadPoolExecutor
from functools import partial
from typing import (
    Awaitable,
    Callable,
    TypeVar,
)

from fastapi.responses import JSONResponse
from packaging import version as pkg_version
<<<<<<< HEAD
import asyncio
=======
from torch import nn
>>>>>>> 067d8e16
from torch.nn.parameter import Parameter
from triton.runtime.cache import (
    FileCacheManager,
    default_cache_dir,
    default_dump_dir,
    default_override_dir,
)

logger = logging.getLogger(__name__)

show_time_cost = False
time_infos = {}


# torch flag AMD GPU
def is_hip() -> bool:
    return torch.version.hip is not None


def enable_show_time_cost():
    global show_time_cost
    show_time_cost = True


class TimeInfo:
    def __init__(self, name, interval=0.1, color=0, indent=0):
        self.name = name
        self.interval = interval
        self.color = color
        self.indent = indent

        self.acc_time = 0
        self.last_acc_time = 0

    def check(self):
        if self.acc_time - self.last_acc_time > self.interval:
            self.last_acc_time = self.acc_time
            return True
        return False

    def pretty_print(self):
        print(f"\x1b[{self.color}m", end="")
        print("-" * self.indent * 2, end="")
        print(f"{self.name}: {self.acc_time:.3f}s\x1b[0m")


def mark_start(name, interval=0.1, color=0, indent=0):
    global time_infos, show_time_cost
    if not show_time_cost:
        return
    torch.cuda.synchronize()
    if time_infos.get(name, None) is None:
        time_infos[name] = TimeInfo(name, interval, color, indent)
    time_infos[name].acc_time -= time.time()


def mark_end(name):
    global time_infos, show_time_cost
    if not show_time_cost:
        return
    torch.cuda.synchronize()
    time_infos[name].acc_time += time.time()
    if time_infos[name].check():
        time_infos[name].pretty_print()


def calculate_time(show=False, min_cost_ms=0.0):
    def wrapper(func):
        def inner_func(*args, **kwargs):
            torch.cuda.synchronize()
            if show:
                start_time = time.time()
            result = func(*args, **kwargs)
            torch.cuda.synchronize()
            if show:
                cost_time = (time.time() - start_time) * 1000
                if cost_time > min_cost_ms:
                    print(f"Function {func.__name__} took {cost_time} ms to run.")
            return result

        return inner_func

    return wrapper


def get_available_gpu_memory(gpu_id, distributed=False):
    """
    Get available memory for cuda:gpu_id device.
    When distributed is True, the available memory is the minimum available memory of all GPUs.
    """
    num_gpus = torch.cuda.device_count()
    assert gpu_id < num_gpus

    if torch.cuda.current_device() != gpu_id:
        print(
            f"WARNING: current device is not {gpu_id}, but {torch.cuda.current_device()}, ",
            "which may cause useless memory allocation for torch CUDA context.",
        )

    torch.cuda.empty_cache()
    free_gpu_memory, _ = torch.cuda.mem_get_info(gpu_id)

    if distributed:
        tensor = torch.tensor(free_gpu_memory, dtype=torch.float32).to(
            torch.device("cuda", gpu_id)
        )
        torch.distributed.all_reduce(tensor, op=torch.distributed.ReduceOp.MIN)
        free_gpu_memory = tensor.item()

    return free_gpu_memory / (1 << 30)


def set_random_seed(seed: int) -> None:
    """Set the random seed for all libraries."""
    random.seed(seed)
    np.random.seed(seed)
    torch.manual_seed(seed)
    if torch.cuda.is_available():
        torch.cuda.manual_seed_all(seed)


def is_port_available(port):
    """Return whether a port is available."""
    with socket.socket(socket.AF_INET, socket.SOCK_STREAM) as s:
        try:
            s.setsockopt(socket.SOL_SOCKET, socket.SO_REUSEADDR, 1)
            s.bind(("", port))
            s.listen(1)
            return True
        except socket.error:
            return False


def allocate_init_ports(
    port: Optional[int] = None,
    additional_ports: Optional[List[int]] = None,
    dp_size: int = 1,
):
    """Allocate ports for all connections."""
    if additional_ports:
        ret_ports = [port] + additional_ports
    else:
        ret_ports = [port]

    ret_ports = list(set(x for x in ret_ports if is_port_available(x)))
    cur_port = ret_ports[-1] + 1 if len(ret_ports) > 0 else 10000

    # HTTP + Tokenizer + Controller + Detokenizer + dp_size * 1 (nccl)
    num_ports_needed = 4 + dp_size
    while len(ret_ports) < num_ports_needed:
        if cur_port not in ret_ports and is_port_available(cur_port):
            ret_ports.append(cur_port)
        cur_port += 1

    if port is not None and ret_ports[0] != port:
        logger.warning(
            f"WARNING: Port {port} is not available. Use port {ret_ports[0]} instead."
        )

    return ret_ports[0], ret_ports[1:num_ports_needed]


<<<<<<< HEAD
def get_int_token_logit_bias(tokenizer, vocab_size):
    """Get the logit bias for integer-only tokens."""
    # a bug when model's vocab size > tokenizer.vocab_size
    if tokenizer == None:
        return [-1e5] * vocab_size
    vocab_size = tokenizer.vocab_size
    logit_bias = np.zeros(vocab_size, dtype=np.float32)
    for t_id in range(vocab_size):
        ss = tokenizer.decode([t_id]).strip()
        if not (ss.isdigit() or len(ss) == 0 or t_id == tokenizer.eos_token_id):
            logit_bias[t_id] = -1e5

    return logit_bias


def is_multimodal_model(model):
    from sglang.srt.model_config import ModelConfig

    if isinstance(model, str):
        model = model.lower()
        return "llava" in model or "yi-vl" in model or "llava-next" in model

    if isinstance(model, ModelConfig):
        model_path = model.path.lower()
        return (
                "llava" in model_path or "yi-vl" in model_path or "llava-next" in model_path
        )
=======
def is_multimodal_model(model_architectures):
    if (
        "LlavaLlamaForCausalLM" in model_architectures
        or "LlavaQwenForCausalLM" in model_architectures
        or "LlavaMistralForCausalLM" in model_architectures
        or "LlavaVidForCausalLM" in model_architectures
    ):
        return True
    else:
        return False
>>>>>>> 067d8e16


def is_generation_model(model_architectures, is_embedding: bool = False):
    # We have two ways to determine whether a model is a generative model.
    # 1. Check the model architectue
    # 2. check the `is_embedding` server args

    if (
        "LlamaEmbeddingModel" in model_architectures
        or "MistralModel" in model_architectures
    ):
        return False
    else:
        return not is_embedding


def decode_video_base64(video_base64):
    from PIL import Image

    # Decode the base64 string
    video_bytes = base64.b64decode(video_base64)

    # Placeholder for the start indices of each PNG image
    img_starts = []

    frame_format = "PNG"  # str(os.getenv('FRAME_FORMAT', "JPEG"))

    assert frame_format in [
        "PNG",
        "JPEG",
    ], "FRAME_FORMAT must be either 'PNG' or 'JPEG'"

    if frame_format == "PNG":
        # Find each PNG start signature to isolate images
        i = 0
        while i < len(video_bytes) - 7:  # Adjusted for the length of the PNG signature
            # Check if we found the start of a PNG file
            if (
                    video_bytes[i] == 0x89
                    and video_bytes[i + 1] == 0x50
                    and video_bytes[i + 2] == 0x4E
                    and video_bytes[i + 3] == 0x47
                    and video_bytes[i + 4] == 0x0D
                    and video_bytes[i + 5] == 0x0A
                    and video_bytes[i + 6] == 0x1A
                    and video_bytes[i + 7] == 0x0A
            ):
                img_starts.append(i)
                i += 8  # Skip the PNG signature
            else:
                i += 1
    else:
        # Find each JPEG start (0xFFD8) to isolate images
        i = 0
        while (
                i < len(video_bytes) - 1
        ):  # Adjusted for the length of the JPEG SOI signature
            # Check if we found the start of a JPEG file
            if video_bytes[i] == 0xFF and video_bytes[i + 1] == 0xD8:
                img_starts.append(i)
                # Move to the next byte to continue searching for the next image start
                i += 2
            else:
                i += 1

    frames = []
    for start_idx in img_starts:
        # Assuming each image is back-to-back, the end of one image is the start of another
        # The last image goes until the end of the byte string
        end_idx = (
            img_starts[img_starts.index(start_idx) + 1]
            if img_starts.index(start_idx) + 1 < len(img_starts)
            else len(video_bytes)
        )
        img_bytes = video_bytes[start_idx:end_idx]

        # Convert bytes to a PIL Image
        img = Image.open(BytesIO(img_bytes))

        # Convert PIL Image to a NumPy array
        frame = np.array(img)

        # Append the frame to the list of frames
        frames.append(frame)

    # Ensure there's at least one frame to avoid errors with np.stack
    if frames:
        return np.stack(frames, axis=0), img.size
    else:
        return np.array([]), (
            0,
            0,
        )  # Return an empty array and size tuple if no frames were found


def load_image(image_file: Union[str, bytes]):
    from PIL import Image

    image = image_size = None

    if isinstance(image_file, bytes):
        image = Image.open(BytesIO(image_file))
    elif image_file.startswith("http://") or image_file.startswith("https://"):
        timeout = int(os.getenv("REQUEST_TIMEOUT", "3"))
        response = requests.get(image_file, timeout=timeout)
        image = Image.open(BytesIO(response.content))
    elif image_file.lower().endswith(("png", "jpg", "jpeg", "webp", "gif")):
        image = Image.open(image_file)
    elif image_file.startswith("data:"):
        image_file = image_file.split(",")[1]
        image = Image.open(BytesIO(base64.b64decode(image_file)))
    elif image_file.startswith("video:"):
        image_file = image_file.replace("video:", "")
        image, image_size = decode_video_base64(image_file)
    elif isinstance(image_file, str):
        image = Image.open(BytesIO(base64.b64decode(image_file)))
    else:
        raise ValueError(f"Invalid image: {image}")

    return image, image_size


def suppress_other_loggers():
    from vllm.logger import logger as vllm_default_logger

    vllm_default_logger.setLevel(logging.WARN)
    logging.getLogger("vllm.config").setLevel(logging.ERROR)
    logging.getLogger("vllm.distributed.device_communicators.pynccl").setLevel(
        logging.WARN
    )
    logging.getLogger("vllm.distributed.device_communicators.shm_broadcast").setLevel(
        logging.WARN
    )
    logging.getLogger("vllm.selector").setLevel(logging.WARN)
    logging.getLogger("vllm.utils").setLevel(logging.ERROR)


T = TypeVar("T")
THREAD_EXECUTOR = ThreadPoolExecutor(max_workers=2, thread_name_prefix="manager")


def make_async_thread(func: Callable[..., T]) -> Callable[..., Awaitable[T]]:
    """Take a blocking function, and run it on in an executor thread.

    This function prevents the blocking function from blocking the
    asyncio event loop.
    The code in this function needs to be thread safe.
    """

    def _async_wrapper(*args, **kwargs) -> asyncio.Future:
        p_func = partial(func, *args, **kwargs)

        # executor set to None means using thread pool from eventloop
        return asyncio.get_event_loop().run_in_executor(executor=THREAD_EXECUTOR, func=p_func)

    return _async_wrapper


def mark_cost_time(func_name):
    def inner_func(func):
        def time_func(*args, **kwargs):
            if dist.get_rank() in [0, 1] and is_show_cost_time:
                torch.cuda.synchronize()
                start_time = time.time()
                ans = func(*args, **kwargs)
                torch.cuda.synchronize()
                print(func_name, "cost time:", (time.time() - start_time) * 1000)
                return ans
            else:
                torch.cuda.synchronize()
                ans = func(*args, **kwargs)
                torch.cuda.synchronize()
                return ans

        return time_func

    return inner_func


def assert_pkg_version(pkg: str, min_version: str, message: str):
    try:
        installed_version = version(pkg)
        if pkg_version.parse(installed_version) < pkg_version.parse(min_version):
            raise Exception(
                f"{pkg} is installed with version {installed_version}, which "
                f"is less than the minimum required version {min_version}. " + message
            )
    except PackageNotFoundError:
        raise Exception(
            f"{pkg} with minimum required version {min_version} is not installed. "
            + message
        )


import multiprocessing as mp
import queue


def flush_queue(q: mp.Queue):
    while True:
        try:
            q.get_nowait()
        except queue.Empty:
            break

def kill_parent_process():
    """Kill the parent process and all children of the parent process."""
    current_process = psutil.Process()
    parent_process = current_process.parent()
    kill_child_process(parent_process.pid, skip_pid=current_process.pid)


def kill_child_process(pid, including_parent=True, skip_pid=None):
    """Kill the process and all its children process."""
    try:
        parent = psutil.Process(pid)
    except psutil.NoSuchProcess:
        return

    children = parent.children(recursive=True)
    for child in children:
        if child.pid == skip_pid:
            continue
        try:
            child.kill()
        except psutil.NoSuchProcess:
            pass

    if including_parent:
        try:
            parent.kill()
        except psutil.NoSuchProcess:
            pass


def monkey_patch_vllm_p2p_access_check(gpu_id: int):
    """
    Monkey patch the slow p2p access check in vllm.
    NOTE: We assume the p2p access is always allowed, which can be wrong for some setups.
    """

    import vllm.distributed.device_communicators.custom_all_reduce_utils as tgt

    setattr(tgt, "gpu_p2p_access_check", lambda *arg, **kwargs: True)


def monkey_patch_vllm_dummy_weight_loader():
    """
    Monkey patch the dummy weight loader in vllm to call process_weights_after_loading.
    """

    from vllm.model_executor.model_loader.loader import (
        CacheConfig,
        DeviceConfig,
        DummyModelLoader,
        LoRAConfig,
        ModelConfig,
        ParallelConfig,
        SchedulerConfig,
        MultiModalConfig,
        _initialize_model,
        initialize_dummy_weights,
        nn,
        set_default_torch_dtype,
    )

    def load_model(
        self,
        *,
        model_config: ModelConfig,
        device_config: DeviceConfig,
        lora_config: Optional[LoRAConfig],
        parallel_config: ParallelConfig,
        scheduler_config: SchedulerConfig,
        cache_config: CacheConfig,
    ) -> nn.Module:
        with set_default_torch_dtype(model_config.dtype):
            with torch.device(device_config.device):
                model = _initialize_model(
                    model_config,
                    self.load_config,
                    lora_config,
                    cache_config,
                )

            for _, module in model.named_modules():
                quant_method = getattr(module, "quant_method", None)
                if quant_method is not None:
                    quant_method.process_weights_after_loading(module)

            # NOTE(woosuk): For accurate performance evaluation, we assign
            # random values to the weights.
            initialize_dummy_weights(model)
        return model.eval()

    setattr(DummyModelLoader, "load_model", load_model)


vllm_all_gather_backup = None


def monkey_patch_vllm_all_gather(reverse: bool = False):
    """Monkey patch all-gather to remove in-place operations."""
    from torch.distributed import _functional_collectives as funcol
    from vllm.distributed.parallel_state import GroupCoordinator

    global vllm_all_gather_backup
    if vllm_all_gather_backup is None:
        vllm_all_gather_backup = GroupCoordinator.all_gather

    def all_gather(self, input_: torch.Tensor, dim: int = -1) -> torch.Tensor:
        world_size = self.world_size
        # Bypass the function if we are using only 1 GPU.
        if world_size == 1:
            return input_
        assert (
            -input_.dim() <= dim < input_.dim()
        ), f"Invalid dim ({dim}) for input tensor with shape {input_.size()}"
        if dim < 0:
            # Convert negative dim to positive.
            dim += input_.dim()
        input_size = input_.size()
        # Allocate output tensor.
        output_tensor = torch.empty(
            (world_size,) + input_size, dtype=input_.dtype, device=input_.device
        )

        output_tensor = funcol.all_gather_tensor(
            input_, gather_dim=0, group=self.device_group
        ).view((world_size,) + input_size)

        # Reshape
        output_tensor = output_tensor.movedim(0, dim)
        output_tensor = output_tensor.reshape(
            input_size[:dim] + (world_size * input_size[dim],) + input_size[dim + 1 :]
        )
        return output_tensor

    if reverse:
        setattr(GroupCoordinator, "all_gather", vllm_all_gather_backup)
    else:
        setattr(GroupCoordinator, "all_gather", all_gather)


def maybe_set_triton_cache_manager() -> None:
    """Set environment variable to tell Triton to use a
    custom cache manager"""
    cache_manger = os.environ.get("TRITON_CACHE_MANAGER", None)
    if cache_manger is None:
        manager = "sglang.srt.utils:CustomCacheManager"
        logger.debug("Setting Triton cache manager to: %s", manager)
        os.environ["TRITON_CACHE_MANAGER"] = manager


class CustomCacheManager(FileCacheManager):
    # Adapted from: https://github.com/tdoublep/vllm/blob/3307522289fdfefe323b6c00d0db696651989a2f/vllm/triton_utils/custom_cache_manager.py
    def __init__(self, key, override=False, dump=False):

        self.key = key
        self.lock_path = None
        if dump:
            self.cache_dir = default_dump_dir()
            self.cache_dir = os.path.join(self.cache_dir, self.key)
            self.lock_path = os.path.join(self.cache_dir, "lock")
            os.makedirs(self.cache_dir, exist_ok=True)
        elif override:
            self.cache_dir = default_override_dir()
            self.cache_dir = os.path.join(self.cache_dir, self.key)
        else:
            # create cache directory if it doesn't exist
            self.cache_dir = (
                os.getenv("TRITON_CACHE_DIR", "").strip() or default_cache_dir()
            )
            if self.cache_dir:
                self.cache_dir = f"{self.cache_dir}_{os.getpid()}"
                self.cache_dir = os.path.join(self.cache_dir, self.key)
                self.lock_path = os.path.join(self.cache_dir, "lock")
                os.makedirs(self.cache_dir, exist_ok=True)
            else:
                raise RuntimeError("Could not create or locate cache dir")


def get_ip_address(ifname):
    """
    Get the IP address of a network interface.

    :param ifname: Name of the network interface (e.g., 'eth0')
    :return: IP address of the network interface
    """
    s = socket.socket(socket.AF_INET, socket.SOCK_DGRAM)
    ip_address = fcntl.ioctl(
        s.fileno(),
        0x8915,  # SIOCGIFADDR
        struct.pack("256s", bytes(ifname[:15], "utf-8")),
    )[20:24]
    return socket.inet_ntoa(ip_address)


def send_addrs_to_rank_0(model_port_args, server_args):
    assert server_args.node_rank != 0 and server_args.dp_size == 1

    ifname = os.environ.get(
        "SGLANG_SOCKET_IFNAME", os.environ.get("NCCL_SOCKET_IFNAME", "eth0")
    )
    ip_addr = get_ip_address(ifname)

    num_tp_ports = server_args.tp_size // server_args.nnodes
    model_port_args.model_tp_ips[:num_tp_ports] = [ip_addr] * num_tp_ports
    ip_addr = [int(x) for x in ip_addr.split(".")]
    addrs_tensor = torch.tensor(
        ip_addr + model_port_args.model_tp_ports, dtype=torch.int
    )

    init_method = f"tcp://{server_args.nccl_init_addr}"
    dist.init_process_group(
        backend="gloo",
        init_method=init_method,
        rank=server_args.node_rank,
        world_size=server_args.nnodes,
    )
    dist.send(addrs_tensor, dst=0)
    print(
        f"Node {server_args.node_rank} sent: ip_address {ip_addr} and ports {model_port_args.model_tp_ports}"
    )

    dist.barrier()
    dist.destroy_process_group()


def receive_addrs(model_port_args, server_args):
    assert server_args.node_rank == 0 and server_args.dp_size == 1

    ifname = os.environ.get(
        "SGLANG_SOCKET_IFNAME", os.environ.get("NCCL_SOCKET_IFNAME", "eth0")
    )
    ip_addr = get_ip_address(ifname)

    num_tp_ports = server_args.tp_size // server_args.nnodes
    model_port_args.model_tp_ips[:num_tp_ports] = [ip_addr] * num_tp_ports

    init_method = f"tcp://{server_args.nccl_init_addr}"
    dist.init_process_group(
        backend="gloo",
        init_method=init_method,
        rank=server_args.node_rank,
        world_size=server_args.nnodes,
    )

    for src_rank in range(1, server_args.nnodes):
        tensor = torch.zeros(4 + num_tp_ports, dtype=torch.int)
        dist.recv(tensor, src=src_rank)
        ip = ".".join([str(x) for x in tensor[:4].tolist()])
        ports = tensor[4:].tolist()
        model_port_args.model_tp_ips[
            num_tp_ports * src_rank : num_tp_ports * (src_rank + 1)
        ] = [ip] * num_tp_ports
        model_port_args.model_tp_ports[
            num_tp_ports * src_rank : num_tp_ports * (src_rank + 1)
        ] = ports
        print(f"Node 0 received from rank {src_rank}: {tensor.tolist()}")

    dist.barrier()
    dist.destroy_process_group()


def set_ulimit(target_soft_limit=65535):
    resource_type = resource.RLIMIT_NOFILE
    current_soft, current_hard = resource.getrlimit(resource_type)

    if current_soft < target_soft_limit:
        try:
            resource.setrlimit(resource_type, (target_soft_limit, current_hard))
        except ValueError as e:
            logger.warning(f"Fail to set RLIMIT_NOFILE: {e}")


def add_api_key_middleware(app, api_key: str):
    @app.middleware("http")
    async def authentication(request, call_next):
        if request.method == "OPTIONS":
            return await call_next(request)
        if request.url.path.startswith("/health"):
            return await call_next(request)
        if request.headers.get("Authorization") != "Bearer " + api_key:
            return JSONResponse(content={"error": "Unauthorized"}, status_code=401)
        return await call_next(request)


def prepare_model(model_path: str):
    if "SGLANG_USE_MODELSCOPE" in os.environ:
        if not os.path.exists(model_path):
            from modelscope import snapshot_download

            return snapshot_download(model_path)
    return model_path


def prepare_tokenizer(tokenizer_path: str):
    if "SGLANG_USE_MODELSCOPE" in os.environ:
        if not os.path.exists(tokenizer_path):
            from modelscope import snapshot_download

            return snapshot_download(
                tokenizer_path, ignore_patterns=["*.bin", "*.safetensors"]
            )
    return tokenizer_path


def configure_logger(server_args, prefix: str = ""):
    format = f"[%(asctime)s{prefix}] %(message)s"
    logging.basicConfig(
        level=getattr(logging, server_args.log_level.upper()),
        format=format,
        datefmt="%H:%M:%S",
        force=True,
    )


# source: https://github.com/vllm-project/vllm/blob/93b38bea5dd03e1b140ca997dfaadef86f8f1855/vllm/lora/utils.py#L9
def replace_submodule(
    model: nn.Module, module_name: str, new_module: nn.Module
) -> nn.Module:
    """Replace a submodule in a model with a new module."""
    parent = model.get_submodule(".".join(module_name.split(".")[:-1]))
    target_name = module_name.split(".")[-1]
    setattr(parent, target_name, new_module)
    return new_module


def set_weight_attrs(
    weight: torch.Tensor,
    weight_attrs: Optional[Dict[str, Any]],
):
    """Set attributes on a weight tensor.

    This method is used to set attributes on a weight tensor. This method
    will not overwrite existing attributes.

    Args:
        weight: The weight tensor.
        weight_attrs: A dictionary of attributes to set on the weight tensor.
    """
    if weight_attrs is None:
        return
    for key, value in weight_attrs.items():
        assert not hasattr(weight, key), f"Overwriting existing tensor attribute: {key}"
        setattr(weight, key, value)<|MERGE_RESOLUTION|>--- conflicted
+++ resolved
@@ -44,11 +44,8 @@
 
 from fastapi.responses import JSONResponse
 from packaging import version as pkg_version
-<<<<<<< HEAD
 import asyncio
-=======
 from torch import nn
->>>>>>> 067d8e16
 from torch.nn.parameter import Parameter
 from triton.runtime.cache import (
     FileCacheManager,
@@ -211,35 +208,6 @@
     return ret_ports[0], ret_ports[1:num_ports_needed]
 
 
-<<<<<<< HEAD
-def get_int_token_logit_bias(tokenizer, vocab_size):
-    """Get the logit bias for integer-only tokens."""
-    # a bug when model's vocab size > tokenizer.vocab_size
-    if tokenizer == None:
-        return [-1e5] * vocab_size
-    vocab_size = tokenizer.vocab_size
-    logit_bias = np.zeros(vocab_size, dtype=np.float32)
-    for t_id in range(vocab_size):
-        ss = tokenizer.decode([t_id]).strip()
-        if not (ss.isdigit() or len(ss) == 0 or t_id == tokenizer.eos_token_id):
-            logit_bias[t_id] = -1e5
-
-    return logit_bias
-
-
-def is_multimodal_model(model):
-    from sglang.srt.model_config import ModelConfig
-
-    if isinstance(model, str):
-        model = model.lower()
-        return "llava" in model or "yi-vl" in model or "llava-next" in model
-
-    if isinstance(model, ModelConfig):
-        model_path = model.path.lower()
-        return (
-                "llava" in model_path or "yi-vl" in model_path or "llava-next" in model_path
-        )
-=======
 def is_multimodal_model(model_architectures):
     if (
         "LlavaLlamaForCausalLM" in model_architectures
@@ -250,7 +218,6 @@
         return True
     else:
         return False
->>>>>>> 067d8e16
 
 
 def is_generation_model(model_architectures, is_embedding: bool = False):
