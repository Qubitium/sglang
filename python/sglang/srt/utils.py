"""
Copyright 2023-2024 SGLang Team
Licensed under the Apache License, Version 2.0 (the "License");
you may not use this file except in compliance with the License.
You may obtain a copy of the License at

    http://www.apache.org/licenses/LICENSE-2.0

Unless required by applicable law or agreed to in writing, software
distributed under the License is distributed on an "AS IS" BASIS,
WITHOUT WARRANTIES OR CONDITIONS OF ANY KIND, either express or implied.
See the License for the specific language governing permissions and
limitations under the License.
"""

"""Common utilities."""

import base64
import fcntl
import logging
import os
import random
import resource
import socket
import struct
import time
from importlib.metadata import PackageNotFoundError, version
from io import BytesIO
from typing import List, Optional

import numpy as np
import psutil
import requests
import torch

import torch.distributed as dist
<<<<<<< HEAD
from concurrent.futures import ThreadPoolExecutor
from functools import partial
from typing import (
    Awaitable,
    Callable,
    TypeVar,
)

import triton
from fastapi.responses import JSONResponse
from packaging import version as pkg_version
from starlette.middleware.base import BaseHTTPMiddleware
import asyncio
=======
from fastapi.responses import JSONResponse
from packaging import version as pkg_version
from starlette.middleware.base import BaseHTTPMiddleware
from torch.nn.parameter import Parameter
from triton.runtime.cache import (
    FileCacheManager,
    default_cache_dir,
    default_dump_dir,
    default_override_dir,
)
>>>>>>> 70cc0749

logger = logging.getLogger(__name__)

show_time_cost = False
time_infos = {}


def enable_show_time_cost():
    global show_time_cost
    show_time_cost = True


class TimeInfo:
    def __init__(self, name, interval=0.1, color=0, indent=0):
        self.name = name
        self.interval = interval
        self.color = color
        self.indent = indent

        self.acc_time = 0
        self.last_acc_time = 0

    def check(self):
        if self.acc_time - self.last_acc_time > self.interval:
            self.last_acc_time = self.acc_time
            return True
        return False

    def pretty_print(self):
        print(f"\x1b[{self.color}m", end="")
        print("-" * self.indent * 2, end="")
        print(f"{self.name}: {self.acc_time:.3f}s\x1b[0m")


def mark_start(name, interval=0.1, color=0, indent=0):
    global time_infos, show_time_cost
    if not show_time_cost:
        return
    torch.cuda.synchronize()
    if time_infos.get(name, None) is None:
        time_infos[name] = TimeInfo(name, interval, color, indent)
    time_infos[name].acc_time -= time.time()


def mark_end(name):
    global time_infos, show_time_cost
    if not show_time_cost:
        return
    torch.cuda.synchronize()
    time_infos[name].acc_time += time.time()
    if time_infos[name].check():
        time_infos[name].pretty_print()


def calculate_time(show=False, min_cost_ms=0.0):
    def wrapper(func):
        def inner_func(*args, **kwargs):
            torch.cuda.synchronize()
            if show:
                start_time = time.time()
            result = func(*args, **kwargs)
            torch.cuda.synchronize()
            if show:
                cost_time = (time.time() - start_time) * 1000
                if cost_time > min_cost_ms:
                    print(f"Function {func.__name__} took {cost_time} ms to run.")
            return result

        return inner_func

    return wrapper


def get_available_gpu_memory(gpu_id, distributed=False):
    """
    Get available memory for cuda:gpu_id device.
    When distributed is True, the available memory is the minimum available memory of all GPUs.
    """
    num_gpus = torch.cuda.device_count()
    assert gpu_id < num_gpus

    if torch.cuda.current_device() != gpu_id:
        print(
            f"WARNING: current device is not {gpu_id}, but {torch.cuda.current_device()}, ",
            "which may cause useless memory allocation for torch CUDA context.",
        )

    torch.cuda.empty_cache()
    free_gpu_memory, _ = torch.cuda.mem_get_info(gpu_id)

    if distributed:
        tensor = torch.tensor(free_gpu_memory, dtype=torch.float32).to(
            torch.device("cuda", gpu_id)
        )
        torch.distributed.all_reduce(tensor, op=torch.distributed.ReduceOp.MIN)
        free_gpu_memory = tensor.item()

    return free_gpu_memory / (1 << 30)


def set_random_seed(seed: int) -> None:
    """Set the random seed for all libraries."""
    random.seed(seed)
    np.random.seed(seed)
    torch.manual_seed(seed)
    if torch.cuda.is_available():
        torch.cuda.manual_seed_all(seed)


def is_port_available(port):
    """Return whether a port is available."""
    with socket.socket(socket.AF_INET, socket.SOCK_STREAM) as s:
        try:
            s.setsockopt(socket.SOL_SOCKET, socket.SO_REUSEADDR, 1)
            s.bind(("", port))
            s.listen(1)
            return True
        except socket.error:
            return False


def allocate_init_ports(
    port: Optional[int] = None,
    additional_ports: Optional[List[int]] = None,
    dp_size: int = 1,
):
    """Allocate ports for all connections."""
    if additional_ports:
        ret_ports = [port] + additional_ports
    else:
        ret_ports = [port]

    ret_ports = list(set(x for x in ret_ports if is_port_available(x)))
    cur_port = ret_ports[-1] + 1 if len(ret_ports) > 0 else 10000

    # HTTP + Tokenizer + Controller + Detokenizer + dp_size * 1 (nccl)
    num_ports_needed = 4 + dp_size
    while len(ret_ports) < num_ports_needed:
        if cur_port not in ret_ports and is_port_available(cur_port):
            ret_ports.append(cur_port)
        cur_port += 1

    if port is not None and ret_ports[0] != port:
        logger.warn(
            f"WARNING: Port {port} is not available. Use port {ret_ports[0]} instead."
        )

    return ret_ports[0], ret_ports[1:num_ports_needed]


def get_int_token_logit_bias(tokenizer, vocab_size):
    """Get the logit bias for integer-only tokens."""
    # a bug when model's vocab size > tokenizer.vocab_size
    vocab_size = tokenizer.vocab_size
    logit_bias = np.zeros(vocab_size, dtype=np.float32)
    for t_id in range(vocab_size):
        ss = tokenizer.decode([t_id]).strip()
        if not (ss.isdigit() or len(ss) == 0 or t_id == tokenizer.eos_token_id):
            logit_bias[t_id] = -1e5

    return logit_bias


def is_multimodal_model(model):
    from sglang.srt.model_config import ModelConfig

    if isinstance(model, str):
        model = model.lower()
        return "llava" in model or "yi-vl" in model or "llava-next" in model

    if isinstance(model, ModelConfig):
        model_path = model.path.lower()
        return (
                "llava" in model_path or "yi-vl" in model_path or "llava-next" in model_path
        )

    raise ValueError("unrecognized type")


def decode_video_base64(video_base64):
    from PIL import Image

    # Decode the base64 string
    video_bytes = base64.b64decode(video_base64)

    # Placeholder for the start indices of each PNG image
    img_starts = []

    frame_format = "PNG"  # str(os.getenv('FRAME_FORMAT', "JPEG"))

    assert frame_format in [
        "PNG",
        "JPEG",
    ], "FRAME_FORMAT must be either 'PNG' or 'JPEG'"

    if frame_format == "PNG":
        # Find each PNG start signature to isolate images
        i = 0
        while i < len(video_bytes) - 7:  # Adjusted for the length of the PNG signature
            # Check if we found the start of a PNG file
            if (
                    video_bytes[i] == 0x89
                    and video_bytes[i + 1] == 0x50
                    and video_bytes[i + 2] == 0x4E
                    and video_bytes[i + 3] == 0x47
                    and video_bytes[i + 4] == 0x0D
                    and video_bytes[i + 5] == 0x0A
                    and video_bytes[i + 6] == 0x1A
                    and video_bytes[i + 7] == 0x0A
            ):
                img_starts.append(i)
                i += 8  # Skip the PNG signature
            else:
                i += 1
    else:
        # Find each JPEG start (0xFFD8) to isolate images
        i = 0
        while (
                i < len(video_bytes) - 1
        ):  # Adjusted for the length of the JPEG SOI signature
            # Check if we found the start of a JPEG file
            if video_bytes[i] == 0xFF and video_bytes[i + 1] == 0xD8:
                img_starts.append(i)
                # Move to the next byte to continue searching for the next image start
                i += 2
            else:
                i += 1

    frames = []
    for start_idx in img_starts:
        # Assuming each image is back-to-back, the end of one image is the start of another
        # The last image goes until the end of the byte string
        end_idx = (
            img_starts[img_starts.index(start_idx) + 1]
            if img_starts.index(start_idx) + 1 < len(img_starts)
            else len(video_bytes)
        )
        img_bytes = video_bytes[start_idx:end_idx]

        # Convert bytes to a PIL Image
        img = Image.open(BytesIO(img_bytes))

        # Convert PIL Image to a NumPy array
        frame = np.array(img)

        # Append the frame to the list of frames
        frames.append(frame)

    # Ensure there's at least one frame to avoid errors with np.stack
    if frames:
        return np.stack(frames, axis=0), img.size
    else:
        return np.array([]), (
            0,
            0,
        )  # Return an empty array and size tuple if no frames were found


def load_image(image_file):
    from PIL import Image

    image = image_size = None

    if image_file.startswith("http://") or image_file.startswith("https://"):
        timeout = int(os.getenv("REQUEST_TIMEOUT", "3"))
        response = requests.get(image_file, timeout=timeout)
        image = Image.open(BytesIO(response.content))
    elif image_file.lower().endswith(("png", "jpg", "jpeg", "webp", "gif")):
        image = Image.open(image_file)
    elif image_file.startswith("data:"):
        image_file = image_file.split(",")[1]
        image = Image.open(BytesIO(base64.b64decode(image_file)))
    elif image_file.startswith("video:"):
        image_file = image_file.replace("video:", "")
        image, image_size = decode_video_base64(image_file)
    else:
        image = Image.open(BytesIO(base64.b64decode(image_file)))

    return image, image_size


def suppress_other_loggers():
    from vllm.logger import logger as vllm_default_logger

    vllm_default_logger.setLevel(logging.WARN)
    logging.getLogger("vllm.config").setLevel(logging.ERROR)
    logging.getLogger("vllm.distributed.device_communicators.pynccl").setLevel(
        logging.WARN
    )
    logging.getLogger("vllm.distributed.device_communicators.shm_broadcast").setLevel(
        logging.WARN
    )
    logging.getLogger("vllm.selector").setLevel(logging.WARN)
    logging.getLogger("vllm.utils").setLevel(logging.WARN)


T = TypeVar("T")
THREAD_EXECUTOR = ThreadPoolExecutor(max_workers=2, thread_name_prefix="manager")


def make_async_thread(func: Callable[..., T]) -> Callable[..., Awaitable[T]]:
    """Take a blocking function, and run it on in an executor thread.

    This function prevents the blocking function from blocking the
    asyncio event loop.
    The code in this function needs to be thread safe.
    """

    def _async_wrapper(*args, **kwargs) -> asyncio.Future:
        p_func = partial(func, *args, **kwargs)

        # executor set to None means using thread pool from eventloop
        return asyncio.get_event_loop().run_in_executor(executor=THREAD_EXECUTOR, func=p_func)

    return _async_wrapper


def mark_cost_time(func_name):
    def inner_func(func):
        def time_func(*args, **kwargs):
            if dist.get_rank() in [0, 1] and is_show_cost_time:
                torch.cuda.synchronize()
                start_time = time.time()
                ans = func(*args, **kwargs)
                torch.cuda.synchronize()
                print(func_name, "cost time:", (time.time() - start_time) * 1000)
                return ans
            else:
                torch.cuda.synchronize()
                ans = func(*args, **kwargs)
                torch.cuda.synchronize()
                return ans

        return time_func

    return inner_func


def assert_pkg_version(pkg: str, min_version: str, message: str):
    try:
        installed_version = version(pkg)
        if pkg_version.parse(installed_version) < pkg_version.parse(min_version):
            raise Exception(
                f"{pkg} is installed with version {installed_version}, which "
                f"is less than the minimum required version {min_version}. " + message
            )
    except PackageNotFoundError:
        raise Exception(
            f"{pkg} with minimum required version {min_version} is not installed. "
            + message
        )


import multiprocessing as mp
import queue


def flush_queue(q: mp.Queue):
    while True:
        try:
            q.get_nowait()
        except queue.Empty:
            break

def kill_parent_process():
    """Kill the parent process and all children of the parent process."""
    current_process = psutil.Process()
    parent_process = current_process.parent()
    children = parent_process.children(recursive=True)
    for child in children:
        if child.pid != current_process.pid:
            os.kill(child.pid, 9)
    os.kill(parent_process.pid, 9)


def kill_child_process(pid, including_parent=True):
    try:
        parent = psutil.Process(pid)
    except psutil.NoSuchProcess:
        return

    children = parent.children(recursive=True)
    for child in children:
        try:
            child.kill()
        except psutil.NoSuchProcess:
            pass

    if including_parent:
        try:
            parent.kill()
        except psutil.NoSuchProcess:
            pass


def monkey_patch_vllm_p2p_access_check(gpu_id: int):
    """
    Monkey patch the slow p2p access check in vllm.
    NOTE: We assume the p2p access is always allowed, which can be wrong for some setups.
    """

    import vllm.distributed.device_communicators.custom_all_reduce_utils as tgt

    setattr(tgt, "gpu_p2p_access_check", lambda *arg, **kwargs: True)


def monkey_patch_vllm_dummy_weight_loader():
    """
    Monkey patch the dummy weight loader in vllm to call process_weights_after_loading.
    """

    from vllm.model_executor.model_loader.loader import (
        CacheConfig,
        DeviceConfig,
        DummyModelLoader,
        LoRAConfig,
        ModelConfig,
        ParallelConfig,
        SchedulerConfig,
        MultiModalConfig,
        _initialize_model,
        initialize_dummy_weights,
        nn,
        set_default_torch_dtype,
    )

    def load_model(
        self,
        *,
        model_config: ModelConfig,
        device_config: DeviceConfig,
        lora_config: Optional[LoRAConfig],
        multimodal_config: Optional[MultiModalConfig],
        parallel_config: ParallelConfig,
        scheduler_config: SchedulerConfig,
        cache_config: CacheConfig,
    ) -> nn.Module:
        with set_default_torch_dtype(model_config.dtype):
            with torch.device(device_config.device):
                model = _initialize_model(
                    model_config,
                    self.load_config,
                    lora_config,
                    multimodal_config,
                    cache_config,
                )

            for _, module in model.named_modules():
                quant_method = getattr(module, "quant_method", None)
                if quant_method is not None:
                    quant_method.process_weights_after_loading(module)
                # FIXME: Remove this after Mixtral is updated
                # to use quant_method.
                if hasattr(module, "process_weights_after_loading"):
                    module.process_weights_after_loading()

            # NOTE(woosuk): For accurate performance evaluation, we assign
            # random values to the weights.
            initialize_dummy_weights(model)
        return model.eval()

    setattr(DummyModelLoader, "load_model", load_model)


vllm_all_gather_backup = None


def monkey_patch_vllm_all_gather(reverse: bool = False):
    """Monkey patch all-gather to remove in-place operations."""
    from torch.distributed import _functional_collectives as funcol
    from vllm.distributed.parallel_state import GroupCoordinator

    global vllm_all_gather_backup
    if vllm_all_gather_backup is None:
        vllm_all_gather_backup = GroupCoordinator.all_gather

    def all_gather(self, input_: torch.Tensor, dim: int = -1) -> torch.Tensor:
        world_size = self.world_size
        # Bypass the function if we are using only 1 GPU.
        if world_size == 1:
            return input_
        assert (
            -input_.dim() <= dim < input_.dim()
        ), f"Invalid dim ({dim}) for input tensor with shape {input_.size()}"
        if dim < 0:
            # Convert negative dim to positive.
            dim += input_.dim()
        input_size = input_.size()
        # Allocate output tensor.
        output_tensor = torch.empty(
            (world_size,) + input_size, dtype=input_.dtype, device=input_.device
        )

        output_tensor = funcol.all_gather_tensor(
            input_, gather_dim=0, group=self.device_group
        ).view((world_size,) + input_size)

        # Reshape
        output_tensor = output_tensor.movedim(0, dim)
        output_tensor = output_tensor.reshape(
            input_size[:dim] + (world_size * input_size[dim],) + input_size[dim + 1 :]
        )
        return output_tensor

    if reverse:
        setattr(GroupCoordinator, "all_gather", vllm_all_gather_backup)
    else:
        setattr(GroupCoordinator, "all_gather", all_gather)


def maybe_set_triton_cache_manager() -> None:
    """Set environment variable to tell Triton to use a
    custom cache manager"""
    cache_manger = os.environ.get("TRITON_CACHE_MANAGER", None)
    if cache_manger is None:
        manager = "sglang.srt.utils:CustomCacheManager"
        logger.debug("Setting Triton cache manager to: %s", manager)
        os.environ["TRITON_CACHE_MANAGER"] = manager


class CustomCacheManager(FileCacheManager):
    # Adapted from: https://github.com/tdoublep/vllm/blob/3307522289fdfefe323b6c00d0db696651989a2f/vllm/triton_utils/custom_cache_manager.py
    def __init__(self, key, override=False, dump=False):

        self.key = key
        self.lock_path = None
        if dump:
            self.cache_dir = default_dump_dir()
            self.cache_dir = os.path.join(self.cache_dir, self.key)
            self.lock_path = os.path.join(self.cache_dir, "lock")
            os.makedirs(self.cache_dir, exist_ok=True)
        elif override:
            self.cache_dir = default_override_dir()
            self.cache_dir = os.path.join(self.cache_dir, self.key)
        else:
            # create cache directory if it doesn't exist
            self.cache_dir = (
                os.getenv("TRITON_CACHE_DIR", "").strip() or default_cache_dir()
            )
            if self.cache_dir:
                self.cache_dir = f"{self.cache_dir}_{os.getpid()}"
                self.cache_dir = os.path.join(self.cache_dir, self.key)
                self.lock_path = os.path.join(self.cache_dir, "lock")
                os.makedirs(self.cache_dir, exist_ok=True)
            else:
                raise RuntimeError("Could not create or locate cache dir")


API_KEY_HEADER_NAME = "X-API-Key"


class APIKeyValidatorMiddleware(BaseHTTPMiddleware):
    def __init__(self, app, api_key: str):
        super().__init__(app)
        self.api_key = api_key

    async def dispatch(self, request, call_next):
        # extract API key from the request headers
        api_key_header = request.headers.get(API_KEY_HEADER_NAME)
        if not api_key_header or api_key_header != self.api_key:
            return JSONResponse(
                status_code=403,
                content={"detail": "Invalid API Key"},
            )
        response = await call_next(request)
        return response


def get_ip_address(ifname):
    """
    Get the IP address of a network interface.

    :param ifname: Name of the network interface (e.g., 'eth0')
    :return: IP address of the network interface
    """
    s = socket.socket(socket.AF_INET, socket.SOCK_DGRAM)
    ip_address = fcntl.ioctl(
        s.fileno(),
        0x8915,  # SIOCGIFADDR
        struct.pack("256s", bytes(ifname[:15], "utf-8")),
    )[20:24]
    return socket.inet_ntoa(ip_address)


def send_addrs_to_rank_0(model_port_args, server_args):
    assert server_args.node_rank != 0 and server_args.dp_size == 1

    ifname = os.environ.get(
        "SGLANG_SOCKET_IFNAME", os.environ.get("NCCL_SOCKET_IFNAME", "eth0")
    )
    ip_addr = get_ip_address(ifname)

    num_tp_ports = server_args.tp_size // server_args.nnodes
    model_port_args.model_tp_ips[:num_tp_ports] = [ip_addr] * num_tp_ports
    ip_addr = [int(x) for x in ip_addr.split(".")]
    addrs_tensor = torch.tensor(
        ip_addr + model_port_args.model_tp_ports, dtype=torch.int
    )

    init_method = f"tcp://{server_args.nccl_init_addr}"
    dist.init_process_group(
        backend="gloo",
        init_method=init_method,
        rank=server_args.node_rank,
        world_size=server_args.nnodes,
    )
    dist.send(addrs_tensor, dst=0)
    print(
        f"Node {server_args.node_rank} sent: ip_address {ip_addr} and ports {model_port_args.model_tp_ports}"
    )

    dist.barrier()
    dist.destroy_process_group()


def receive_addrs(model_port_args, server_args):
    assert server_args.node_rank == 0 and server_args.dp_size == 1

    ifname = os.environ.get(
        "SGLANG_SOCKET_IFNAME", os.environ.get("NCCL_SOCKET_IFNAME", "eth0")
    )
    ip_addr = get_ip_address(ifname)

    num_tp_ports = server_args.tp_size // server_args.nnodes
    model_port_args.model_tp_ips[:num_tp_ports] = [ip_addr] * num_tp_ports

    init_method = f"tcp://{server_args.nccl_init_addr}"
    dist.init_process_group(
        backend="gloo",
        init_method=init_method,
        rank=server_args.node_rank,
        world_size=server_args.nnodes,
    )

    for src_rank in range(1, server_args.nnodes):
        tensor = torch.zeros(4 + num_tp_ports, dtype=torch.int)
        dist.recv(tensor, src=src_rank)
        ip = ".".join([str(x) for x in tensor[:4].tolist()])
        ports = tensor[4:].tolist()
        model_port_args.model_tp_ips[
            num_tp_ports * src_rank : num_tp_ports * (src_rank + 1)
        ] = [ip] * num_tp_ports
        model_port_args.model_tp_ports[
            num_tp_ports * src_rank : num_tp_ports * (src_rank + 1)
        ] = ports
        print(f"Node 0 received from rank {src_rank}: {tensor.tolist()}")

    dist.barrier()
    dist.destroy_process_group()


def set_ulimit(target_soft_limit=65535):
    resource_type = resource.RLIMIT_NOFILE
    current_soft, current_hard = resource.getrlimit(resource_type)

    if current_soft < target_soft_limit:
        try:
            resource.setrlimit(resource_type, (target_soft_limit, current_hard))
        except ValueError as e:
            logger.warn(f"Fail to set RLIMIT_NOFILE: {e}")


def is_llama3_405b_fp8(model_config):
    """Return whether the model is meta-llama/Meta-Llama-3.1-405B-FP8 with 16 kv heads."""
    if (
        model_config.hf_config.architectures[0] == "LlamaForCausalLM"
        and model_config.hf_config.hidden_size == 16384
        and model_config.hf_config.intermediate_size == 53248
        and model_config.hf_config.num_hidden_layers == 126
        and model_config.hf_config.num_key_value_heads == 16
        and hasattr(model_config.hf_config, "quantization_config")
        and model_config.hf_config.quantization_config["quant_method"] == "fbgemm_fp8"
    ):
        return True
    return False


def monkey_patch_vllm_qvk_linear_loader():
    """A temporary hack to fix the num_heads for meta-llama/Meta-Llama-3.1-405B-FP8 checkpoints."""
    from vllm.model_executor.layers.linear import QKVParallelLinear

    origin_weight_loader = QKVParallelLinear.weight_loader

    def get_original_weight(loaded_weight, head_dim):
        n_kv_head = loaded_weight.shape[0] // (2 * head_dim)
        dim = loaded_weight.shape[1]
        for i in range(n_kv_head):
            loaded_weight[i * head_dim : (i + 1) * head_dim, :] = loaded_weight[
                2 * i * head_dim : (2 * i + 1) * head_dim, :
            ]
        original_kv_weight = loaded_weight[: n_kv_head * head_dim, :]
        assert original_kv_weight.shape == (n_kv_head * head_dim, dim)
        return original_kv_weight

    def weight_loader_srt(
        self,
        param: Parameter,
        loaded_weight: torch.Tensor,
        loaded_shard_id: Optional[str] = None,
    ):
        if (
            loaded_shard_id in ["k", "v"]
            and loaded_weight.shape[0] == self.head_size * self.total_num_kv_heads * 2
        ):
            loaded_weight = get_original_weight(loaded_weight, self.head_size)

        origin_weight_loader(self, param, loaded_weight, loaded_shard_id)

    setattr(QKVParallelLinear, "weight_loader", weight_loader_srt)<|MERGE_RESOLUTION|>--- conflicted
+++ resolved
@@ -34,7 +34,6 @@
 import torch
 
 import torch.distributed as dist
-<<<<<<< HEAD
 from concurrent.futures import ThreadPoolExecutor
 from functools import partial
 from typing import (
@@ -43,15 +42,10 @@
     TypeVar,
 )
 
-import triton
 from fastapi.responses import JSONResponse
 from packaging import version as pkg_version
 from starlette.middleware.base import BaseHTTPMiddleware
 import asyncio
-=======
-from fastapi.responses import JSONResponse
-from packaging import version as pkg_version
-from starlette.middleware.base import BaseHTTPMiddleware
 from torch.nn.parameter import Parameter
 from triton.runtime.cache import (
     FileCacheManager,
@@ -59,7 +53,6 @@
     default_dump_dir,
     default_override_dir,
 )
->>>>>>> 70cc0749
 
 logger = logging.getLogger(__name__)
 
