--- conflicted
+++ resolved
@@ -21,7 +21,6 @@
 import logging
 import pkgutil
 from functools import lru_cache
-<<<<<<< HEAD
 
 import triton
 from sglang.srt.layers import token_attention
@@ -30,10 +29,7 @@
 from vllm.model_executor.layers.quantization.gptq import GPTQConfig
 from vllm.model_executor.layers.quantization.marlin import MarlinConfig
 
-from typing import List, Optional, Type
-=======
-from typing import Optional, Tuple, Type
->>>>>>> 067d8e16
+from typing import Optional, Tuple, Type, List
 
 import torch
 import torch.nn as nn
@@ -185,28 +181,7 @@
                     "The memory capacity is unbalanced. Some GPUs may be occupied by other processes."
                 )
 
-<<<<<<< HEAD
-        # following two dtypes are modified in load_model()
-        self.torch_dtype = torch.bfloat16
-        self.triton_dtype = triton.language.bfloat16
-
-        # Load the model and create memory pool
-        self.load_model()
-        self.init_memory_pool(
-            total_gpu_memory,
-            server_args.max_num_reqs,
-            server_args.max_total_tokens,
-        )
-        self.init_cublas()
-        self.init_flashinfer()
-
-        if self.is_generation:
-            # FIXME Currently, cuda graph only capture decode steps, which only exists in causal models
-            # Capture cuda graphs
-            self.init_cuda_graphs()
-=======
         return min_per_gpu_memory
->>>>>>> 067d8e16
 
     def load_model(self):
         logger.info(
@@ -224,7 +199,6 @@
             if torch.cuda.get_device_capability()[1] < 5:
                 raise RuntimeError("SGLang only supports sm75 and above.")
 
-<<<<<<< HEAD
         # Load weights
         quant_cfg = getattr(
             self.model_config.hf_config, "quantization_config", None
@@ -247,9 +221,7 @@
         token_attention.REDUCE_TRITON_TYPE = self.triton_dtype
         token_attention.REDUCE_TORCH_TYPE = self.torch_dtype
 
-=======
         # Prepare the vllm model config
->>>>>>> 067d8e16
         monkey_patch_vllm_dummy_weight_loader()
         self.device_config = DeviceConfig()
         self.load_config = LoadConfig(load_format=self.server_args.load_format)
@@ -259,28 +231,13 @@
             tokenizer=None,
             tokenizer_mode=None,
             trust_remote_code=self.server_args.trust_remote_code,
-<<<<<<< HEAD
             dtype=self.torch_dtype,
-            seed=42,
-            skip_tokenizer_init=True,
-        )
-        self.vllm_model_config.dtype = self.torch_dtype
-
-        if is_llama3_405b_fp8_head_16(self.model_config) and self.tp_size <= 8:
-            # A temporary hack to fix the num_heads for meta-llama/Meta-Llama-3.1-405B-FP8 checkpoints
-            self.model_config.hf_config.num_key_value_heads = 8
-            self.vllm_model_config.hf_config.num_key_value_heads = 8
-            monkey_patch_vllm_qvk_linear_loader()
-
-        self.dtype = self.vllm_model_config.dtype
-        if self.model_config.model_overide_args is not None:
-=======
-            dtype=self.server_args.dtype,
             seed=self.server_args.random_seed,
             skip_tokenizer_init=True,
         )
+        self.vllm_model_config.dtype = self.torch_dtype
+        self.dtype = self.vllm_model_config.dtype
         if self.model_config.model_override_args is not None:
->>>>>>> 067d8e16
             self.vllm_model_config.hf_config.update(
                 self.model_config.model_override_args
             )
@@ -290,25 +247,15 @@
         self.model = get_model(
             model_config=self.vllm_model_config,
             load_config=self.load_config,
-<<<<<<< HEAD
-            lora_config=None,
-=======
             device_config=self.device_config,
->>>>>>> 067d8e16
             parallel_config=None,
             scheduler_config=None,
             lora_config=None,
             cache_config=None,
         )
-<<<<<<< HEAD
         self.sliding_window_size = None if self.server_args.disable_sliding_window else (
-            self.model.get_window_size()
-            if hasattr(self.model, "get_window_size")
-=======
-        self.sliding_window_size = (
             self.model.get_attention_sliding_window_size()
             if hasattr(self.model, "get_attention_sliding_window_size")
->>>>>>> 067d8e16
             else None
         )
         self.is_generation = is_generation_model(
@@ -477,23 +424,6 @@
                 "Not enough memory. Please try to increase --mem-fraction-static."
             )
 
-<<<<<<< HEAD
-        # if max_num_reqs is None:
-        #     # decrease the capacity of the memory pool to avoid OOM when loading Mistral-Nemo Model
-        #     max_num_reqs = min(
-        #         max(
-        #             int(
-        #                 self.max_total_num_tokens / self.model_config.context_len * 256
-        #             ),
-        #             2048,
-        #         ),
-        #         5120,
-        #     )
-
-        self.req_to_token_pool = ReqToTokenPool(
-            int(self.max_total_num_tokens / self.model_config.context_len * 256),
-            self.model_config.context_len + 8,
-=======
         if max_num_reqs is None:
             max_num_reqs = min(
                 max(
@@ -508,7 +438,6 @@
         self.req_to_token_pool = ReqToTokenPool(
             max_num_reqs + 1,
             self.model_config.context_len + 4,
->>>>>>> 067d8e16
         )
         if (
             self.model_config.attention_arch == AttentionArch.MLA
@@ -691,7 +620,7 @@
     return model_arch_name_to_cls
 
 
-def _try_load_model_cls_srt(model_arch: str) -> Optional[Type[nn.Module]]:
+def load_model_cls_srt(model_arch: str) -> Optional[Type[nn.Module]]:
     model_arch_name_to_cls = import_model_classes()
     if model_arch not in model_arch_name_to_cls:
         raise ValueError(
@@ -702,8 +631,4 @@
 
 
 # Monkey patch model loader
-<<<<<<< HEAD
-setattr(ModelRegistry, "_try_load_model_cls", _try_load_model_cls_srt)
-=======
-setattr(ModelRegistry, "_try_load_model_cls", load_model_cls_srt)
->>>>>>> 067d8e16
+setattr(ModelRegistry, "_try_load_model_cls", load_model_cls_srt)