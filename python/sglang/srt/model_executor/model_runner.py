"""
Copyright 2023-2024 SGLang Team
Licensed under the Apache License, Version 2.0 (the "License");
you may not use this file except in compliance with the License.
You may obtain a copy of the License at

    http://www.apache.org/licenses/LICENSE-2.0

Unless required by applicable law or agreed to in writing, software
distributed under the License is distributed on an "AS IS" BASIS,
WITHOUT WARRANTIES OR CONDITIONS OF ANY KIND, either express or implied.
See the License for the specific language governing permissions and
limitations under the License.
"""

"""ModelRunner runs the forward passes of the models."""

import gc
import importlib
import importlib.resources
import logging
import pkgutil
from functools import lru_cache
<<<<<<< HEAD

import triton
from sglang.srt.layers import token_attention

from vllm.model_executor.layers.quantization.awq import AWQConfig
from vllm.model_executor.layers.quantization.gptq import GPTQConfig
from vllm.model_executor.layers.quantization.marlin import MarlinConfig

from typing import Optional, Tuple, Type, List
=======
from typing import Optional, Type
>>>>>>> 5d0ba403

import torch
import torch.nn as nn
from vllm.config import DeviceConfig, LoadConfig
from vllm.config import ModelConfig as VllmModelConfig
from vllm.distributed import (
    get_tp_group,
    init_distributed_environment,
    initialize_model_parallel,
    set_custom_all_reduce,
)
from vllm.distributed.parallel_state import in_the_same_node_as
from vllm.model_executor.model_loader import get_model
from vllm.model_executor.models import ModelRegistry

from sglang.srt.configs.model_config import AttentionArch, ModelConfig
from sglang.srt.constrained import disable_cache
from sglang.srt.layers.attention.flashinfer_backend import FlashInferAttnBackend
from sglang.srt.layers.attention.triton_backend import TritonAttnBackend
from sglang.srt.layers.logits_processor import LogitsProcessorOutput
from sglang.srt.layers.sampler import Sampler
from sglang.srt.lora.lora_manager import LoRAManager
from sglang.srt.managers.schedule_batch import global_server_args_dict
from sglang.srt.mem_cache.memory_pool import (
    MHATokenToKVPool,
    MLATokenToKVPool,
    ReqToTokenPool,
)
from sglang.srt.model_executor.forward_batch_info import ForwardBatch
from sglang.srt.sampling.sampling_batch_info import SamplingBatchInfo
from sglang.srt.server_args import ServerArgs
from sglang.srt.utils import (
    enable_show_time_cost,
    get_available_gpu_memory,
    is_generation_model,
    is_multimodal_model,
    monkey_patch_vllm_dummy_weight_loader,
    monkey_patch_vllm_p2p_access_check,
)

QUANTIONCONFIG_MAPPING = {"awq": AWQConfig, "gptq": GPTQConfig, "marlin": MarlinConfig}

logger = logging.getLogger(__name__)

class ModelRunner:
    """ModelRunner runs the forward passes of the models."""

    def __init__(
        self,
        model_config: ModelConfig,
        mem_fraction_static: float,
        gpu_id: int,
        tp_rank: int,
        tp_size: int,
        nccl_port: int,
        server_args: ServerArgs,
    ):
        # Parse args
        self.model_config = model_config
        if self.model_config.head_dim == 96:
            self.model_config.head_dim = 128
        self.mem_fraction_static = mem_fraction_static
        self.gpu_id = gpu_id
        self.tp_rank = tp_rank
        self.tp_size = tp_size
        self.nccl_port = nccl_port
        self.server_args = server_args
        self.is_multimodal_model = is_multimodal_model(
            self.model_config.hf_config.architectures
        )

        # Model-specific adjustment
        if (
            self.model_config.attention_arch == AttentionArch.MLA
            and not self.server_args.disable_mla
        ):
            logger.info("MLA optimization is tunred on. Use triton backend.")
            self.server_args.attention_backend = "triton"

        if self.is_multimodal_model:
            logger.info(
                "Automatically turn off --chunked-prefill-size and adjust --mem-fraction-static for multimodal models."
            )
            server_args.chunked_prefill_size = None
            server_args.mem_fraction_static *= 0.95

        # Global vars
        if server_args.show_time_cost:
            enable_show_time_cost()
        if server_args.disable_disk_cache:
            disable_cache()

        global_server_args_dict.update(
            {
                "attention_backend": server_args.attention_backend,
                "sampling_backend": server_args.sampling_backend,
                "triton_attention_reduce_in_fp32": server_args.triton_attention_reduce_in_fp32,
                "disable_mla": server_args.disable_mla,
                "torchao_config": server_args.torchao_config,
            }
        )

        # Init componnets
        min_per_gpu_memory = self.init_torch_distributed()
        self.sampler = Sampler()
        self.load_model()
        if server_args.lora_paths is not None:
            self.init_lora_manager()
        self.init_memory_pool(
            min_per_gpu_memory,
            server_args.max_running_requests,
            server_args.max_total_tokens,
        )
        self.init_cublas()
        self.init_attention_backend()
        self.init_cuda_graphs()

    def init_torch_distributed(self):
        # Init torch distributed
        torch.cuda.set_device(self.gpu_id)
        logger.info("Init nccl begin.")

        if not self.server_args.enable_p2p_check:
            monkey_patch_vllm_p2p_access_check(self.gpu_id)

        if self.server_args.dist_init_addr:
            nccl_init_method = f"tcp://{self.server_args.dist_init_addr}"
        else:
            nccl_init_method = f"tcp://127.0.0.1:{self.nccl_port}"
        set_custom_all_reduce(not self.server_args.disable_custom_all_reduce)
        init_distributed_environment(
            backend="nccl",
            world_size=self.tp_size,
            rank=self.tp_rank,
            local_rank=self.gpu_id,
            distributed_init_method=nccl_init_method,
        )

        initialize_model_parallel(tensor_model_parallel_size=self.tp_size)
        min_per_gpu_memory = get_available_gpu_memory(
            self.gpu_id, distributed=self.tp_size > 1
        )
        self.tp_group = get_tp_group()

        # Currently, there is a bug with mulit-node tensor parallelsim + padded cuda graph,
        # so we disable padding in cuda graph.
        if not all(in_the_same_node_as(self.tp_group.cpu_group, source_rank=0)):
            self.server_args.disable_cuda_graph_padding = True
            logger.info(
                "Setting disable_cuda_graph_padding to True because of multi-node tensor parallelism."
            )

        # Check memory for tensor parallelism
        if self.tp_size > 1:
            local_gpu_memory = get_available_gpu_memory(self.gpu_id)
            if min_per_gpu_memory < local_gpu_memory * 0.9:
                raise ValueError(
                    "The memory capacity is unbalanced. Some GPUs may be occupied by other processes."
                )

        return min_per_gpu_memory

    def load_model(self):
        logger.info(
            f"Load weight begin. avail mem={get_available_gpu_memory(self.gpu_id):.2f} GB"
        )

        # This can reduce thread conflicts and speed up weight loading.
        torch.set_num_threads(1)

        if torch.cuda.get_device_capability()[0] < 8:
            logger.info(
                "Compute capability below sm80. Use float16 due to lack of bfloat16 support."
            )
            self.server_args.dtype = "float16"
            if torch.cuda.get_device_capability()[1] < 5:
                raise RuntimeError("SGLang only supports sm75 and above.")

        # Load weights
        quant_cfg = getattr(
            self.model_config.hf_config, "quantization_config", None
        )

        import triton

        model_type = getattr(
            self.model_config.hf_config, "model_type", None
        )

        # quant models can only operate in  float16 and non-quant has no such limitation
        if quant_cfg is not None or model_type == "llava":  # llava only supports float16.
            self.torch_dtype = torch.float16
            self.triton_dtype = triton.language.float16
        else:
            self.torch_dtype = torch.bfloat16
            self.triton_dtype = triton.language.bfloat16

        token_attention.REDUCE_TRITON_TYPE = self.triton_dtype
        token_attention.REDUCE_TORCH_TYPE = self.torch_dtype

        # Prepare the vllm model config
        monkey_patch_vllm_dummy_weight_loader()
        self.device_config = DeviceConfig()
        self.load_config = LoadConfig(load_format=self.server_args.load_format)
        self.vllm_model_config = VllmModelConfig(
            model=self.server_args.model_path,
            quantization=self.server_args.quantization,
            tokenizer=None,
            tokenizer_mode=None,
            trust_remote_code=self.server_args.trust_remote_code,
            dtype=self.torch_dtype,
            seed=self.server_args.random_seed,
            skip_tokenizer_init=True,
        )
        self.vllm_model_config.dtype = self.torch_dtype
        self.dtype = self.vllm_model_config.dtype
        if self.model_config.model_override_args is not None:
            self.vllm_model_config.hf_config.update(
                self.model_config.model_override_args
            )
        self.dtype = self.vllm_model_config.dtype

        # Load the model
        self.model = get_model(
            model_config=self.vllm_model_config,
            load_config=self.load_config,
            device_config=self.device_config,
            parallel_config=None,
            scheduler_config=None,
            lora_config=None,
            cache_config=None,
        )
        self.sliding_window_size = None if self.server_args.disable_sliding_window else (
            self.model.get_attention_sliding_window_size()
            if hasattr(self.model, "get_attention_sliding_window_size")
            else None
        )
        self.has_cross_attention = getattr(self.model, "has_cross_attention", False)
        self.is_generation = is_generation_model(
            self.model_config.hf_config.architectures, self.server_args.is_embedding
        )

        logger.info(
            f"Load weight end. "
            f"type={type(self.model).__name__}, "
            f"dtype={self.dtype}, "
            f"avail mem={get_available_gpu_memory(self.gpu_id):.2f} GB"
        )

    def update_weights(self, model_path: str, load_format: str):
        """Update weights in-place."""
        from vllm.model_executor.model_loader.loader import (
            DefaultModelLoader,
            device_loading_context,
            get_model_loader,
        )
        from vllm.model_executor.model_loader.utils import set_default_torch_dtype

        logger.info(
            f"Update weights begin. "
            f"avail mem={get_available_gpu_memory(self.gpu_id):.2f} GB"
        )

        target_device = torch.device(self.device_config.device)

        try:
            # TODO: Use a better method to check this
            vllm_model_config = VllmModelConfig(
                model=model_path,
                quantization=self.server_args.quantization,
                tokenizer=None,
                tokenizer_mode=None,
                trust_remote_code=self.server_args.trust_remote_code,
                dtype=self.server_args.dtype,
                seed=self.server_args.random_seed,
                skip_tokenizer_init=True,
            )
        except Exception as e:
            message = f"Failed to load model config: {e}."
            return False, message

        load_config = LoadConfig(load_format=load_format)

        # Only support vllm DefaultModelLoader for now
        loader = get_model_loader(load_config)
        if not isinstance(loader, DefaultModelLoader):
            message = f"Failed to get model loader: {loader}."
            return False, message

        def get_weight_iter(config):
            iter = loader._get_weights_iterator(
                config.model,
                config.revision,
                fall_back_to_pt=getattr(
                    self.model, "fall_back_to_pt_during_load", True
                ),
            )
            return iter

        def model_load_weights(model, iter):
            model.load_weights(iter)
            for _, module in self.model.named_modules():
                quant_method = getattr(module, "quant_method", None)
                if quant_method is not None:
                    with device_loading_context(module, target_device):
                        quant_method.process_weights_after_loading(module)
            return model

        with set_default_torch_dtype(vllm_model_config.dtype):
            try:
                iter = get_weight_iter(vllm_model_config)
            except Exception as e:
                message = f"Failed to get weights iterator: {e}."
                return False, message
            try:
                model = model_load_weights(self.model, iter)
            except Exception as e:
                message = (
                    f"Failed to update weights: {e}.\nRolling back to original weights."
                )
                del iter
                gc.collect()
                iter = get_weight_iter(self.vllm_model_config)
                self.model = model_load_weights(self.model, iter)
                return False, message

        self.model = model
        self.server_args.model_path = model_path
        self.server_args.load_format = load_format
        self.vllm_model_config = vllm_model_config
        self.load_config = load_config
        self.model_config.path = model_path

        logger.info("Update weights end.")
        return True, "Succeeded to update model weights."

    def init_lora_manager(self):
        self.lora_manager = LoRAManager(
            base_model=self.model,
            lora_paths=self.server_args.lora_paths,
            base_hf_config=self.model_config.hf_config,
            max_loras_per_batch=self.server_args.max_loras_per_batch,
            load_config=self.load_config,
            dtype=self.dtype,
        )
        logger.info("LoRA manager ready.")

    def profile_max_num_token(self, total_gpu_memory: int):
        available_gpu_memory = get_available_gpu_memory(
            self.gpu_id, distributed=self.tp_size > 1
        )
        if (
            self.model_config.attention_arch == AttentionArch.MLA
            and not self.server_args.disable_mla
        ):
            cell_size = (
                (self.model_config.kv_lora_rank + self.model_config.qk_rope_head_dim)
                * self.model_config.num_hidden_layers
                * torch._utils._element_size(self.kv_cache_dtype)
            )
        else:
            cell_size = (
                self.model_config.get_num_kv_heads(self.tp_size)
                * self.model_config.head_dim
                * self.model_config.num_hidden_layers
                * 2
                * torch._utils._element_size(self.kv_cache_dtype)
            )
        rest_memory = available_gpu_memory - total_gpu_memory * (
            1 - self.mem_fraction_static
        )
        max_num_token = int(rest_memory * (1 << 30) // cell_size)
        return max_num_token

    def init_memory_pool(
        self,
        total_gpu_memory: int,
        max_num_reqs: Optional[int] = None,
        max_total_tokens: Optional[int] = None,
    ):
        if self.server_args.kv_cache_dtype == "auto":
            self.kv_cache_dtype = self.dtype
        elif self.server_args.kv_cache_dtype == "fp8_e5m2":
            self.kv_cache_dtype = torch.float8_e5m2
        else:
            raise ValueError(
                f"Unsupported kv_cache_dtype: {self.server_args.kv_cache_dtype}."
            )

        self.max_total_num_tokens = self.profile_max_num_token(total_gpu_memory)
        if max_total_tokens is not None:
            if max_total_tokens > self.max_total_num_tokens:
                logging.warning(
                    f"max_total_tokens={max_total_tokens} is larger than the profiled value "
                    f"{self.max_total_num_tokens}. "
                    f"Use the profiled value instead."
                )
            self.max_total_num_tokens = min(self.max_total_num_tokens, max_total_tokens)

        if self.max_total_num_tokens <= 0:
            raise RuntimeError(
                "Not enough memory. Please try to increase --mem-fraction-static."
            )

        if max_num_reqs is None:
            max_num_reqs = min(
                max(
                    int(
                        self.max_total_num_tokens / self.model_config.context_len * 512
                    ),
                    2048,
                ),
                4096,
            )

        device = "cuda"
        self.req_to_token_pool = ReqToTokenPool(
            size=max_num_reqs + 1,
            max_context_len=self.model_config.context_len + 4,
            device=device,
        )
        if (
            self.model_config.attention_arch == AttentionArch.MLA
            and not self.server_args.disable_mla
        ):
            self.token_to_kv_pool = MLATokenToKVPool(
                self.max_total_num_tokens,
                dtype=self.kv_cache_dtype,
                kv_lora_rank=self.model_config.kv_lora_rank,
                qk_rope_head_dim=self.model_config.qk_rope_head_dim,
                layer_num=self.model_config.num_hidden_layers,
                device=device,
            )
        else:
            self.token_to_kv_pool = MHATokenToKVPool(
                self.max_total_num_tokens,
                dtype=self.kv_cache_dtype,
                head_num=self.model_config.get_num_kv_heads(self.tp_size),
                head_dim=self.model_config.head_dim,
                layer_num=self.model_config.num_hidden_layers,
                device=device,
            )
        logger.info(
            f"Memory pool end. "
            f"avail mem={get_available_gpu_memory(self.gpu_id):.2f} GB"
        )

    def init_cublas(self):
        """We need to run a small matmul to init cublas. Otherwise, it will raise some errors later."""
        dtype = torch.float16
        device = "cuda"
        a = torch.ones((16, 16), dtype=dtype, device=device)
        b = torch.ones((16, 16), dtype=dtype, device=device)
        c = a @ b
        return c

    def init_attention_backend(self):
        """Init attention kernel backend."""
        if self.server_args.attention_backend == "flashinfer":
            self.attn_backend = FlashInferAttnBackend(self)
        elif self.server_args.attention_backend == "triton":
            assert self.sliding_window_size is None, (
                "Window attention is not supported in the triton attention backend. "
                "Please use `--attention-backend flashinfer`."
            )
            assert not self.has_cross_attention, (
                "Cross attention is not supported in the triton attention backend. "
                "Please use `--attention-backend flashinfer`."
            )
            self.attn_backend = TritonAttnBackend(self)
        else:
            raise ValueError(
                f"Invalid attention backend: {self.server_args.attention_backend}"
            )

    def init_cuda_graphs(self):
        """Capture cuda graphs."""
        from sglang.srt.model_executor.cuda_graph_runner import CudaGraphRunner

        self.cuda_graph_runner = None

        if not self.is_generation:
            # TODO: Currently, cuda graph only captures decode steps, which only exists for generation models
            return

        if self.server_args.disable_cuda_graph:
            return

        logger.info("Capture cuda graph begin. This can take up to several minutes.")
        self.cuda_graph_runner = CudaGraphRunner(self)

    def forward_decode(self, forward_batch: ForwardBatch):
        if self.cuda_graph_runner and self.cuda_graph_runner.can_run(
            forward_batch.batch_size
        ):
            return self.cuda_graph_runner.replay(forward_batch)

        return self.model.forward(
            forward_batch.input_ids, forward_batch.positions, forward_batch
        )

    def forward_extend(self, forward_batch: ForwardBatch):
        if self.is_generation:
            return self.model.forward(
                forward_batch.input_ids, forward_batch.positions, forward_batch
            )
        else:
            # Only embedding models have get_embedding parameter
            return self.model.forward(
                forward_batch.input_ids,
                forward_batch.positions,
                forward_batch,
                get_embedding=True,
            )

    def forward(self, forward_batch: ForwardBatch) -> LogitsProcessorOutput:
        if forward_batch.forward_mode.is_decode():
            return self.forward_decode(forward_batch)
        elif forward_batch.forward_mode.is_extend():
            return self.forward_extend(forward_batch)
        else:
            raise ValueError(f"Invaid forward mode: {forward_batch.forward_mode}")

    def sample(
        self, logits_output: LogitsProcessorOutput, forward_batch: ForwardBatch
    ) -> torch.Tensor:
        # Put CPU-heavy tasks here. They will be overlapped with the forward pass.
        sampling_info = forward_batch.sampling_info
        sampling_info.update_regex_vocab_mask()
        sampling_info.update_penalties()
        logits = self.apply_logits_bias(logits_output.next_token_logits, sampling_info)

        # Sample the next tokens.
        next_token_ids = self.sampler(logits, sampling_info)
        return next_token_ids

    def apply_logits_bias(self, logits: torch.Tensor, sampling_info: SamplingBatchInfo):
        # Apply logit_bias
        if sampling_info.logit_bias is not None:
            logits.add_(sampling_info.logit_bias)

        # min-token, presence, frequency
        if sampling_info.linear_penalties is not None:
            logits.add_(sampling_info.linear_penalties)

        # repetition
        if sampling_info.scaling_penalties is not None:
            logits = torch.where(
                logits > 0,
                logits / sampling_info.scaling_penalties,
                logits * sampling_info.scaling_penalties,
            )

        # Apply regex vocab_mask
        if sampling_info.vocab_mask is not None:
            logits = logits.masked_fill(sampling_info.vocab_mask, float("-inf"))

        return logits


@lru_cache()
def import_model_classes():
    model_arch_name_to_cls = {}
    package_name = "sglang.srt.models"
    package = importlib.import_module(package_name)
    for _, name, ispkg in pkgutil.iter_modules(package.__path__, package_name + "."):
        if not ispkg:
            try:
                module = importlib.import_module(name)
            except Exception as e:
                logger.warning(f"Ignore import error when loading {name}. " f"{e}")
                continue
            if hasattr(module, "EntryClass"):
                entry = module.EntryClass
                if isinstance(
                    entry, list
                ):  # To support multiple model classes in one module
                    for tmp in entry:
                        assert (
                            tmp.__name__ not in model_arch_name_to_cls
                        ), f"Duplicated model implementation for {tmp.__name__}"
                        model_arch_name_to_cls[tmp.__name__] = tmp
                else:
                    assert (
                        entry.__name__ not in model_arch_name_to_cls
                    ), f"Duplicated model implementation for {entry.__name__}"
                    model_arch_name_to_cls[entry.__name__] = entry

    return model_arch_name_to_cls


def load_model_cls_srt(model_arch: str) -> Optional[Type[nn.Module]]:
    model_arch_name_to_cls = import_model_classes()
    if model_arch not in model_arch_name_to_cls:
        raise ValueError(
            f"Unsupported architectures: {model_arch}. "
            f"Supported list: {list(model_arch_name_to_cls.keys())}"
        )
    return model_arch_name_to_cls[model_arch]


# Monkey patch model loader
setattr(ModelRegistry, "_try_load_model_cls", load_model_cls_srt)<|MERGE_RESOLUTION|>--- conflicted
+++ resolved
@@ -21,19 +21,14 @@
 import logging
 import pkgutil
 from functools import lru_cache
-<<<<<<< HEAD
-
-import triton
+
 from sglang.srt.layers import token_attention
 
 from vllm.model_executor.layers.quantization.awq import AWQConfig
 from vllm.model_executor.layers.quantization.gptq import GPTQConfig
 from vllm.model_executor.layers.quantization.marlin import MarlinConfig
 
-from typing import Optional, Tuple, Type, List
-=======
 from typing import Optional, Type
->>>>>>> 5d0ba403
 
 import torch
 import torch.nn as nn
