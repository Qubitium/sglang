--- conflicted
+++ resolved
@@ -1,8 +1,3 @@
-<<<<<<< HEAD
-__version__ = "999.1.22"
-
-=======
->>>>>>> 70cc0749
 # SGL API Components
 
 from sglang.api import (
