<div align="center">
<img src="assets/logo.png" alt="logo" width="400"></img>
</div>

--------------------------------------------------------------------------------

| [**Blog**](https://lmsys.org/blog/2024-01-17-sglang/) | [**Paper**](https://arxiv.org/abs/2312.07104) |

SGLang is a fast serving framework for large language models and vision language models.
It makes your interaction with models faster and more controllable by co-designing the backend runtime and frontend language.

The core features include:
- **Fast Backend Runtime**: Efficient serving with RadixAttention for prefix caching, jump-forward constrained decoding, continuous batching, token attention (paged attention), tensor parallelism, flashinfer kernels, and quantization (AWQ/FP8/GPTQ/Marlin).
- **Flexible Frontend Language**: Enables easy programming of LLM applications with chained generation calls, advanced prompting, control flow, multiple modalities, parallelism, and external interactions.

## News
- [2024/04] 🔥 SGLang is used by the official **LLaVA-NeXT (video)** release ([blog](https://llava-vl.github.io/blog/2024-04-30-llava-next-video/)).
- [2024/02] 🔥 SGLang enables **3x faster JSON decoding** with compressed finite state machine ([blog](https://lmsys.org/blog/2024-02-05-compressed-fsm/)).
- [2024/01] SGLang provides up to **5x faster inference** with RadixAttention ([blog](https://lmsys.org/blog/2024-01-17-sglang/)).

<details>
<summary>More</summary>

- [2024/01] SGLang powers the serving of the official **LLaVA v1.6** release demo ([usage](https://github.com/haotian-liu/LLaVA?tab=readme-ov-file#demo)).

</details>

## Contents
- [Install](#install)
- [Backend: SGLang Runtime (SRT)](#backend-sglang-runtime-srt)
- [Frontend: Structured Generation Language (SGLang)](#frontend-structured-generation-language-sglang)
- [Benchmark And Performance](#benchmark-and-performance)
- [Roadmap](#roadmap)
- [Citation And Acknowledgment](#citation-and-acknowledgment)

## Install

### Method 1: With pip
```
pip install --upgrade pip
pip install "sglang[all]"

# Install FlashInfer CUDA kernels
pip install flashinfer -i https://flashinfer.ai/whl/cu121/torch2.4/
```

### Method 2: From source
```
<<<<<<< HEAD
git clone https://github.com/sgl-project/sglang.git
=======
# Use the last release branch
git clone -b v0.2.11 https://github.com/sgl-project/sglang.git
>>>>>>> main
cd sglang

pip install --upgrade pip
pip install -e "python[all]"

# Install FlashInfer CUDA kernels
pip install flashinfer -i https://flashinfer.ai/whl/cu121/torch2.4/
```

### Method 3: Using docker
The docker images are available on Docker Hub as [lmsysorg/sglang](https://hub.docker.com/r/lmsysorg/sglang/tags).

```bash
docker run --gpus all \
    -p 30000:30000 \
    -v ~/.cache/huggingface:/root/.cache/huggingface \
    --env "HUGGING_FACE_HUB_TOKEN=<secret>" \
    --ipc=host \
    lmsysorg/sglang:latest \
    python3 -m sglang.launch_server --model-path meta-llama/Meta-Llama-3-8B --host 0.0.0.0 --port 30000
```

### Common Notes
- If you see errors from the Triton compiler, please install the [Triton Nightly](https://triton-lang.org/main/getting-started/installation.html) by
```
pip uninstall -y triton triton-nightly
pip install -U --index-url https://aiinfra.pkgs.visualstudio.com/PublicPackages/_packaging/Triton-Nightly/pypi/simple/ triton-nightly
```
- If you cannot install FlashInfer, check out its [installation](https://docs.flashinfer.ai/installation.html#) page. If you still cannot install it, you can use the slower Triton kernels by adding `--disable-flashinfer` when launching the server.
- If you only need to use the OpenAI backend, you can avoid installing other dependencies by using `pip install "sglang[openai]"`.

## Backend: SGLang Runtime (SRT)
The SGLang Runtime (SRT) is an efficient serving engine.

### Quick Start
Launch a server
```
python -m sglang.launch_server --model-path meta-llama/Meta-Llama-3-8B-Instruct --port 30000
```

Send a request
```
curl http://localhost:30000/generate \
  -H "Content-Type: application/json" \
  -d '{
    "text": "Once upon a time,",
    "sampling_params": {
      "max_new_tokens": 16,
      "temperature": 0
    }
  }'
```
Learn more about the argument format [here](docs/sampling_params.md).

### OpenAI Compatible API
In addition, the server supports OpenAI-compatible APIs.

```python
import openai
client = openai.Client(
    base_url="http://127.0.0.1:30000/v1", api_key="EMPTY")

# Text completion
response = client.completions.create(
	model="default",
	prompt="The capital of France is",
	temperature=0,
	max_tokens=32,
)
print(response)

# Chat completion
response = client.chat.completions.create(
    model="default",
    messages=[
        {"role": "system", "content": "You are a helpful AI assistant"},
        {"role": "user", "content": "List 3 countries and their capitals."},
    ],
    temperature=0,
    max_tokens=64,
)
print(response)
```

It supports streaming, vision, and most features of the Chat/Completions/Models/Batch endpoints specified by the [OpenAI API Reference](https://platform.openai.com/docs/api-reference/).

### Additional Server Arguments
- Add `--tp 2` to enable multi-GPU tensor parallelism. If it reports the error "peer access is not supported between these two devices", add `--enable-p2p-check` to the server launch command.
```
python -m sglang.launch_server --model-path meta-llama/Meta-Llama-3-8B-Instruct --port 30000 --tp 2
```
- Add `--dp 2` to enable multi-GPU data parallelism. It can also be used together with tensor parallelism. Data parallelism is better for throughput if there is enough memory.
```
python -m sglang.launch_server --model-path meta-llama/Meta-Llama-3-8B-Instruct --port 30000 --dp 2 --tp 2
```
- If you see out-of-memory errors during serving, try to reduce the memory usage of the KV cache pool by setting a smaller value of `--mem-fraction-static`. The default value is `0.9`.
```
python -m sglang.launch_server --model-path meta-llama/Meta-Llama-3-8B-Instruct --port 30000 --mem-fraction-static 0.7
```
<<<<<<< HEAD
<<<<<<< HEAD
- See [hyperparameter_tuning.md](docs/hyperparameter_tuning.md) on tuning hyperparameters for better performance.
=======
- If you see out-of-memory errors during prefill for long prompts on a model that supports long context, consider using chunked prefill.
=======
- See [hyperparameter_tuning.md](docs/en/hyperparameter_tuning.md) on tuning hyperparameters for better performance.
- If you see out-of-memory errors during prefill for long prompts, try to set a smaller chunked prefill size.
>>>>>>> 82076370
```
python -m sglang.launch_server --model-path meta-llama/Meta-Llama-3-8B-Instruct --port 30000 --chunked-prefill-size 2048
```
<<<<<<< HEAD
- See [hyperparameter_tuning.md](docs/en/hyperparameter_tuning.md) on tuning hyperparameters for better performance.
>>>>>>> main
=======
>>>>>>> 82076370
- Add `--nnodes 2` to run tensor parallelism on multiple nodes. If you have two nodes with two GPUs on each node and want to run TP=4, let `sgl-dev-0` be the hostname of the first node and `50000` be an available port.
```
# Node 0
python -m sglang.launch_server --model-path meta-llama/Meta-Llama-3-8B-Instruct --tp 4 --nccl-init sgl-dev-0:50000 --nnodes 2 --node-rank 0

# Node 1
python -m sglang.launch_server --model-path meta-llama/Meta-Llama-3-8B-Instruct --tp 4 --nccl-init sgl-dev-0:50000 --nnodes 2 --node-rank 1
```
<<<<<<< HEAD
- If the model does not have a template in the Hugging Face tokenizer, you can specify a [custom chat template](docs/custom_chat_template.md).
- To enable fp8 quantization, you can add `--quantization fp8` on a fp16 checkpoint or directly load a fp8 checkpoint without specifying any arguments.
<<<<<<< HEAD

=======
- To enable experimental torch.compile support, you can add `--enable-torch-compile`. It accelerates small models on small batch sizes.

### Use Models From ModelScope
To use model from [ModelScope](https://www.modelscope.cn), setting environment variable SGLANG_USE_MODELSCOPE.
```
export SGLANG_USE_MODELSCOPE=true
```
Launch [Qwen2-7B-Instruct](https://www.modelscope.cn/models/qwen/qwen2-7b-instruct) Server
```
SGLANG_USE_MODELSCOPE=true python -m sglang.launch_server --model-path qwen/Qwen2-7B-Instruct --port 30000
```    
  
>>>>>>> main
### Supported Models

- Llama / Llama 2 / Llama 3
- Mistral / Mixtral
=======
- If the model does not have a template in the Hugging Face tokenizer, you can specify a [custom chat template](docs/en/custom_chat_template.md).
- To enable experimental torch.compile support, you can add `--enable-torch-compile`. It accelerates small models on small batch sizes.
- To enable fp8 quantization, you can add `--quantization fp8` on a fp16 checkpoint or directly load a fp8 checkpoint without specifying any arguments.
 
### Supported Models

- Llama / Llama 2 / Llama 3 / Llama 3.1
- Mistral / Mixtral / Mistral NeMo
>>>>>>> 82076370
- Gemma / Gemma 2
- Qwen / Qwen 2 / Qwen 2 MoE
- LLaVA 1.5 / 1.6
  - `python -m sglang.launch_server --model-path liuhaotian/llava-v1.5-7b --tokenizer-path llava-hf/llava-1.5-7b-hf --chat-template vicuna_v1.1 --port 30000`
  - `python -m sglang.launch_server --model-path liuhaotian/llava-v1.6-vicuna-7b --tokenizer-path llava-hf/llava-1.5-7b-hf --chat-template vicuna_v1.1 --port 30000`
  - `python -m sglang.launch_server --model-path liuhaotian/llava-v1.6-34b --tokenizer-path liuhaotian/llava-v1.6-34b-tokenizer --port 30000`
- LLaVA-NeXT-Video
  - see [examples/usage/llava_video](examples/usage/llava_video)
- Yi-VL
  - see [srt_example_yi_vl.py](examples/quick_start/srt_example_yi_vl.py).
- StableLM
- Command-R
- DBRX
- Grok
- ChatGLM
- InternLM 2

Instructions for supporting a new model are [here](https://github.com/sgl-project/sglang/blob/main/docs/model_support.md).

#### Use Models From ModelScope
To use model from [ModelScope](https://www.modelscope.cn), setting environment variable SGLANG_USE_MODELSCOPE.
```
export SGLANG_USE_MODELSCOPE=true
```
Launch [Qwen2-7B-Instruct](https://www.modelscope.cn/models/qwen/qwen2-7b-instruct) Server
```
SGLANG_USE_MODELSCOPE=true python -m sglang.launch_server --model-path qwen/Qwen2-7B-Instruct --port 30000
```    

#### Run Llama 3.1 405B

```bash
## Run 405B (fp8) on a single node
python -m sglang.launch_server --model-path meta-llama/Meta-Llama-3.1-405B-Instruct-FP8 --tp 8

## Run 405B (fp16) on two nodes
# replace the `172.16.4.52:20000` with your own first node ip address and port, disable CUDA Graph temporarily

# on the first node
GLOO_SOCKET_IFNAME=eth0 python3 -m sglang.launch_server --model-path meta-llama/Meta-Llama-3.1-405B-Instruct --tp 16 --nccl-init-addr 172.16.4.52:20000 --nnodes 2 --node-rank 0 --disable-cuda-graph --mem-frac 0.75

# on the second
GLOO_SOCKET_IFNAME=eth0 python3 -m sglang.launch_server --model-path meta-llama/Meta-Llama-3.1-405B-Instruct --tp 16 --nccl-init-addr 172.16.4.52:20000 --nnodes 2 --node-rank 1 --disable-cuda-graph --mem-frac 0.75
```

### Benchmark Performance

- Benchmark a single static batch. Run the following command without launching a server. The arguments are the same as those for `launch_server.py`.
  ```
  python -m sglang.bench_latency --model-path meta-llama/Meta-Llama-3-8B-Instruct --batch 32 --input-len 256 --output-len 32
  ```
- Benchmark online serving. Launch a server first and run the following command.
  ```
  python3 -m sglang.bench_serving --backend sglang --num-prompt 10
  ```

## Frontend: Structured Generation Language (SGLang)
The frontend language can be used with local models or API models. It is an alternative to the OpenAI API. You may found it easier to use for complex prompting workflow.

### Quick Start
The example below shows how to use sglang to answer a mulit-turn question.

#### Using Local Models
First, launch a server with
```
python -m sglang.launch_server --model-path meta-llama/Meta-Llama-3-8B-Instruct --port 30000
```

Then, connect to the server and answer a multi-turn question.

```python
from sglang import function, system, user, assistant, gen, set_default_backend, RuntimeEndpoint

@function
def multi_turn_question(s, question_1, question_2):
    s += system("You are a helpful assistant.")
    s += user(question_1)
    s += assistant(gen("answer_1", max_tokens=256))
    s += user(question_2)
    s += assistant(gen("answer_2", max_tokens=256))

set_default_backend(RuntimeEndpoint("http://localhost:30000"))

state = multi_turn_question.run(
    question_1="What is the capital of the United States?",
    question_2="List two local attractions.",
)

for m in state.messages():
    print(m["role"], ":", m["content"])

print(state["answer_1"])
```

#### Using OpenAI Models
Set the OpenAI API Key
```
export OPENAI_API_KEY=sk-******
```

Then, answer a multi-turn question.
```python
from sglang import function, system, user, assistant, gen, set_default_backend, OpenAI

@function
def multi_turn_question(s, question_1, question_2):
    s += system("You are a helpful assistant.")
    s += user(question_1)
    s += assistant(gen("answer_1", max_tokens=256))
    s += user(question_2)
    s += assistant(gen("answer_2", max_tokens=256))

set_default_backend(OpenAI("gpt-3.5-turbo"))

state = multi_turn_question.run(
    question_1="What is the capital of the United States?",
    question_2="List two local attractions.",
)

for m in state.messages():
    print(m["role"], ":", m["content"])

print(state["answer_1"])
```

#### More Examples

Anthropic and VertexAI (Gemini) models are also supported.
You can find more examples at [examples/quick_start](examples/quick_start).

### Language Feature
To begin with, import sglang.
```python
import sglang as sgl
```

`sglang` provides some simple primitives such as `gen`, `select`, `fork`, `image`.
You can implement your prompt flow in a function decorated by `sgl.function`.
You can then invoke the function with `run` or `run_batch`.
The system will manage the state, chat template, parallelism and batching for you.

The complete code for the examples below can be found at [readme_examples.py](examples/usage/readme_examples.py)

#### Control Flow
You can use any Python code within the function body, including control flow, nested function calls, and external libraries.

```python
@sgl.function
def tool_use(s, question):
    s += "To answer this question: " + question + ". "
    s += "I need to use a " + sgl.gen("tool", choices=["calculator", "search engine"]) + ". "

    if s["tool"] == "calculator":
        s += "The math expression is" + sgl.gen("expression")
    elif s["tool"] == "search engine":
        s += "The key word to search is" + sgl.gen("word")
```

#### Parallelism
Use `fork` to launch parallel prompts.
Because `sgl.gen` is non-blocking, the for loop below issues two generation calls in parallel.

```python
@sgl.function
def tip_suggestion(s):
    s += (
        "Here are two tips for staying healthy: "
        "1. Balanced Diet. 2. Regular Exercise.\n\n"
    )

    forks = s.fork(2)
    for i, f in enumerate(forks):
        f += f"Now, expand tip {i+1} into a paragraph:\n"
        f += sgl.gen(f"detailed_tip", max_tokens=256, stop="\n\n")

    s += "Tip 1:" + forks[0]["detailed_tip"] + "\n"
    s += "Tip 2:" + forks[1]["detailed_tip"] + "\n"
    s += "In summary" + sgl.gen("summary")
```

#### Multi Modality
Use `sgl.image` to pass an image as input.

```python
@sgl.function
def image_qa(s, image_file, question):
    s += sgl.user(sgl.image(image_file) + question)
    s += sgl.assistant(sgl.gen("answer", max_tokens=256)
```

See also [srt_example_llava.py](examples/quick_start/srt_example_llava.py).

#### Constrained Decoding
Use `regex` to specify a regular expression as a decoding constraint.
This is only supported for local models.

```python
@sgl.function
def regular_expression_gen(s):
    s += "Q: What is the IP address of the Google DNS servers?\n"
    s += "A: " + sgl.gen(
        "answer",
        temperature=0,
        regex=r"((25[0-5]|2[0-4]\d|[01]?\d\d?).){3}(25[0-5]|2[0-4]\d|[01]?\d\d?)",
    )
```

#### JSON Decoding
Use `regex` to specify a JSON schema with a regular expression.

```python
character_regex = (
    r"""\{\n"""
    + r"""    "name": "[\w\d\s]{1,16}",\n"""
    + r"""    "house": "(Gryffindor|Slytherin|Ravenclaw|Hufflepuff)",\n"""
    + r"""    "blood status": "(Pure-blood|Half-blood|Muggle-born)",\n"""
    + r"""    "occupation": "(student|teacher|auror|ministry of magic|death eater|order of the phoenix)",\n"""
    + r"""    "wand": \{\n"""
    + r"""        "wood": "[\w\d\s]{1,16}",\n"""
    + r"""        "core": "[\w\d\s]{1,16}",\n"""
    + r"""        "length": [0-9]{1,2}\.[0-9]{0,2}\n"""
    + r"""    \},\n"""
    + r"""    "alive": "(Alive|Deceased)",\n"""
    + r"""    "patronus": "[\w\d\s]{1,16}",\n"""
    + r"""    "bogart": "[\w\d\s]{1,16}"\n"""
    + r"""\}"""
)

@sgl.function
def character_gen(s, name):
    s += name + " is a character in Harry Potter. Please fill in the following information about this character.\n"
    s += sgl.gen("json_output", max_tokens=256, regex=character_regex)
```

See also [json_decode.py](examples/usage/json_decode.py) for an additional example on specifying formats with Pydantic models.

#### Batching
Use `run_batch` to run a batch of requests with continuous batching.

```python
@sgl.function
def text_qa(s, question):
    s += "Q: " + question + "\n"
    s += "A:" + sgl.gen("answer", stop="\n")

states = text_qa.run_batch(
    [
        {"question": "What is the capital of the United Kingdom?"},
        {"question": "What is the capital of France?"},
        {"question": "What is the capital of Japan?"},
    ],
    progress_bar=True
)
```

#### Streaming
Add `stream=True` to enable streaming.

```python
@sgl.function
def text_qa(s, question):
    s += "Q: " + question + "\n"
    s += "A:" + sgl.gen("answer", stop="\n")

state = text_qa.run(
    question="What is the capital of France?",
    temperature=0.1,
    stream=True
)

for out in state.text_iter():
    print(out, end="", flush=True)
```

#### Tips and Implementation Details
- The `choices` argument in `sgl.gen` is implemented by computing the [token-length normalized log probabilities](https://blog.eleuther.ai/multiple-choice-normalization/) of all choices and selecting the one with the highest probability.
- The `regex` argument in `sgl.gen` is implemented through autoregressive decoding with logit bias masking, according to the constraints set by the regex. It is compatible with `temperature=0` and `temperature != 0`.

## Benchmark And Performance
- Llama-7B on NVIDIA A10G, FP16, Tensor Parallelism=1
![llama_7b](assets/llama_7b.jpg)

- Mixtral-8x7B on NVIDIA A10G, FP16, Tensor Parallelism=8
![mixtral_8x7b](assets/mixtral_8x7b.jpg)

- Learn more about the above [results](docs/benchmark_results.md).
- Synthetic latency and throughput benchmark [scripts](https://github.com/sgl-project/sglang/tree/main/benchmark/latency_throughput).

## Roadmap
[Development Roadmap (2024 Q3)](https://github.com/sgl-project/sglang/issues/634)

## Citation And Acknowledgment
Please cite our paper, [SGLang: Efficient Execution of Structured Language Model Programs](https://arxiv.org/abs/2312.07104), if you find the project useful.
We also learned from the design and reused code from the following projects: [Guidance](https://github.com/guidance-ai/guidance), [vLLM](https://github.com/vllm-project/vllm), [LightLLM](https://github.com/ModelTC/lightllm), [FlashInfer](https://github.com/flashinfer-ai/flashinfer), [Outlines](https://github.com/outlines-dev/outlines), and [LMQL](https://github.com/eth-sri/lmql).<|MERGE_RESOLUTION|>--- conflicted
+++ resolved
@@ -1,10 +1,17 @@
 <div align="center">
-<img src="assets/logo.png" alt="logo" width="400"></img>
+<img src="https://raw.githubusercontent.com/sgl-project/sglang/main/assets/logo.png" alt="logo" width="400"></img>
+
+[![PyPI](https://img.shields.io/pypi/v/sglang)](https://pypi.org/project/sglang)
+![PyPI - Downloads](https://img.shields.io/pypi/dm/sglang)
+[![license](https://img.shields.io/github/license/sgl-project/sglang.svg)](https://github.com/sgl-project/sglang/tree/main/LICENSE)
+[![issue resolution](https://img.shields.io/github/issues-closed-raw/sgl-project/sglang)](https://github.com/sgl-project/sglang/issues)
+[![open issues](https://img.shields.io/github/issues-raw/sgl-project/sglang)](https://github.com/sgl-project/sglang/issues)
+
 </div>
 
 --------------------------------------------------------------------------------
 
-| [**Blog**](https://lmsys.org/blog/2024-01-17-sglang/) | [**Paper**](https://arxiv.org/abs/2312.07104) |
+| [**Blog**](https://lmsys.org/blog/2024-07-25-sglang-llama3/) | [**Paper**](https://arxiv.org/abs/2312.07104) | [**Slack**](https://join.slack.com/t/sgl-fru7574/shared_invite/zt-2ngly9muu-t37XiH87qvD~6rVBTkTEHw) |
 
 SGLang is a fast serving framework for large language models and vision language models.
 It makes your interaction with models faster and more controllable by co-designing the backend runtime and frontend language.
@@ -14,13 +21,14 @@
 - **Flexible Frontend Language**: Enables easy programming of LLM applications with chained generation calls, advanced prompting, control flow, multiple modalities, parallelism, and external interactions.
 
 ## News
-- [2024/04] 🔥 SGLang is used by the official **LLaVA-NeXT (video)** release ([blog](https://llava-vl.github.io/blog/2024-04-30-llava-next-video/)).
-- [2024/02] 🔥 SGLang enables **3x faster JSON decoding** with compressed finite state machine ([blog](https://lmsys.org/blog/2024-02-05-compressed-fsm/)).
-- [2024/01] SGLang provides up to **5x faster inference** with RadixAttention ([blog](https://lmsys.org/blog/2024-01-17-sglang/)).
+- [2024/07] 🔥 Faster Llama3 Serving with SGLang Runtime (vs. TensorRT-LLM, vLLM) ([blog](https://lmsys.org/blog/2024-07-25-sglang-llama3/)).
+- [2024/04] SGLang is used by the official **LLaVA-NeXT (video)** release ([blog](https://llava-vl.github.io/blog/2024-04-30-llava-next-video/)).
+- [2024/02] SGLang enables **3x faster JSON decoding** with compressed finite state machine ([blog](https://lmsys.org/blog/2024-02-05-compressed-fsm/)).
 
 <details>
 <summary>More</summary>
 
+- [2024/01] SGLang provides up to **5x faster inference** with RadixAttention ([blog](https://lmsys.org/blog/2024-01-17-sglang/)).
 - [2024/01] SGLang powers the serving of the official **LLaVA v1.6** release demo ([usage](https://github.com/haotian-liu/LLaVA?tab=readme-ov-file#demo)).
 
 </details>
@@ -46,12 +54,8 @@
 
 ### Method 2: From source
 ```
-<<<<<<< HEAD
-git clone https://github.com/sgl-project/sglang.git
-=======
 # Use the last release branch
 git clone -b v0.2.11 https://github.com/sgl-project/sglang.git
->>>>>>> main
 cd sglang
 
 pip install --upgrade pip
@@ -62,24 +66,20 @@
 ```
 
 ### Method 3: Using docker
-The docker images are available on Docker Hub as [lmsysorg/sglang](https://hub.docker.com/r/lmsysorg/sglang/tags).
+The docker images are available on Docker Hub as [lmsysorg/sglang](https://hub.docker.com/r/lmsysorg/sglang/tags), built from [Dockerfile](docker).
+Replace `<secret>` below with your huggingface hub [token](https://huggingface.co/docs/hub/en/security-tokens).
 
 ```bash
 docker run --gpus all \
     -p 30000:30000 \
     -v ~/.cache/huggingface:/root/.cache/huggingface \
-    --env "HUGGING_FACE_HUB_TOKEN=<secret>" \
+    --env "HF_TOKEN=<secret>" \
     --ipc=host \
     lmsysorg/sglang:latest \
-    python3 -m sglang.launch_server --model-path meta-llama/Meta-Llama-3-8B --host 0.0.0.0 --port 30000
+    python3 -m sglang.launch_server --model-path meta-llama/Meta-Llama-3-8B-Instruct --host 0.0.0.0 --port 30000
 ```
 
 ### Common Notes
-- If you see errors from the Triton compiler, please install the [Triton Nightly](https://triton-lang.org/main/getting-started/installation.html) by
-```
-pip uninstall -y triton triton-nightly
-pip install -U --index-url https://aiinfra.pkgs.visualstudio.com/PublicPackages/_packaging/Triton-Nightly/pypi/simple/ triton-nightly
-```
 - If you cannot install FlashInfer, check out its [installation](https://docs.flashinfer.ai/installation.html#) page. If you still cannot install it, you can use the slower Triton kernels by adding `--disable-flashinfer` when launching the server.
 - If you only need to use the OpenAI backend, you can avoid installing other dependencies by using `pip install "sglang[openai]"`.
 
@@ -104,7 +104,7 @@
     }
   }'
 ```
-Learn more about the argument format [here](docs/sampling_params.md).
+Learn more about the argument format [here](docs/en/sampling_params.md).
 
 ### OpenAI Compatible API
 In addition, the server supports OpenAI-compatible APIs.
@@ -151,23 +151,11 @@
 ```
 python -m sglang.launch_server --model-path meta-llama/Meta-Llama-3-8B-Instruct --port 30000 --mem-fraction-static 0.7
 ```
-<<<<<<< HEAD
-<<<<<<< HEAD
-- See [hyperparameter_tuning.md](docs/hyperparameter_tuning.md) on tuning hyperparameters for better performance.
-=======
-- If you see out-of-memory errors during prefill for long prompts on a model that supports long context, consider using chunked prefill.
-=======
 - See [hyperparameter_tuning.md](docs/en/hyperparameter_tuning.md) on tuning hyperparameters for better performance.
 - If you see out-of-memory errors during prefill for long prompts, try to set a smaller chunked prefill size.
->>>>>>> 82076370
 ```
 python -m sglang.launch_server --model-path meta-llama/Meta-Llama-3-8B-Instruct --port 30000 --chunked-prefill-size 2048
 ```
-<<<<<<< HEAD
-- See [hyperparameter_tuning.md](docs/en/hyperparameter_tuning.md) on tuning hyperparameters for better performance.
->>>>>>> main
-=======
->>>>>>> 82076370
 - Add `--nnodes 2` to run tensor parallelism on multiple nodes. If you have two nodes with two GPUs on each node and want to run TP=4, let `sgl-dev-0` be the hostname of the first node and `50000` be an available port.
 ```
 # Node 0
@@ -176,30 +164,6 @@
 # Node 1
 python -m sglang.launch_server --model-path meta-llama/Meta-Llama-3-8B-Instruct --tp 4 --nccl-init sgl-dev-0:50000 --nnodes 2 --node-rank 1
 ```
-<<<<<<< HEAD
-- If the model does not have a template in the Hugging Face tokenizer, you can specify a [custom chat template](docs/custom_chat_template.md).
-- To enable fp8 quantization, you can add `--quantization fp8` on a fp16 checkpoint or directly load a fp8 checkpoint without specifying any arguments.
-<<<<<<< HEAD
-
-=======
-- To enable experimental torch.compile support, you can add `--enable-torch-compile`. It accelerates small models on small batch sizes.
-
-### Use Models From ModelScope
-To use model from [ModelScope](https://www.modelscope.cn), setting environment variable SGLANG_USE_MODELSCOPE.
-```
-export SGLANG_USE_MODELSCOPE=true
-```
-Launch [Qwen2-7B-Instruct](https://www.modelscope.cn/models/qwen/qwen2-7b-instruct) Server
-```
-SGLANG_USE_MODELSCOPE=true python -m sglang.launch_server --model-path qwen/Qwen2-7B-Instruct --port 30000
-```    
-  
->>>>>>> main
-### Supported Models
-
-- Llama / Llama 2 / Llama 3
-- Mistral / Mixtral
-=======
 - If the model does not have a template in the Hugging Face tokenizer, you can specify a [custom chat template](docs/en/custom_chat_template.md).
 - To enable experimental torch.compile support, you can add `--enable-torch-compile`. It accelerates small models on small batch sizes.
 - To enable fp8 quantization, you can add `--quantization fp8` on a fp16 checkpoint or directly load a fp8 checkpoint without specifying any arguments.
@@ -208,9 +172,9 @@
 
 - Llama / Llama 2 / Llama 3 / Llama 3.1
 - Mistral / Mixtral / Mistral NeMo
->>>>>>> 82076370
 - Gemma / Gemma 2
 - Qwen / Qwen 2 / Qwen 2 MoE
+- DeepSeek / DeepSeek 2
 - LLaVA 1.5 / 1.6
   - `python -m sglang.launch_server --model-path liuhaotian/llava-v1.5-7b --tokenizer-path llava-hf/llava-1.5-7b-hf --chat-template vicuna_v1.1 --port 30000`
   - `python -m sglang.launch_server --model-path liuhaotian/llava-v1.6-vicuna-7b --tokenizer-path llava-hf/llava-1.5-7b-hf --chat-template vicuna_v1.1 --port 30000`
@@ -226,7 +190,7 @@
 - ChatGLM
 - InternLM 2
 
-Instructions for supporting a new model are [here](https://github.com/sgl-project/sglang/blob/main/docs/model_support.md).
+Instructions for supporting a new model are [here](https://github.com/sgl-project/sglang/blob/main/docs/en/model_support.md).
 
 #### Use Models From ModelScope
 To use model from [ModelScope](https://www.modelscope.cn), setting environment variable SGLANG_USE_MODELSCOPE.
@@ -256,7 +220,7 @@
 
 ### Benchmark Performance
 
-- Benchmark a single static batch. Run the following command without launching a server. The arguments are the same as those for `launch_server.py`.
+- Benchmark a single static batch by running the following command without launching a server. The arguments are the same as for `launch_server.py`. Note that this is not a dynamic batching server, so it may run out of memory for a batch size that a real server can handle. A real server truncates the prefill into several batches, while this unit test does not. For accurate large batch testing, consider using `sglang.bench_serving`.
   ```
   python -m sglang.bench_latency --model-path meta-llama/Meta-Llama-3-8B-Instruct --batch 32 --input-len 256 --output-len 32
   ```
@@ -483,19 +447,34 @@
     print(out, end="", flush=True)
 ```
 
+#### Roles
+
+Use `sgl.system`， `sgl.user` and `sgl.assistant` to set roles when using Chat models. You can also define more complex role prompts using begin and end tokens.
+
+```python
+@sgl.function
+def chat_example(s):
+    s += sgl.system("You are a helpful assistant.")
+    # Same as: s += s.system("You are a helpful assistant.")
+
+    with s.user():
+        s += "Question: What is the capital of France?"
+
+    s += sgl.assistant_begin()
+    s += "Answer: " + sgl.gen(max_tokens=100, stop="\n")
+    s += sgl.assistant_end()
+```
+
 #### Tips and Implementation Details
 - The `choices` argument in `sgl.gen` is implemented by computing the [token-length normalized log probabilities](https://blog.eleuther.ai/multiple-choice-normalization/) of all choices and selecting the one with the highest probability.
 - The `regex` argument in `sgl.gen` is implemented through autoregressive decoding with logit bias masking, according to the constraints set by the regex. It is compatible with `temperature=0` and `temperature != 0`.
 
+
 ## Benchmark And Performance
-- Llama-7B on NVIDIA A10G, FP16, Tensor Parallelism=1
-![llama_7b](assets/llama_7b.jpg)
-
-- Mixtral-8x7B on NVIDIA A10G, FP16, Tensor Parallelism=8
-![mixtral_8x7b](assets/mixtral_8x7b.jpg)
-
-- Learn more about the above [results](docs/benchmark_results.md).
-- Synthetic latency and throughput benchmark [scripts](https://github.com/sgl-project/sglang/tree/main/benchmark/latency_throughput).
+![8b_throughput](https://lmsys.org/images/blog/sglang_llama3/8b_throughput.svg)
+![70b_fp8_throughput](https://lmsys.org/images/blog/sglang_llama3/70b_fp8_throughput.svg)
+
+Learn more at this [blog](https://lmsys.org/blog/2024-07-25-sglang-llama3/).
 
 ## Roadmap
 [Development Roadmap (2024 Q3)](https://github.com/sgl-project/sglang/issues/634)
